--- conflicted
+++ resolved
@@ -1,46 +1,31 @@
-language: python
-os:
-  - linux
-  - osx
-matrix:
-  allow_failures:
-    - os: osx
-python:
-  - "2.7"
-  - "3.4"
-  - "3.5"
-before_install:
-  - wget http://repo.continuum.io/miniconda/Miniconda3-latest-Linux-x86_64.sh -O miniconda.sh
-  - chmod +x miniconda.sh
-  - ./miniconda.sh -b
-  - export PATH=/home/travis/miniconda3/bin:$PATH
-  - conda update --yes conda
-  - git clone https://github.com/avmarchenko/exa
-install:
-<<<<<<< HEAD
-  - conda install --yes python=$TRAVIS_PYTHON_VERSION
-  - conda install --yes -c cpcloud npm
-  - cd exa
-  - pip install -e .
-  - cd ../
-  #- conda install --yes -c exaanalytics exa
-  - pip install sphinxcontrib-autoanysrc sphinx_rtd_theme coverage python-coveralls travis-sphinx codacy-coverage recommonmark
-  - python setup.py install
-=======
-    - conda install --yes python=$TRAVIS_PYTHON_VERSION
-    - conda install -c conda-forge --yes jupyter notebook ipywidgets ipyparallel
-    - conda install --yes numba
-    - conda install --yes -c exaanalytics exa
-    - pip install sphinxcontrib-autoanysrc coverage codecov python-coveralls
-    - python setup.py install
-    - exa -uu
->>>>>>> 8d674f85
-script:
-  - nosetests --with-coverage
-  - coverage xml
-  - travis-sphinx build
-after_success:
-  - codecov
-  - coveralls
-  - python-codacy-coverage -r coverage.xml
-  - travis-sphinx deploy
+language: python
+os:
+  - linux
+python:
+  - "2.7"
+  - "3.4"
+  - "3.5"
+before_install:
+  - wget http://repo.continuum.io/miniconda/Miniconda3-latest-Linux-x86_64.sh -O miniconda.sh
+  - chmod +x miniconda.sh
+  - ./miniconda.sh -b
+  - export PATH=/home/travis/miniconda3/bin:$PATH
+  - conda update --yes conda
+  - git clone https://github.com/avmarchenko/exa
+install:
+  - conda install --yes python=$TRAVIS_PYTHON_VERSION
+  - conda install -c conda-forge --yes jupyter notebook ipywidgets ipyparallel
+  - conda install --yes numba
+  - conda install --yes -c exaanalytics exa
+  - pip install sphinxcontrib-autoanysrc coverage codecov python-coveralls
+  - python setup.py install
+  - exa -uu
+script:
+  - nosetests --with-coverage
+  - coverage xml
+  - travis-sphinx build
+after_success:
+  - codecov
+  - coveralls
+  - python-codacy-coverage -r coverage.xml
+  - travis-sphinx deploy