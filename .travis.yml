language: python
python:
  - "3.4"
  - "3.5"
before_install:
  - wget https://repo.continuum.io/miniconda/Miniconda3-latest-Linux-x86_64.sh -O miniconda.sh
  - chmod +x miniconda.sh
  - ./miniconda.sh -b
  - export PATH=/home/travis/miniconda3/bin:$PATH
  - conda update --yes conda
install:
<<<<<<< HEAD
    - conda install --yes python=$TRAVIS_PYTHON_VERSION
    - conda install -c conda-forge --yes jupyter notebook ipywidgets ipyparallel
    - conda install --yes numba psutil numexpr
    - conda install --yes -c exaanalytics exa
    - pip install sphinxcontrib-autoanysrc coverage codecov python-coveralls
    - python setup.py install
    - exa -uu
=======
  - conda install --yes python=$TRAVIS_PYTHON_VERSION
  - conda install --yes -c exaanalytics exa
  - conda install --yes -c conda-forge pytables
  - conda install --yes numba
  - conda install --yes -c cpcloud npm
  - pip install travis-sphinx codacy-coverage python-coveralls codecov
  - pip install sphinxcontrib-autoanysrc sphinx_rtd_theme
  - python setup.py install
  - exa -uu
>>>>>>> 2b943a36
script:
  - nosetests --with-coverage
  - coverage xml
  - travis-sphinx -n build
after_success:
  - codecov
  - coveralls
  - python-codacy-coverage -r coverage.xml
  - travis-sphinx -n deploy
<|MERGE_RESOLUTION|>--- conflicted
+++ resolved
@@ -1,39 +1,29 @@
-language: python
-python:
-  - "3.4"
-  - "3.5"
-before_install:
-  - wget https://repo.continuum.io/miniconda/Miniconda3-latest-Linux-x86_64.sh -O miniconda.sh
-  - chmod +x miniconda.sh
-  - ./miniconda.sh -b
-  - export PATH=/home/travis/miniconda3/bin:$PATH
-  - conda update --yes conda
-install:
-<<<<<<< HEAD
-    - conda install --yes python=$TRAVIS_PYTHON_VERSION
-    - conda install -c conda-forge --yes jupyter notebook ipywidgets ipyparallel
-    - conda install --yes numba psutil numexpr
-    - conda install --yes -c exaanalytics exa
-    - pip install sphinxcontrib-autoanysrc coverage codecov python-coveralls
-    - python setup.py install
-    - exa -uu
-=======
-  - conda install --yes python=$TRAVIS_PYTHON_VERSION
-  - conda install --yes -c exaanalytics exa
-  - conda install --yes -c conda-forge pytables
-  - conda install --yes numba
-  - conda install --yes -c cpcloud npm
-  - pip install travis-sphinx codacy-coverage python-coveralls codecov
-  - pip install sphinxcontrib-autoanysrc sphinx_rtd_theme
-  - python setup.py install
-  - exa -uu
->>>>>>> 2b943a36
-script:
-  - nosetests --with-coverage
-  - coverage xml
-  - travis-sphinx -n build
-after_success:
-  - codecov
-  - coveralls
-  - python-codacy-coverage -r coverage.xml
-  - travis-sphinx -n deploy
+language: python
+python:
+  - "3.4"
+  - "3.5"
+before_install:
+  - wget https://repo.continuum.io/miniconda/Miniconda3-latest-Linux-x86_64.sh -O miniconda.sh
+  - chmod +x miniconda.sh
+  - ./miniconda.sh -b
+  - export PATH=/home/travis/miniconda3/bin:$PATH
+  - conda update --yes conda
+install:
+  - conda install --yes python=$TRAVIS_PYTHON_VERSION
+  - conda install --yes -c exaanalytics exa
+  - conda install --yes -c conda-forge pytables
+  - conda install --yes numba psutil numexpr
+  - conda install --yes -c cpcloud npm
+  - pip install travis-sphinx codacy-coverage python-coveralls codecov
+  - pip install sphinxcontrib-autoanysrc sphinx_rtd_theme
+  - python setup.py install
+  - exa -uu
+script:
+  - nosetests --with-coverage
+  - coverage xml
+  - travis-sphinx -n build
+after_success:
+  - codecov
+  - coveralls
+  - python-codacy-coverage -r coverage.xml
+  - travis-sphinx -n deploy