--- conflicted
+++ resolved
@@ -1,7 +1,5 @@
-<<<<<<< HEAD
 package:
     name: exatomic
-<<<<<<< HEAD
     version: "0.4.0.dev0"
 
 app:
@@ -9,67 +7,7 @@
 
 source:
     git_rev: v0.4.0.dev0
-=======
     version: "0.3.8"
-
-source:
-    git_rev: v0.3.8
->>>>>>> org/master
-    git_url: https://github.com/exa-analytics/exatomic.git
-
-requirements:
-    build:
-        - python x.x
-        - numpy
-        - scipy
-        - matplotlib
-        - sqlalchemy
-        - pandas
-        - networkx
-        - sympy
-        - seaborn
-        - jupyter
-        - notebook
-        - ipywidgets
-        - ipyparallel
-        - sphinx
-        - nose
-        - numba
-        - exa
-        - exawidgets
-
-    run:
-        - python
-        - numpy
-        - scipy
-        - matplotlib
-        - sqlalchemy
-        - pandas
-        - networkx
-        - sympy
-        - seaborn
-        - jupyter
-        - notebook
-        - ipywidgets
-        - ipyparallel
-        - sphinx
-        - nose
-        - numba
-        - exa
-        - exawidgets
-
-about:
-    home: https://exa-analytics.github.io
-    license: Apache 2.0
-    license_file: LICENSE
-    summary: A unified platform for computational chemists.
-=======
-package:
-    name: exatomic
-    version: "0.3.8"
-
-source:
-    git_rev: v0.3.8
     git_url: https://github.com/exa-analytics/exatomic.git
 
 requirements:
@@ -115,5 +53,4 @@
     home: https://exa-analytics.github.io
     license: Apache 2.0
     license_file: LICENSE
-    summary: A unified platform for computational chemists.
->>>>>>> 27d553b3
+    summary: A unified platform for computational chemists.