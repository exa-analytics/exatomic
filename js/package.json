{
  "name": "jupyter-exatomic",
  "version": "0.4.0",
<<<<<<< HEAD
  "description": "A unified platform for theoretical and computational chemists and physicists.",
=======
  "description": "The exatomic package for chemical visualization.",
>>>>>>> 407a884b
  "author": "Thomas J. Duignan and Alex Marchenko",
  "license": "Apache-2.0",
  "main": "src/index.js",
  "repository": {
    "type": "git",
    "url": "https://github.com/exa-analytics/exatomic.git"
  },
  "keywords": [
    "quantum mechanics",
    "computational chemistry",
    "materials science",
    "solid state physics",
    "visualization"
  ],
  "scripts": {
    "prepublish": "webpack",
    "test": "echo \"Error: no test specified\" && exit 1"
  },
  "devDependencies": {
    "json-loader": "^0.5.4",
    "webpack": "^1.12.14",
    "jsdoc": "^3.4.3"
  },
  "dependencies": {
    "jupyter-js-widgets": "^1.1.1",
<<<<<<< HEAD
=======
    "jupyter-exawidgets": "^0.4.1",
    "jupyter-threejs": "^0.1.3",
>>>>>>> 407a884b
    "underscore": "^1.8.3",
    "ndarray": "^1.0.18",
    "three": "^0.82.0",
    "three-trackballcontrols": "^0.0.5",
    "qunitjs": "^2.1.1",
    "d3": "^4.8.0"
  }
}<|MERGE_RESOLUTION|>--- conflicted
+++ resolved
@@ -1,11 +1,7 @@
 {
   "name": "jupyter-exatomic",
   "version": "0.4.0",
-<<<<<<< HEAD
-  "description": "A unified platform for theoretical and computational chemists and physicists.",
-=======
-  "description": "The exatomic package for chemical visualization.",
->>>>>>> 407a884b
+  "description": "A unified platform for theoretical and computational chemists.",
   "author": "Thomas J. Duignan and Alex Marchenko",
   "license": "Apache-2.0",
   "main": "src/index.js",
@@ -31,11 +27,7 @@
   },
   "dependencies": {
     "jupyter-js-widgets": "^1.1.1",
-<<<<<<< HEAD
-=======
     "jupyter-exawidgets": "^0.4.1",
-    "jupyter-threejs": "^0.1.3",
->>>>>>> 407a884b
     "underscore": "^1.8.3",
     "ndarray": "^1.0.18",
     "three": "^0.82.0",
