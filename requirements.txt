<<<<<<< HEAD
numpy
scipy
matplotlib
sqlalchemy
pandas
networkx
sympy
seaborn
traitlets
jupyter
notebook
ipywidgets
ipyparallel
sphinx
nose
numba
psutil
numexpr
sphinxcontrib-autoanysrc
=======
>>>>>>> 2b943a36
exa
<|MERGE_RESOLUTION|>--- conflicted
+++ resolved
@@ -1,23 +1,3 @@
-<<<<<<< HEAD
-numpy
-scipy
-matplotlib
-sqlalchemy
-pandas
-networkx
-sympy
-seaborn
-traitlets
-jupyter
-notebook
-ipywidgets
-ipyparallel
-sphinx
-nose
-numba
-psutil
-numexpr
-sphinxcontrib-autoanysrc
-=======
->>>>>>> 2b943a36
-exa
+exa
+psutil
+numexpr