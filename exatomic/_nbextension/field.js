// Copyright (c) 2015-2016, Exa Analytics Development Team
<<<<<<< HEAD
// Distributed under the terms of the Apache License 2.0
/*"""
field.js
###############
*/
'use strict';
=======
// Distributed under the terms of the Apache License 2.0
/*"""
===================
field.js
===================
*/
'use strict';
>>>>>>> 74d81104


require.config({
    shim: {
        'nbextensions/exa/field': {
            exports: 'field'
        },
        'nbextensions/exa/num': {
            exports: 'num'
        }
    },
});


define([
    'nbextensions/exa/field',
    'nbextensions/exa/num'
], function(field, num) {
    class AtomicField extends field.ScalarField {
        /*"""
        AtomicField
        =============
        JS repr. of .cube file field values and dimensions.
        */
        constructor(dimensions, values) {
            /*
            var dimensions = {
                'x': num.gen_array(nx, ox, dxi, dyi, dzi),
                'y': num.gen_array(ny, oy, dxj, dyj, dzj),
                'z': num.gen_array(nz, oz, dxk, dyk, dzk)
            };
            */
            super(dimensions, values);
        };

    };

    //var gen_array = function(nr, or, dx, dy, dz) {
        /*"""
        gen_array
        =============
        Generates discrete spatial points in a given basis. Used to generate
        x, y, z spatial values for the cube field. In most cases, for the x
        basis vector, dy and dz are zero ("cube-like").
        */
/*
        var r = new Float32Array(nr);
        r[0] = or;
        for (var i=1; i<nr; i++) {
            r[i] = r[i-1] + dx + dy + dz;
        };
        return r;
    };
        */

    return AtomicField;

});<|MERGE_RESOLUTION|>--- conflicted
+++ resolved
@@ -1,21 +1,10 @@
 // Copyright (c) 2015-2016, Exa Analytics Development Team
-<<<<<<< HEAD
 // Distributed under the terms of the Apache License 2.0
 /*"""
 field.js
 ###############
 */
 'use strict';
-=======
-// Distributed under the terms of the Apache License 2.0
-/*"""
-===================
-field.js
-===================
-*/
-'use strict';
->>>>>>> 74d81104
-
 
 require.config({
     shim: {
@@ -40,36 +29,11 @@
         JS repr. of .cube file field values and dimensions.
         */
         constructor(dimensions, values) {
-            /*
-            var dimensions = {
-                'x': num.gen_array(nx, ox, dxi, dyi, dzi),
-                'y': num.gen_array(ny, oy, dxj, dyj, dzj),
-                'z': num.gen_array(nz, oz, dxk, dyk, dzk)
-            };
-            */
             super(dimensions, values);
         };
 
     };
 
-    //var gen_array = function(nr, or, dx, dy, dz) {
-        /*"""
-        gen_array
-        =============
-        Generates discrete spatial points in a given basis. Used to generate
-        x, y, z spatial values for the cube field. In most cases, for the x
-        basis vector, dy and dz are zero ("cube-like").
-        */
-/*
-        var r = new Float32Array(nr);
-        r[0] = or;
-        for (var i=1; i<nr; i++) {
-            r[i] = r[i-1] + dx + dy + dz;
-        };
-        return r;
-    };
-        */
-
     return AtomicField;
 
 });