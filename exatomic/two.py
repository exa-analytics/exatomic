--- conflicted
+++ resolved
@@ -1,846 +1,424 @@
-<<<<<<< HEAD
 # -*- coding: utf-8 -*-
-# Copyright (c) 2015-2016, Exa Analytics Development Team
-# Distributed under the terms of the Apache License 2.0
-'''
-Two Body Properties Table
-##################################
-This module provides functions for computing interatomic distances and bonds
-(i.e. two body properties). This computation depends on the type of boundary
-conditions used; free or periodic boundaries. The following table provides a
-guide for the types of data found in the two types of two body tables provided
-by this module.
-
-+-------------------+----------+---------------------------------------------+
-| Column            | Type     | Description                                 |
-+===================+==========+=============================================+
-| atom0             | integer  | foreign key to :class:`~exatomic.atom.Atom` |
-+-------------------+----------+---------------------------------------------+
-| atom1             | integer  | foreign key to :class:`~exatomic.atom.Atom` |
-+-------------------+----------+---------------------------------------------+
-| distance          | float    | distance between atom0 and atom1            |
-+-------------------+----------+---------------------------------------------+
-| bond              | boolean  | True if bond                                |
-+-------------------+----------+---------------------------------------------+
-| frame             | category | non-unique integer (req.)                   |
-+-------------------+----------+---------------------------------------------+
-| symbols           | category | concatenated atomic symbols                 |
-+-------------------+----------+---------------------------------------------+
-'''
-#import numpy as np
-#import pandas as pd
-#from traitlets import Unicode
-#from scipy.spatial import cKDTree
-#from exa import DataFrame
-#from exa.algorithms import pdist, unordered_pairing
-#from exa.relational.isotope import symbols_to_radii
-#from exatomic import Length
-#from exatomic import Isotope, Length
-#
-#
-#max_atoms_per_frame = 300
-#max_frames = 500
-#max_atoms_per_frame_periodic = 200
-#max_frames_periodic = 300
-#bond_extra = 0.45
-#dmin = 0.3
-#dmax = 11.3
-#
-#
-#class Two(DataFrame):
-#    '''
-#    The two body property dataframe includes interatomic distances and bonds.
-#    '''
-#    _index_prefix = 'atom'
-#    _indices = ['two']
-#    _columns = ['distance', 'atom0', 'atom1', 'frame']
-#    _groupbys = ['frame']
-#    _categories = {'frame': np.int64, 'symbols': str, 'atom0': np.int64,
-#                   'atom1': np.int64}
-#
-#    def _get_bond_traits(self, atom):
-#        '''
-#        Generate bond traits for the notebook widget.
-#        '''
-#        ip = self._index_prefix
-#        a0 = ip + '0'
-#        a1 = ip + '1'
-#        label_mapper = atom['label']
-#        grps = atom.groupby('frame')
-#        bonded = self.ix[self['bond'] == True, [a0, a1, 'frame']]
-#        label0 = bonded[a0].map(label_mapper)
-#        label1 = bonded[a1].map(label_mapper)
-#        label = pd.concat((label0, label1), axis=1)
-#        label['frame'] = bonded['frame']
-#        bgrps = label.groupby('frame')
-#        b0 = np.empty((grps.ngroups, ), dtype='O')
-#        b1 = np.empty((grps.ngroups, ), dtype='O')
-#        for i, (frame, grp) in enumerate(grps):
-#            if frame in bgrps.groups:
-#                b0[i] = bgrps.get_group(frame)[a0].values.astype(np.int64)
-#                b1[i] = bgrps.get_group(frame)[a1].values.astype(np.int64)
-#            else:
-#                b0[i] = []
-#                b1[i] = []
-#        b0 = pd.Series(b0).to_json(orient='values')
-#        b1 = pd.Series(b1).to_json(orient='values')
-#        return {'two_bond0': Unicode(b0).tag(sync=True), 'two_bond1': Unicode(b1).tag(sync=True)}
-#
-#    def bond_summary(self, length='au'):
-#        '''
-#        Generate a summary table of bond lengths
-#        '''
-#        return self[self['bond'] == True].groupby('symbols')['distance'].mean().dropna() * Length['au', length]
-#
-#
-#class PeriodicTwo(Two):
-#    '''
-#    The two body property dataframe but computed using the periodic algorithm.
-#    The atom indices match those present in the projected atom dataframe.
-#    '''
-#    _index_prefix = 'prjd_atom'
-#    _indices = ['pbc_two']
-#    _columns = ['distance', 'prjd_atom0', 'prjd_atom1', 'frame']
-#    _categories = {'frame': np.int64, 'symbols': str, 'prjd_atom0': np.int64,
-#                   'prjd_atom1': np.int64}
-#
-#    def mapped_atom(self, mapper):
-#        '''
-#        Maps the projected atom columns back onto their atom indices using a
-#        mapper.
-#
-#        Args:
-#            mapper (:class:`~pandas.Series`): Projected atom mapper
-#
-#        Returns:
-#            tup: Tuple of two series objects corresponding to prjd_atom0 and prjd_atom1
-#        '''
-#        self._revert_categories()
-#        b0 = bonds['prjd_atom0'].map(mapper)
-#        b1 = bonds['prjd_atom1'].map(mapper)
-#        self._set_categories()
-#        return b0, b1
-#
-#
-#def compute_two_body(universe, k=None, dmax=dmax, dmin=dmin, bond_extra=bond_extra,
-#                     compute_bonds=True, compute_symbols=True, in_mem=False):    # in_mem is undocumented on purpose...
-#    '''
-#    Compute two body information given a universe.
-#
-#    Bonds are computed semi-empirically (if requested - default true):
-#
-#    .. math::
-#
-#        distance(A, B) < covalent\_radius(A) + covalent\_radius(B) + bond\_extra
-#
-#    Args:
-#        universe (:class:`~exatomic.universe.Universe`): Chemical universe
-#        k (int): Number of distances (per atom) to compute (optional)
-#        dmax (float): Max distance of interest (larger distances are ignored)
-#        dmin (float): Min distance of interest (smaller distances are ignored)
-#        bond_extra (float): Extra distance to include when determining bonds (see above)
-#        compute_bonds (bool): Compute bonds from distances (default: true)
-#        compute_symbols (bool): Compute symbol pairs (default: true)
-#
-#    Returns:
-#        df (:class:`~exatomic.twobody.TwoBody`): Two body property table
-#
-#    Warning:
-#        Computing periodic distances can use a large amount of memory (>16 GB)
-#        and take up to 5 minutes (on a modern machine, with universes of more
-#        than a few thousand frames)!
-#    '''
-#    nat = universe.frame['atom_count'].max()
-#    nf = len(universe.frame)
-#    if universe.is_periodic:
-#        if (nat < max_atoms_per_frame_periodic and nf < max_frames_periodic) or in_mem:
-#            k = k if k else nat - 1
-#            return _periodic_in_mem(universe, k, dmin, dmax, bond_extra, compute_symbols,
-#                                    compute_bonds)
-#        else:
-#            raise NotImplementedError('Out of core two body not implemented')
-#    else:
-#        if (nat < max_atoms_per_frame and nf < max_frames) or in_mem:
-#            return _free_in_mem(universe, dmin, dmax, bond_extra, compute_symbols,
-#                                compute_bonds)
-#        else:
-#            raise NotImplementedError('Out of core two body not implemented')
-#
-#
-#def _free_in_mem(universe, dmin, dmax, bond_extra, compute_symbols,
-#                 compute_bonds):
-#    '''
-#    Free boundary condition two body properties computed in memory.
-#
-#    Args:
-#        universe (:class:`~exatomic.universe.Universe`): The atomic universe
-#        dmin (float): Minimum distance of interest
-#        dmax (float): Max distance of interest
-#        bond_extra (float): Extra distance to add when determining bonds
-#        compute_symbols (bool): Compute symbol pairs
-#        compute_bonds (bool): Compute (semi-empirical) bonds
-#
-#    Returns:
-#        two (:class:`~exatomic.two.Two`): Two body property dataframe
-#    '''
-#    atom_groups = universe.atom.groupby('frame')
-#    n = atom_groups.ngroups
-#    atom0 = np.empty((n, ), dtype='O')
-#    atom1 = np.empty((n, ), dtype='O')
-#    distance = np.empty((n, ), dtype='O')
-#    frames = np.empty((n, ), dtype='O')
-#    for i, (frame, atom) in enumerate(atom_groups):
-#        xyz = atom[['x', 'y', 'z']].values
-#        dists, i0, i1 = pdist(xyz)
-#        atom0[i] = atom.iloc[i0].index.values
-#        atom1[i] = atom.iloc[i1].index.values
-#        distance[i] = dists
-#        frames[i] = [frame] * len(dists)
-#    distance = np.concatenate(distance).astype(np.float64)
-#    atom0 = np.concatenate(atom0).astype(np.int64)
-#    atom1 = np.concatenate(atom1).astype(np.int64)
-#    frames = np.concatenate(frames).astype(np.int64)
-#    df = pd.DataFrame.from_dict({'atom0': atom0, 'atom1': atom1,
-#                                 'distance': distance, 'frame': frames})
-#    df = df[(df['distance'] > dmin) & (df['distance'] < dmax)].reset_index(drop=True)
-#    df['frame'] = df['frame'].astype('category')
-#    df['atom0'] = df['atom0'].astype('category')
-#    df['atom1'] = df['atom1'].astype('category')
-#    if compute_symbols:
-#        symbols = universe.atom['symbol'].astype(str)
-#        df['symbol0'] = df['atom0'].map(symbols)
-#        df['symbol1'] = df['atom1'].map(symbols)
-#        del symbols
-#        df['symbols'] = df['symbol0'] + df['symbol1']
-#        df['symbols'] = df['symbols'].astype('category')
-#        del df['symbol0']
-#        del df['symbol1']
-#    if compute_bonds:
-#        df['mbl'] = df['symbols'].astype(str).map(symbols_to_radii)
-#        df['mbl'] += bond_extra
-#        df['bond'] = df['distance'] < df['mbl']
-#        del df['mbl']
-#    return Two(df)
-#
-#
-#def _periodic_in_mem(universe, k, dmin, dmax, bond_extra, compute_symbols,
-#                     compute_bonds):
-#    '''
-#    Periodic boundary condition two body properties computed in memory.
-#
-#    Args:
-#        universe (:class:`~exatomic.universe.Universe`): The atomic universe
-#        k (int): Number of distances to compute
-#        dmin (float): Minimum distance of interest
-#        dmax (float): Max distance of interest
-#        bond_extra (float): Extra distance to add when determining bonds
-#        compute_symbols (bool): Compute symbol pairs
-#        compute_bonds (bool): Compute (semi-empirical) bonds
-#
-#    Returns:
-#        two (:class:`~exatomic.two.Two`): Two body property dataframe
-#    '''
-#    prjd_grps = universe.projected_atom.groupby('frame')
-#    unit_grps = universe.unit_atom.groupby('frame')
-#    n = prjd_grps.ngroups
-#    distances = np.empty((n, ), dtype='O')
-#    index1 = np.empty((n, ), dtype='O')
-#    index2 = np.empty((n, ), dtype='O')
-#    frames = np.empty((n, ), dtype='O')
-#    for i, (frame, prjd) in enumerate(prjd_grps):
-#        pxyz = prjd[['x', 'y', 'z']]
-#        uxyz = unit_grps.get_group(frame)[['x', 'y', 'z']]
-#        dists, idxs = cKDTree(pxyz).query(uxyz, k=k)    # Distances computed using k-d tree
-#        distances[i] = dists.ravel()
-#        index1[i] = prjd.iloc[np.repeat(idxs[:, 0], k)].index.values
-#        index2[i] = prjd.iloc[idxs.ravel()].index.values
-#        frames[i] = np.repeat(frame, len(index1[i]))
-#    distances = np.concatenate(distances)
-#    index1 = np.concatenate(index1)
-#    index2 = np.concatenate(index2)
-#    frames = np.concatenate(frames)
-#    df = pd.DataFrame.from_dict({'distance': distances, 'frame': frames,
-#                                 'prjd_atom0': index1, 'prjd_atom1': index2})
-#    df['prjd_atom0'] = df['prjd_atom0'].astype('category')
-#    df['prjd_atom1'] = df['prjd_atom1'].astype('category')
-#    df = df[(df['distance'] > dmin) & (df['distance'] < dmax)]#.sort_values('distance')
-#    atom = universe.projected_atom['atom']
-#    df['atom0'] = df['prjd_atom0'].map(atom)
-#    df['atom1'] = df['prjd_atom1'].map(atom)
-#    del atom
-#    df['id'] = unordered_pairing(df['atom0'].values.astype(np.int64),
-#                                 df['atom1'].values.astype(np.int64))
-#    df = df.drop_duplicates('id').reset_index(drop=True)
-#    del df['id']
-#    del df['atom0']
-#    del df['atom1']
-#    symbols = universe.projected_atom['symbol']
-#    df['symbol1'] = df['prjd_atom0'].map(symbols)
-#    df['symbol2'] = df['prjd_atom1'].map(symbols)
-#    del symbols
-#    df['symbols'] = df['symbol1'].astype(str) + df['symbol2'].astype(str)
-#    del df['symbol1']
-#    del df['symbol2']
-#    df['symbols'] = df['symbols'].astype('category')
-#    df['mbl'] = df['symbols'].map(symbols_to_radii)
-#    if not compute_symbols:
-#        del df['symbols']
-#    df['mbl'] += bond_extra
-#    if compute_bonds:
-#        df['bond'] = df['distance'] < df['mbl']
-#    del df['mbl']
-#    return PeriodicTwo(df)
-#
-#
-#def compute_bond_count(universe):
-#    '''
-#    Computes bond count (number of bonds associated with a given atom index).
-#
-#    Args:
-#        universe (:class:`~exatomic.universe.Universe`): Atomic universe
-#
-#    Returns:
-#        counts (:class:`~numpy.ndarray`): Bond counts
-#
-#    Note:
-#        For both periodic and non-periodic universes, counts returned are
-#        atom indexed. Counts for projected atoms have no meaning/are not
-#        computed during two body property calculation.
-#    '''
-#    if universe.is_periodic:
-#        mapper = universe.projected_atom['atom']
-#        bonds = universe.two.ix[(universe.two['bond'] == True), ['prjd_atom0', 'prjd_atom1']].stack().astype(np.int64)
-#        bonds = bonds.map(mapper)
-#        return bonds.value_counts()
-#    else:
-#        bonds = universe.two.ix[(universe.two['bond'] == True), ['atom0', 'atom1']].stack().value_counts()
-#        return bonds
-#
-#
-#def compute_projected_bond_count(universe):
-#    '''
-#    The projected bond count doesn't have physical meaning but can be useful
-#    in certain cases (e.g. visual atom selection).
-#    '''
-#    if not universe.is_periodic:
-#        raise TypeError('Is this a periodic universe? Check frame for periodic column.')
-#    bc = universe.two.ix[(universe.two['bond'] == True), ['prjd_atom0', 'prjd_atom1']].stack().value_counts()
-#    return bc.astype(np.int64)
-#
-#
-#def bond_summary_by_label_pairs(universe, *labels, length='A', stdev=False,
-#                                stderr=False, variance=False, ncount=False):
-#    '''
-#    Compute a summary of bond lengths by label pairs
-#
-#    Args:
-#        universe: The atomic container
-#        \*labels: Any number of label pairs (e.g. ...paris(uni, (0, 1), (1, 0), ...))
-#        length (str): Output length unit (default Angstrom)
-#        stdev (bool): Compute the standard deviation of the mean (default false)
-#        stderr (bool): Compute the standard error in the mean (default false)
-#        variance (bool): Compute the variance in the mean (default false)
-#        ncount (bool): Include the data point count (default false)
-#
-#    Returns:
-#        summary (:class:`~pandas.DataFrame`): Bond length dataframe
-#    '''
-#    l0, l1 = list(zip(*labels))
-#    l0 = np.array(l0, dtype=np.int64)
-#    l1 = np.array(l1, dtype=np.int64)
-#    ids = unordered_pairing(l0, l1)
-#    bonded = universe.two[universe.two['bond'] == True].copy()
-#    if universe.is_periodic:
-#        bonded['atom0'] = bonded['prjd_atom0'].map(universe.projected_atom['atom'])
-#        bonded['atom1'] = bonded['prjd_atom1'].map(universe.projected_atom['atom'])
-#    bonded['label0'] = bonded['atom0'].map(universe.atom['label'])
-#    bonded['label1'] = bonded['atom1'].map(universe.atom['label'])
-#    bonded['id'] = unordered_pairing(bonded['label0'].values.astype(np.int64),
-#                                     bonded['label1'].values.astype(np.int64))
-#    return bonded[bonded['id'].isin(ids)]
-#    grps = bonded[bonded['id'].isin(ids)].groupby('id')
-#    df = grps['distance'].mean().reset_index()
-#    if variance:
-#        df['variance'] = grps['distance'].var().reset_index()['distance']
-#        df['variance'] *= Length['au', length]
-#    if stderr:
-#        df['stderr'] = grps['distance'].std().reset_index()['distance']
-#        df['stderr'] /= np.sqrt(grps['distance'].size().values[0])
-#        df['stderr'] *= Length['au', length]
-#    if stdev:
-#        df['stdev'] = grps['distance'].std().reset_index()['distance']
-#        df['stdev'] *= Length['au', length]
-#    if ncount:
-#        df['count'] = grps['distance'].size().reset_index()[0]
-#    mapper = bonded.drop_duplicates('id').set_index('id')
-#    df['symbols'] = df['id'].map(mapper['symbols'])
-#    df['distance'] *= Length['au', length]
-#    df['label0'] = df['id'].map(mapper['label0'])
-#    df['label1'] = df['id'].map(mapper['label1'])
-#    del df['id']
-#    return df
-#
-#
-#def n_nearest_distances_by_symbols(universe, a, b, n, length='A', stdev=False,
-#                                   stderr=False, variance=False, ncount=False):
-#    '''
-#    Compute a distance summary of the n nearest pairs of symbols, (a, b).
-#
-#    Args:
-#        universe: The atomic universe
-#        a (str): Symbol string
-#        b (str): Symbol string
-#        n (int): Number of distances to include
-#        stdev (bool): Compute the standard deviation of the mean (default false)
-#        stderr (bool): Compute the standard error in the mean (default false)
-#        variance (bool): Compute the variance in the mean (default false)
-#        ncount (bool): Include the data point count (default false)
-#
-#    Returns:
-#        summary (:class:`~pandas.DataFrame`): Distance summary dataframe
-#    '''
-#    def compute(group):
-#        return group.sort_values('distance').iloc[:n]
-#
-#    df = universe.two[universe.two['symbols'].isin([a+b, b+a])]
-#    df = df.groupby('frame').apply(compute)
-#    df['pair'] = list(range(n)) * (len(df) // n)
-#    pvd = df.pivot('frame', 'pair', 'distance')
-#    df = pvd.mean(0).reset_index()
-#    df.columns = ['pair', 'distance']
-#    df['distance'] *= Length['au', length]
-#    if stdev:
-#        df['stdev'] = pvd.std().reset_index()[0]
-#        df['stdev'] *= Length['au', length]
-#    if stderr:
-#        df['stderr'] = pvd.std().reset_index()[0]
-#        df['stderr'] /= np.sqrt(len(pvd))
-#        df['stderr'] *= Length['au', length]
-#    if variance:
-#        df['variance'] = pvd.var().reset_index()[0]
-#        df['variance'] *= Length['au', length]
-#    if ncount:
-#        df['count'] = pvd.shape[0]
-#    return df
-#
-=======
-# -*- coding: utf-8 -*-
-'''
-Two Body Properties DataFrame
-===============================
-This module provides various functions for computing two body properties (e.g.
-interatomic distances). While this may seem like a trivial calculation, it is
-not; it is a combinatorial problem and fast algorithms for it are an outstanding
-problem in computational science.
-
-+-------------------+----------+---------------------------------------------+
-| Column            | Type     | Description                                 |
-+===================+==========+=============================================+
-| atom0             | integer  | foreign key to :class:`~exatomic.atom.Atom` |
-+-------------------+----------+---------------------------------------------+
-| atom1             | integer  | foreign key to :class:`~exatomic.atom.Atom` |
-+-------------------+----------+---------------------------------------------+
-| distance          | float    | distance between atom0 and atom1            |
-+-------------------+----------+---------------------------------------------+
-| bond              | boolean  | True if bond                                |
-+-------------------+----------+---------------------------------------------+
-| frame             | category | non-unique integer (req.)                   |
-+-------------------+----------+---------------------------------------------+
-| symbols           | category | concatenated atomic symbols                 |
-+-------------------+----------+---------------------------------------------+
-'''
-import numpy as np
-import pandas as pd
-from traitlets import Unicode
-from scipy.spatial import cKDTree
-from exa import DataFrame
-from exa.algorithms import pdist, unordered_pairing
-from exatomic import Isotope, Length
-from exa.relational.isotope import symbols_to_radii
-
-
-max_atoms_per_frame = 300
-max_frames = 500
-max_atoms_per_frame_periodic = 200
-max_frames_periodic = 300
-bond_extra = 0.45
-dmin = 0.3
-dmax = 11.3
-
-
-class Two(DataFrame):
-    '''
-    The two body property dataframe includes interatomic distances and bonds.
-    '''
-    _index_prefix = 'atom'
-    _indices = ['two']
-    _columns = ['distance', 'atom0', 'atom1', 'frame']
-    _groupbys = ['frame']
-    _categories = {'frame': np.int64, 'symbols': str, 'atom0': np.int64,
-                   'atom1': np.int64}
-
-    def _get_bond_traits(self, atom):
-        '''
-        Generate bond traits for the notebook widget.
-        '''
-        ip = self._index_prefix
-        a0 = ip + '0'
-        a1 = ip + '1'
-        label_mapper = atom['label']
-        grps = atom.groupby('frame')
-        bonded = self.ix[self['bond'] == True, [a0, a1, 'frame']]
-        label0 = bonded[a0].map(label_mapper)
-        label1 = bonded[a1].map(label_mapper)
-        label = pd.concat((label0, label1), axis=1)
-        label['frame'] = bonded['frame']
-        bgrps = label.groupby('frame')
-        b0 = np.empty((grps.ngroups, ), dtype='O')
-        b1 = np.empty((grps.ngroups, ), dtype='O')
-        for i, (frame, grp) in enumerate(grps):
-            if frame in bgrps.groups:
-                b0[i] = bgrps.get_group(frame)[a0].values.astype(np.int64)
-                b1[i] = bgrps.get_group(frame)[a1].values.astype(np.int64)
-            else:
-                b0[i] = []
-                b1[i] = []
-        b0 = pd.Series(b0).to_json(orient='values')
-        b1 = pd.Series(b1).to_json(orient='values')
-        return {'two_bond0': Unicode(b0).tag(sync=True), 'two_bond1': Unicode(b1).tag(sync=True)}
-
-    def bond_summary(self, length='au'):
-        '''
-        Generate a summary table of bond lengths
-        '''
-        return self[self['bond'] == True].groupby('symbols')['distance'].mean().dropna() * Length['au', length]
-
-
-class PeriodicTwo(Two):
-    '''
-    The two body property dataframe but computed using the periodic algorithm.
-    The atom indices match those present in the projected atom dataframe.
-    '''
-    _index_prefix = 'prjd_atom'
-    _indices = ['pbc_two']
-    _columns = ['distance', 'prjd_atom0', 'prjd_atom1', 'frame']
-    _categories = {'frame': np.int64, 'symbols': str, 'prjd_atom0': np.int64,
-                   'prjd_atom1': np.int64}
-
-    def mapped_atom(self, mapper):
-        '''
-        Maps the projected atom columns back onto their atom indices using a
-        mapper.
-
-        Args:
-            mapper (:class:`~pandas.Series`): Projected atom mapper
-
-        Returns:
-            tup: Tuple of two series objects corresponding to prjd_atom0 and prjd_atom1
-        '''
-        self._revert_categories()
-        b0 = bonds['prjd_atom0'].map(mapper)
-        b1 = bonds['prjd_atom1'].map(mapper)
-        self._set_categories()
-        return b0, b1
-
-
-def compute_two_body(universe, k=None, dmax=dmax, dmin=dmin, bond_extra=bond_extra,
-                     compute_bonds=True, compute_symbols=True, in_mem=False):    # in_mem is undocumented on purpose...
-    '''
-    Compute two body information given a universe.
-
-    Bonds are computed semi-empirically (if requested - default true):
-
-    .. math::
-
-        distance(A, B) < covalent\_radius(A) + covalent\_radius(B) + bond\_extra
-
-    Args:
-        universe (:class:`~exatomic.universe.Universe`): Chemical universe
-        k (int): Number of distances (per atom) to compute (optional)
-        dmax (float): Max distance of interest (larger distances are ignored)
-        dmin (float): Min distance of interest (smaller distances are ignored)
-        bond_extra (float): Extra distance to include when determining bonds (see above)
-        compute_bonds (bool): Compute bonds from distances (default: true)
-        compute_symbols (bool): Compute symbol pairs (default: true)
-
-    Returns:
-        df (:class:`~exatomic.twobody.TwoBody`): Two body property table
-
-    Warning:
-        Computing periodic distances can use a large amount of memory (>16 GB)
-        and take up to 5 minutes (on a modern machine, with universes of more
-        than a few thousand frames)!
-    '''
-    nat = universe.frame['atom_count'].max()
-    nf = len(universe.frame)
-    if universe.is_periodic:
-        if (nat < max_atoms_per_frame_periodic and nf < max_frames_periodic) or in_mem:
-            k = k if k else nat - 1
-            return _periodic_in_mem(universe, k, dmin, dmax, bond_extra, compute_symbols,
-                                    compute_bonds)
-        else:
-            raise NotImplementedError('Out of core two body not implemented')
-    else:
-        if (nat < max_atoms_per_frame and nf < max_frames) or in_mem:
-            return _free_in_mem(universe, dmin, dmax, bond_extra, compute_symbols,
-                                compute_bonds)
-        else:
-            raise NotImplementedError('Out of core two body not implemented')
-
-
-def _free_in_mem(universe, dmin, dmax, bond_extra, compute_symbols,
-                 compute_bonds):
-    '''
-    Free boundary condition two body properties computed in memory.
-
-    Args:
-        universe (:class:`~exatomic.universe.Universe`): The atomic universe
-        dmin (float): Minimum distance of interest
-        dmax (float): Max distance of interest
-        bond_extra (float): Extra distance to add when determining bonds
-        compute_symbols (bool): Compute symbol pairs
-        compute_bonds (bool): Compute (semi-empirical) bonds
-
-    Returns:
-        two (:class:`~exatomic.two.Two`): Two body property dataframe
-    '''
-    atom_groups = universe.atom.groupby('frame')
-    n = atom_groups.ngroups
-    atom0 = np.empty((n, ), dtype='O')
-    atom1 = np.empty((n, ), dtype='O')
-    distance = np.empty((n, ), dtype='O')
-    frames = np.empty((n, ), dtype='O')
-    for i, (frame, atom) in enumerate(atom_groups):
-        xyz = atom[['x', 'y', 'z']].values
-        dists, i0, i1 = pdist(xyz)
-        atom0[i] = atom.iloc[i0].index.values
-        atom1[i] = atom.iloc[i1].index.values
-        distance[i] = dists
-        frames[i] = [frame] * len(dists)
-    distance = np.concatenate(distance).astype(np.float64)
-    atom0 = np.concatenate(atom0).astype(np.int64)
-    atom1 = np.concatenate(atom1).astype(np.int64)
-    frames = np.concatenate(frames).astype(np.int64)
-    df = pd.DataFrame.from_dict({'atom0': atom0, 'atom1': atom1,
-                                 'distance': distance, 'frame': frames})
-    df = df[(df['distance'] > dmin) & (df['distance'] < dmax)].reset_index(drop=True)
-    df['frame'] = df['frame'].astype('category')
-    df['atom0'] = df['atom0'].astype('category')
-    df['atom1'] = df['atom1'].astype('category')
-    if compute_symbols:
-        symbols = universe.atom['symbol'].astype(str)
-        df['symbol0'] = df['atom0'].map(symbols)
-        df['symbol1'] = df['atom1'].map(symbols)
-        del symbols
-        df['symbols'] = df['symbol0'] + df['symbol1']
-        df['symbols'] = df['symbols'].astype('category')
-        del df['symbol0']
-        del df['symbol1']
-    if compute_bonds:
-        df['mbl'] = df['symbols'].astype(str).map(symbols_to_radii)
-        df['mbl'] += bond_extra
-        df['bond'] = df['distance'] < df['mbl']
-        del df['mbl']
-    return Two(df)
-
-
-def _periodic_in_mem(universe, k, dmin, dmax, bond_extra, compute_symbols,
-                     compute_bonds):
-    '''
-    Periodic boundary condition two body properties computed in memory.
-
-    Args:
-        universe (:class:`~exatomic.universe.Universe`): The atomic universe
-        k (int): Number of distances to compute
-        dmin (float): Minimum distance of interest
-        dmax (float): Max distance of interest
-        bond_extra (float): Extra distance to add when determining bonds
-        compute_symbols (bool): Compute symbol pairs
-        compute_bonds (bool): Compute (semi-empirical) bonds
-
-    Returns:
-        two (:class:`~exatomic.two.Two`): Two body property dataframe
-    '''
-    prjd_grps = universe.projected_atom.groupby('frame')
-    unit_grps = universe.unit_atom.groupby('frame')
-    n = prjd_grps.ngroups
-    distances = np.empty((n, ), dtype='O')
-    index1 = np.empty((n, ), dtype='O')
-    index2 = np.empty((n, ), dtype='O')
-    frames = np.empty((n, ), dtype='O')
-    for i, (frame, prjd) in enumerate(prjd_grps):
-        pxyz = prjd[['x', 'y', 'z']]
-        uxyz = unit_grps.get_group(frame)[['x', 'y', 'z']]
-        dists, idxs = cKDTree(pxyz).query(uxyz, k=k)    # Distances computed using k-d tree
-        distances[i] = dists.ravel()
-        index1[i] = prjd.iloc[np.repeat(idxs[:, 0], k)].index.values
-        index2[i] = prjd.iloc[idxs.ravel()].index.values
-        frames[i] = np.repeat(frame, len(index1[i]))
-    distances = np.concatenate(distances)
-    index1 = np.concatenate(index1)
-    index2 = np.concatenate(index2)
-    frames = np.concatenate(frames)
-    df = pd.DataFrame.from_dict({'distance': distances, 'frame': frames,
-                                 'prjd_atom0': index1, 'prjd_atom1': index2})
-    df['prjd_atom0'] = df['prjd_atom0'].astype('category')
-    df['prjd_atom1'] = df['prjd_atom1'].astype('category')
-    df = df[(df['distance'] > dmin) & (df['distance'] < dmax)]#.sort_values('distance')
-    atom = universe.projected_atom['atom']
-    df['atom0'] = df['prjd_atom0'].map(atom)
-    df['atom1'] = df['prjd_atom1'].map(atom)
-    del atom
-    df['id'] = unordered_pairing(df['atom0'].values.astype(np.int64),
-                                 df['atom1'].values.astype(np.int64))
-    df = df.drop_duplicates('id').reset_index(drop=True)
-    del df['id']
-    del df['atom0']
-    del df['atom1']
-    symbols = universe.projected_atom['symbol']
-    df['symbol1'] = df['prjd_atom0'].map(symbols)
-    df['symbol2'] = df['prjd_atom1'].map(symbols)
-    del symbols
-    df['symbols'] = df['symbol1'].astype(str) + df['symbol2'].astype(str)
-    del df['symbol1']
-    del df['symbol2']
-    df['symbols'] = df['symbols'].astype('category')
-    df['mbl'] = df['symbols'].map(symbols_to_radii)
-    if not compute_symbols:
-        del df['symbols']
-    df['mbl'] += bond_extra
-    if compute_bonds:
-        df['bond'] = df['distance'] < df['mbl']
-    del df['mbl']
-    return PeriodicTwo(df)
-
-
-def compute_bond_count(universe):
-    '''
-    Computes bond count (number of bonds associated with a given atom index).
-
-    Args:
-        universe (:class:`~exatomic.universe.Universe`): Atomic universe
-
-    Returns:
-        counts (:class:`~numpy.ndarray`): Bond counts
-
-    Note:
-        For both periodic and non-periodic universes, counts returned are
-        atom indexed. Counts for projected atoms have no meaning/are not
-        computed during two body property calculation.
-    '''
-    if universe.is_periodic:
-        mapper = universe.projected_atom['atom']
-        bonds = universe.two.ix[(universe.two['bond'] == True), ['prjd_atom0', 'prjd_atom1']].stack().astype(np.int64)
-        bonds = bonds.map(mapper)
-        return bonds.value_counts()
-    else:
-        bonds = universe.two.ix[(universe.two['bond'] == True), ['atom0', 'atom1']].stack().value_counts()
-        return bonds
-
-
-def compute_projected_bond_count(universe):
-    '''
-    The projected bond count doesn't have physical meaning but can be useful
-    in certain cases (e.g. visual atom selection).
-    '''
-    if not universe.is_periodic:
-        raise TypeError('Is this a periodic universe? Check frame for periodic column.')
-    bc = universe.two.ix[(universe.two['bond'] == True), ['prjd_atom0', 'prjd_atom1']].stack().value_counts()
-    return bc.astype(np.int64)
-
-
-def bond_summary_by_label_pairs(universe, *labels, length='A', stdev=False,
-                                stderr=False, variance=False, ncount=False):
-    '''
-    Compute a summary of bond lengths by label pairs
-
-    Args:
-        universe: The atomic container
-        \*labels: Any number of label pairs (e.g. ...paris(uni, (0, 1), (1, 0), ...))
-        length (str): Output length unit (default Angstrom)
-        stdev (bool): Compute the standard deviation of the mean (default false)
-        stderr (bool): Compute the standard error in the mean (default false)
-        variance (bool): Compute the variance in the mean (default false)
-        ncount (bool): Include the data point count (default false)
-
-    Returns:
-        summary (:class:`~pandas.DataFrame`): Bond length dataframe
-    '''
-    l0, l1 = list(zip(*labels))
-    l0 = np.array(l0, dtype=np.int64)
-    l1 = np.array(l1, dtype=np.int64)
-    ids = unordered_pairing(l0, l1)
-    bonded = universe.two[universe.two['bond'] == True].copy()
-    if universe.is_periodic:
-        bonded['atom0'] = bonded['prjd_atom0'].map(universe.projected_atom['atom'])
-        bonded['atom1'] = bonded['prjd_atom1'].map(universe.projected_atom['atom'])
-    bonded['label0'] = bonded['atom0'].map(universe.atom['label'])
-    bonded['label1'] = bonded['atom1'].map(universe.atom['label'])
-    bonded['id'] = unordered_pairing(bonded['label0'].values.astype(np.int64),
-                                     bonded['label1'].values.astype(np.int64))
-    return bonded[bonded['id'].isin(ids)]
-    grps = bonded[bonded['id'].isin(ids)].groupby('id')
-    df = grps['distance'].mean().reset_index()
-    if variance:
-        df['variance'] = grps['distance'].var().reset_index()['distance']
-        df['variance'] *= Length['au', length]
-    if stderr:
-        df['stderr'] = grps['distance'].std().reset_index()['distance']
-        df['stderr'] /= np.sqrt(grps['distance'].size().values[0])
-        df['stderr'] *= Length['au', length]
-    if stdev:
-        df['stdev'] = grps['distance'].std().reset_index()['distance']
-        df['stdev'] *= Length['au', length]
-    if ncount:
-        df['count'] = grps['distance'].size().reset_index()[0]
-    mapper = bonded.drop_duplicates('id').set_index('id')
-    df['symbols'] = df['id'].map(mapper['symbols'])
-    df['distance'] *= Length['au', length]
-    df['label0'] = df['id'].map(mapper['label0'])
-    df['label1'] = df['id'].map(mapper['label1'])
-    del df['id']
-    return df
-
-
-def n_nearest_distances_by_symbols(universe, a, b, n, length='A', stdev=False,
-                                   stderr=False, variance=False, ncount=False):
-    '''
-    Compute a distance summary of the n nearest pairs of symbols, (a, b).
-
-    Args:
-        universe: The atomic universe
-        a (str): Symbol string
-        b (str): Symbol string
-        n (int): Number of distances to include
-        stdev (bool): Compute the standard deviation of the mean (default false)
-        stderr (bool): Compute the standard error in the mean (default false)
-        variance (bool): Compute the variance in the mean (default false)
-        ncount (bool): Include the data point count (default false)
-
-    Returns:
-        summary (:class:`~pandas.DataFrame`): Distance summary dataframe
-    '''
-    def compute(group):
-        return group.sort_values('distance').iloc[:n]
-
-    df = universe.two[universe.two['symbols'].isin([a+b, b+a])]
-    df = df.groupby('frame').apply(compute)
-    df['pair'] = list(range(n)) * (len(df) // n)
-    pvd = df.pivot('frame', 'pair', 'distance')
-    df = pvd.mean(0).reset_index()
-    df.columns = ['pair', 'distance']
-    df['distance'] *= Length['au', length]
-    if stdev:
-        df['stdev'] = pvd.std().reset_index()[0]
-        df['stdev'] *= Length['au', length]
-    if stderr:
-        df['stderr'] = pvd.std().reset_index()[0]
-        df['stderr'] /= np.sqrt(len(pvd))
-        df['stderr'] *= Length['au', length]
-    if variance:
-        df['variance'] = pvd.var().reset_index()[0]
-        df['variance'] *= Length['au', length]
-    if ncount:
-        df['count'] = pvd.shape[0]
-    return df
->>>>>>> 4bc36220
+# Copyright (c) 2015-2016, Exa Analytics Development Team
+# Distributed under the terms of the Apache License 2.0
+'''
+Two Body Properties Table
+##################################
+This module provides functions for computing interatomic distances and bonds
+(i.e. two body properties). This computation depends on the type of boundary
+conditions used; free or periodic boundaries. The following table provides a
+guide for the types of data found in the two types of two body tables provided
+by this module.
+
++-------------------+----------+---------------------------------------------+
+| Column            | Type     | Description                                 |
++===================+==========+=============================================+
+| atom0             | integer  | foreign key to :class:`~exatomic.atom.Atom` |
++-------------------+----------+---------------------------------------------+
+| atom1             | integer  | foreign key to :class:`~exatomic.atom.Atom` |
++-------------------+----------+---------------------------------------------+
+| distance          | float    | distance between atom0 and atom1            |
++-------------------+----------+---------------------------------------------+
+| bond              | boolean  | True if bond                                |
++-------------------+----------+---------------------------------------------+
+| frame             | category | non-unique integer (req.)                   |
++-------------------+----------+---------------------------------------------+
+| symbols           | category | concatenated atomic symbols                 |
++-------------------+----------+---------------------------------------------+
+'''
+#import numpy as np
+#import pandas as pd
+#from traitlets import Unicode
+#from scipy.spatial import cKDTree
+#from exa import DataFrame
+#from exa.algorithms import pdist, unordered_pairing
+#from exa.relational.isotope import symbols_to_radii
+#from exatomic import Length
+#from exatomic import Isotope, Length
+#
+#
+#max_atoms_per_frame = 300
+#max_frames = 500
+#max_atoms_per_frame_periodic = 200
+#max_frames_periodic = 300
+#bond_extra = 0.45
+#dmin = 0.3
+#dmax = 11.3
+#
+#
+#class Two(DataFrame):
+#    '''
+#    The two body property dataframe includes interatomic distances and bonds.
+#    '''
+#    _index_prefix = 'atom'
+#    _indices = ['two']
+#    _columns = ['distance', 'atom0', 'atom1', 'frame']
+#    _groupbys = ['frame']
+#    _categories = {'frame': np.int64, 'symbols': str, 'atom0': np.int64,
+#                   'atom1': np.int64}
+#
+#    def _get_bond_traits(self, atom):
+#        '''
+#        Generate bond traits for the notebook widget.
+#        '''
+#        ip = self._index_prefix
+#        a0 = ip + '0'
+#        a1 = ip + '1'
+#        label_mapper = atom['label']
+#        grps = atom.groupby('frame')
+#        bonded = self.ix[self['bond'] == True, [a0, a1, 'frame']]
+#        label0 = bonded[a0].map(label_mapper)
+#        label1 = bonded[a1].map(label_mapper)
+#        label = pd.concat((label0, label1), axis=1)
+#        label['frame'] = bonded['frame']
+#        bgrps = label.groupby('frame')
+#        b0 = np.empty((grps.ngroups, ), dtype='O')
+#        b1 = np.empty((grps.ngroups, ), dtype='O')
+#        for i, (frame, grp) in enumerate(grps):
+#            if frame in bgrps.groups:
+#                b0[i] = bgrps.get_group(frame)[a0].values.astype(np.int64)
+#                b1[i] = bgrps.get_group(frame)[a1].values.astype(np.int64)
+#            else:
+#                b0[i] = []
+#                b1[i] = []
+#        b0 = pd.Series(b0).to_json(orient='values')
+#        b1 = pd.Series(b1).to_json(orient='values')
+#        return {'two_bond0': Unicode(b0).tag(sync=True), 'two_bond1': Unicode(b1).tag(sync=True)}
+#
+#    def bond_summary(self, length='au'):
+#        '''
+#        Generate a summary table of bond lengths
+#        '''
+#        return self[self['bond'] == True].groupby('symbols')['distance'].mean().dropna() * Length['au', length]
+#
+#
+#class PeriodicTwo(Two):
+#    '''
+#    The two body property dataframe but computed using the periodic algorithm.
+#    The atom indices match those present in the projected atom dataframe.
+#    '''
+#    _index_prefix = 'prjd_atom'
+#    _indices = ['pbc_two']
+#    _columns = ['distance', 'prjd_atom0', 'prjd_atom1', 'frame']
+#    _categories = {'frame': np.int64, 'symbols': str, 'prjd_atom0': np.int64,
+#                   'prjd_atom1': np.int64}
+#
+#    def mapped_atom(self, mapper):
+#        '''
+#        Maps the projected atom columns back onto their atom indices using a
+#        mapper.
+#
+#        Args:
+#            mapper (:class:`~pandas.Series`): Projected atom mapper
+#
+#        Returns:
+#            tup: Tuple of two series objects corresponding to prjd_atom0 and prjd_atom1
+#        '''
+#        self._revert_categories()
+#        b0 = bonds['prjd_atom0'].map(mapper)
+#        b1 = bonds['prjd_atom1'].map(mapper)
+#        self._set_categories()
+#        return b0, b1
+#
+#
+#def compute_two_body(universe, k=None, dmax=dmax, dmin=dmin, bond_extra=bond_extra,
+#                     compute_bonds=True, compute_symbols=True, in_mem=False):    # in_mem is undocumented on purpose...
+#    '''
+#    Compute two body information given a universe.
+#
+#    Bonds are computed semi-empirically (if requested - default true):
+#
+#    .. math::
+#
+#        distance(A, B) < covalent\_radius(A) + covalent\_radius(B) + bond\_extra
+#
+#    Args:
+#        universe (:class:`~exatomic.universe.Universe`): Chemical universe
+#        k (int): Number of distances (per atom) to compute (optional)
+#        dmax (float): Max distance of interest (larger distances are ignored)
+#        dmin (float): Min distance of interest (smaller distances are ignored)
+#        bond_extra (float): Extra distance to include when determining bonds (see above)
+#        compute_bonds (bool): Compute bonds from distances (default: true)
+#        compute_symbols (bool): Compute symbol pairs (default: true)
+#
+#    Returns:
+#        df (:class:`~exatomic.twobody.TwoBody`): Two body property table
+#
+#    Warning:
+#        Computing periodic distances can use a large amount of memory (>16 GB)
+#        and take up to 5 minutes (on a modern machine, with universes of more
+#        than a few thousand frames)!
+#    '''
+#    nat = universe.frame['atom_count'].max()
+#    nf = len(universe.frame)
+#    if universe.is_periodic:
+#        if (nat < max_atoms_per_frame_periodic and nf < max_frames_periodic) or in_mem:
+#            k = k if k else nat - 1
+#            return _periodic_in_mem(universe, k, dmin, dmax, bond_extra, compute_symbols,
+#                                    compute_bonds)
+#        else:
+#            raise NotImplementedError('Out of core two body not implemented')
+#    else:
+#        if (nat < max_atoms_per_frame and nf < max_frames) or in_mem:
+#            return _free_in_mem(universe, dmin, dmax, bond_extra, compute_symbols,
+#                                compute_bonds)
+#        else:
+#            raise NotImplementedError('Out of core two body not implemented')
+#
+#
+#def _free_in_mem(universe, dmin, dmax, bond_extra, compute_symbols,
+#                 compute_bonds):
+#    '''
+#    Free boundary condition two body properties computed in memory.
+#
+#    Args:
+#        universe (:class:`~exatomic.universe.Universe`): The atomic universe
+#        dmin (float): Minimum distance of interest
+#        dmax (float): Max distance of interest
+#        bond_extra (float): Extra distance to add when determining bonds
+#        compute_symbols (bool): Compute symbol pairs
+#        compute_bonds (bool): Compute (semi-empirical) bonds
+#
+#    Returns:
+#        two (:class:`~exatomic.two.Two`): Two body property dataframe
+#    '''
+#    atom_groups = universe.atom.groupby('frame')
+#    n = atom_groups.ngroups
+#    atom0 = np.empty((n, ), dtype='O')
+#    atom1 = np.empty((n, ), dtype='O')
+#    distance = np.empty((n, ), dtype='O')
+#    frames = np.empty((n, ), dtype='O')
+#    for i, (frame, atom) in enumerate(atom_groups):
+#        xyz = atom[['x', 'y', 'z']].values
+#        dists, i0, i1 = pdist(xyz)
+#        atom0[i] = atom.iloc[i0].index.values
+#        atom1[i] = atom.iloc[i1].index.values
+#        distance[i] = dists
+#        frames[i] = [frame] * len(dists)
+#    distance = np.concatenate(distance).astype(np.float64)
+#    atom0 = np.concatenate(atom0).astype(np.int64)
+#    atom1 = np.concatenate(atom1).astype(np.int64)
+#    frames = np.concatenate(frames).astype(np.int64)
+#    df = pd.DataFrame.from_dict({'atom0': atom0, 'atom1': atom1,
+#                                 'distance': distance, 'frame': frames})
+#    df = df[(df['distance'] > dmin) & (df['distance'] < dmax)].reset_index(drop=True)
+#    df['frame'] = df['frame'].astype('category')
+#    df['atom0'] = df['atom0'].astype('category')
+#    df['atom1'] = df['atom1'].astype('category')
+#    if compute_symbols:
+#        symbols = universe.atom['symbol'].astype(str)
+#        df['symbol0'] = df['atom0'].map(symbols)
+#        df['symbol1'] = df['atom1'].map(symbols)
+#        del symbols
+#        df['symbols'] = df['symbol0'] + df['symbol1']
+#        df['symbols'] = df['symbols'].astype('category')
+#        del df['symbol0']
+#        del df['symbol1']
+#    if compute_bonds:
+#        df['mbl'] = df['symbols'].astype(str).map(symbols_to_radii)
+#        df['mbl'] += bond_extra
+#        df['bond'] = df['distance'] < df['mbl']
+#        del df['mbl']
+#    return Two(df)
+#
+#
+#def _periodic_in_mem(universe, k, dmin, dmax, bond_extra, compute_symbols,
+#                     compute_bonds):
+#    '''
+#    Periodic boundary condition two body properties computed in memory.
+#
+#    Args:
+#        universe (:class:`~exatomic.universe.Universe`): The atomic universe
+#        k (int): Number of distances to compute
+#        dmin (float): Minimum distance of interest
+#        dmax (float): Max distance of interest
+#        bond_extra (float): Extra distance to add when determining bonds
+#        compute_symbols (bool): Compute symbol pairs
+#        compute_bonds (bool): Compute (semi-empirical) bonds
+#
+#    Returns:
+#        two (:class:`~exatomic.two.Two`): Two body property dataframe
+#    '''
+#    prjd_grps = universe.projected_atom.groupby('frame')
+#    unit_grps = universe.unit_atom.groupby('frame')
+#    n = prjd_grps.ngroups
+#    distances = np.empty((n, ), dtype='O')
+#    index1 = np.empty((n, ), dtype='O')
+#    index2 = np.empty((n, ), dtype='O')
+#    frames = np.empty((n, ), dtype='O')
+#    for i, (frame, prjd) in enumerate(prjd_grps):
+#        pxyz = prjd[['x', 'y', 'z']]
+#        uxyz = unit_grps.get_group(frame)[['x', 'y', 'z']]
+#        dists, idxs = cKDTree(pxyz).query(uxyz, k=k)    # Distances computed using k-d tree
+#        distances[i] = dists.ravel()
+#        index1[i] = prjd.iloc[np.repeat(idxs[:, 0], k)].index.values
+#        index2[i] = prjd.iloc[idxs.ravel()].index.values
+#        frames[i] = np.repeat(frame, len(index1[i]))
+#    distances = np.concatenate(distances)
+#    index1 = np.concatenate(index1)
+#    index2 = np.concatenate(index2)
+#    frames = np.concatenate(frames)
+#    df = pd.DataFrame.from_dict({'distance': distances, 'frame': frames,
+#                                 'prjd_atom0': index1, 'prjd_atom1': index2})
+#    df['prjd_atom0'] = df['prjd_atom0'].astype('category')
+#    df['prjd_atom1'] = df['prjd_atom1'].astype('category')
+#    df = df[(df['distance'] > dmin) & (df['distance'] < dmax)]#.sort_values('distance')
+#    atom = universe.projected_atom['atom']
+#    df['atom0'] = df['prjd_atom0'].map(atom)
+#    df['atom1'] = df['prjd_atom1'].map(atom)
+#    del atom
+#    df['id'] = unordered_pairing(df['atom0'].values.astype(np.int64),
+#                                 df['atom1'].values.astype(np.int64))
+#    df = df.drop_duplicates('id').reset_index(drop=True)
+#    del df['id']
+#    del df['atom0']
+#    del df['atom1']
+#    symbols = universe.projected_atom['symbol']
+#    df['symbol1'] = df['prjd_atom0'].map(symbols)
+#    df['symbol2'] = df['prjd_atom1'].map(symbols)
+#    del symbols
+#    df['symbols'] = df['symbol1'].astype(str) + df['symbol2'].astype(str)
+#    del df['symbol1']
+#    del df['symbol2']
+#    df['symbols'] = df['symbols'].astype('category')
+#    df['mbl'] = df['symbols'].map(symbols_to_radii)
+#    if not compute_symbols:
+#        del df['symbols']
+#    df['mbl'] += bond_extra
+#    if compute_bonds:
+#        df['bond'] = df['distance'] < df['mbl']
+#    del df['mbl']
+#    return PeriodicTwo(df)
+#
+#
+#def compute_bond_count(universe):
+#    '''
+#    Computes bond count (number of bonds associated with a given atom index).
+#
+#    Args:
+#        universe (:class:`~exatomic.universe.Universe`): Atomic universe
+#
+#    Returns:
+#        counts (:class:`~numpy.ndarray`): Bond counts
+#
+#    Note:
+#        For both periodic and non-periodic universes, counts returned are
+#        atom indexed. Counts for projected atoms have no meaning/are not
+#        computed during two body property calculation.
+#    '''
+#    if universe.is_periodic:
+#        mapper = universe.projected_atom['atom']
+#        bonds = universe.two.ix[(universe.two['bond'] == True), ['prjd_atom0', 'prjd_atom1']].stack().astype(np.int64)
+#        bonds = bonds.map(mapper)
+#        return bonds.value_counts()
+#    else:
+#        bonds = universe.two.ix[(universe.two['bond'] == True), ['atom0', 'atom1']].stack().value_counts()
+#        return bonds
+#
+#
+#def compute_projected_bond_count(universe):
+#    '''
+#    The projected bond count doesn't have physical meaning but can be useful
+#    in certain cases (e.g. visual atom selection).
+#    '''
+#    if not universe.is_periodic:
+#        raise TypeError('Is this a periodic universe? Check frame for periodic column.')
+#    bc = universe.two.ix[(universe.two['bond'] == True), ['prjd_atom0', 'prjd_atom1']].stack().value_counts()
+#    return bc.astype(np.int64)
+#
+#
+#def bond_summary_by_label_pairs(universe, *labels, length='A', stdev=False,
+#                                stderr=False, variance=False, ncount=False):
+#    '''
+#    Compute a summary of bond lengths by label pairs
+#
+#    Args:
+#        universe: The atomic container
+#        \*labels: Any number of label pairs (e.g. ...paris(uni, (0, 1), (1, 0), ...))
+#        length (str): Output length unit (default Angstrom)
+#        stdev (bool): Compute the standard deviation of the mean (default false)
+#        stderr (bool): Compute the standard error in the mean (default false)
+#        variance (bool): Compute the variance in the mean (default false)
+#        ncount (bool): Include the data point count (default false)
+#
+#    Returns:
+#        summary (:class:`~pandas.DataFrame`): Bond length dataframe
+#    '''
+#    l0, l1 = list(zip(*labels))
+#    l0 = np.array(l0, dtype=np.int64)
+#    l1 = np.array(l1, dtype=np.int64)
+#    ids = unordered_pairing(l0, l1)
+#    bonded = universe.two[universe.two['bond'] == True].copy()
+#    if universe.is_periodic:
+#        bonded['atom0'] = bonded['prjd_atom0'].map(universe.projected_atom['atom'])
+#        bonded['atom1'] = bonded['prjd_atom1'].map(universe.projected_atom['atom'])
+#    bonded['label0'] = bonded['atom0'].map(universe.atom['label'])
+#    bonded['label1'] = bonded['atom1'].map(universe.atom['label'])
+#    bonded['id'] = unordered_pairing(bonded['label0'].values.astype(np.int64),
+#                                     bonded['label1'].values.astype(np.int64))
+#    return bonded[bonded['id'].isin(ids)]
+#    grps = bonded[bonded['id'].isin(ids)].groupby('id')
+#    df = grps['distance'].mean().reset_index()
+#    if variance:
+#        df['variance'] = grps['distance'].var().reset_index()['distance']
+#        df['variance'] *= Length['au', length]
+#    if stderr:
+#        df['stderr'] = grps['distance'].std().reset_index()['distance']
+#        df['stderr'] /= np.sqrt(grps['distance'].size().values[0])
+#        df['stderr'] *= Length['au', length]
+#    if stdev:
+#        df['stdev'] = grps['distance'].std().reset_index()['distance']
+#        df['stdev'] *= Length['au', length]
+#    if ncount:
+#        df['count'] = grps['distance'].size().reset_index()[0]
+#    mapper = bonded.drop_duplicates('id').set_index('id')
+#    df['symbols'] = df['id'].map(mapper['symbols'])
+#    df['distance'] *= Length['au', length]
+#    df['label0'] = df['id'].map(mapper['label0'])
+#    df['label1'] = df['id'].map(mapper['label1'])
+#    del df['id']
+#    return df
+#
+#
+#def n_nearest_distances_by_symbols(universe, a, b, n, length='A', stdev=False,
+#                                   stderr=False, variance=False, ncount=False):
+#    '''
+#    Compute a distance summary of the n nearest pairs of symbols, (a, b).
+#
+#    Args:
+#        universe: The atomic universe
+#        a (str): Symbol string
+#        b (str): Symbol string
+#        n (int): Number of distances to include
+#        stdev (bool): Compute the standard deviation of the mean (default false)
+#        stderr (bool): Compute the standard error in the mean (default false)
+#        variance (bool): Compute the variance in the mean (default false)
+#        ncount (bool): Include the data point count (default false)
+#
+#    Returns:
+#        summary (:class:`~pandas.DataFrame`): Distance summary dataframe
+#    '''
+#    def compute(group):
+#        return group.sort_values('distance').iloc[:n]
+#
+#    df = universe.two[universe.two['symbols'].isin([a+b, b+a])]
+#    df = df.groupby('frame').apply(compute)
+#    df['pair'] = list(range(n)) * (len(df) // n)
+#    pvd = df.pivot('frame', 'pair', 'distance')
+#    df = pvd.mean(0).reset_index()
+#    df.columns = ['pair', 'distance']
+#    df['distance'] *= Length['au', length]
+#    if stdev:
+#        df['stdev'] = pvd.std().reset_index()[0]
+#        df['stdev'] *= Length['au', length]
+#    if stderr:
+#        df['stderr'] = pvd.std().reset_index()[0]
+#        df['stderr'] /= np.sqrt(len(pvd))
+#        df['stderr'] *= Length['au', length]
+#    if variance:
+#        df['variance'] = pvd.var().reset_index()[0]
+#        df['variance'] *= Length['au', length]
+#    if ncount:
+#        df['count'] = pvd.shape[0]
+#    return df
+#