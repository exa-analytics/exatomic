# -*- coding: utf-8 -*-
# Copyright (c) 2015-2016, Exa Analytics Development Team
# Distributed under the terms of the Apache License 2.0
'''
Orbital DataFrame
####################
Orbital information such as centers and energies. All of the dataframe structures
and functions associated with the
results of a quantum chemical calculation. The Orbital table itself
summarizes information such as centers and energies. The momatrix
table contains a C matrix as it is presented in quantum textbooks,
stored in a columnar format. The bound method square() returns the
matrix as one would write it out. This table should have dimensions
N_basis_functions * N_basis_functions. The DensityMatrix table stores
a triangular matrix in columnar format and contains a similar square()
method to return the matrix as we see it on a piece of paper.
'''
import numpy as np
import pandas as pd
from exa import DataFrame
from exatomic.algorithms.orbital import (density_from_momatrix,
                                         density_as_square,
                                         momatrix_as_square)
from exatomic.field import AtomicField

class Orbital(DataFrame):
    """
    +-------------------+----------+-------------------------------------------+
    | Column            | Type     | Description                               |
    +===================+==========+===========================================+
    | frame             | category | non-unique integer (req.)                 |
    +-------------------+----------+-------------------------------------------+
    | orbital           | int      | vector of MO coefficient matrix           |
    +-------------------+----------+-------------------------------------------+
    | label             | int      | label of orbital                          |
    +-------------------+----------+-------------------------------------------+
    | occupation        | float    | population of orbital                     |
    +-------------------+----------+-------------------------------------------+
    | energy            | float    | eigenvalue of orbital eigenvector         |
    +-------------------+----------+-------------------------------------------+
    | symmetry          | str      | symmetry designation (if applicable)      |
    +-------------------+----------+-------------------------------------------+
    | x                 | float    | orbital center in x                       |
    +-------------------+----------+-------------------------------------------+
    | y                 | float    | orbital center in y                       |
    +-------------------+----------+-------------------------------------------+
    | z                 | float    | orbital center in z                       |
    +-------------------+----------+-------------------------------------------+

    Note:
        Spin zero means alpha spin or unknown and spin one means beta spin.
    """
    _columns = ['frame', 'energy', 'occupation', 'spin', 'vector']
<<<<<<< HEAD
    _index = 'orbital'
    _cardinal = ('frame', np.int64)
=======
>>>>>>> f6f5f9fb
    _categories = {'spin': np.int64}
    _groupby = ('frame', np.int64)
    _index = 'orbital'

    def get_orbital(self, frame=0, orb=-1, spin=0, index=None):
        """
        Returns a specific orbital.

        Args
            orb (int): See note below (default HOMO)
            spin (int): 0, no spin or alpha (default); 1, beta
            index (int): Orbital index (default None)
            frame (int): The frame of the universe (default 0)

        Returns
            orbital (exatomic.orbital.Orbital): Orbital row

        Note
            If the index is not known (usually), but a criterion
            such as (HOMO or LUMO) is desired, use the *orb* and
            *spin* criteria. Negative *orb* values are occupied,
            positive are unoccupied. So -1 returns the HOMO, -2
            returns the HOMO-1; 0 returns the LUMO, 1 returns the
            LUMO+1, etc.
        """
        if index is None:
            return self[(self['frame'] == frame) &
                        (self['occupation'] > 0) &
                        (self['spin'] == spin)].iloc[orb]
        else:
            return self.iloc[index]



class MOMatrix(DataFrame):
    """
    The MOMatrix is the result of solving a quantum mechanical eigenvalue
    problem in a finite basis set. Individual columns are eigenfunctions
    of the Fock matrix with eigenvalues corresponding to orbital energies.

    .. math::

        C^{*}SC = 1

    +-------------------+----------+-------------------------------------------+
    | Column            | Type     | Description                               |
    +===================+==========+===========================================+
    | chi               | int      | row of MO coefficient matrix              |
    +-------------------+----------+-------------------------------------------+
    | orbital           | int      | vector of MO coefficient matrix           |
    +-------------------+----------+-------------------------------------------+
    | coefficient       | float    | weight of basis_function in MO            |
    +-------------------+----------+-------------------------------------------+
    | frame             | category | non-unique integer (req.)                 |
    +-------------------+----------+-------------------------------------------+
    """
<<<<<<< HEAD
    # TODO :: add spin as a column and make it the first groupby?
    _columns = ['coefficient', 'basis_function', 'orbital']
    _indices = ['momatrix']
    #_traits = ['orbital']
    _cardinal = ('frame', np.int64)
    _categories = {}
=======
    # TODO :: add spin as a column and make it a custom groupby?
    _columns = ['coefficient', 'chi', 'orbital']
    _groupby = ('frame', np.int64)
    _index = 'index'

    def contributions(self, orbital, tol=0.01, frame=0):
        """
        Returns a slice containing all non-negligible basis function
        contributions to a specific orbital.

        Args
            orbital (int): orbital index
        """
        tmp = self[self['frame'] == frame].groupby('orbital').get_group(orbital)
        return tmp[abs(tmp['coefficient']) > tol]
>>>>>>> f6f5f9fb


    def square(self, frame=0):
        """
        Returns a square dataframe corresponding to the canonical C matrix
        representation.
        """
        movec = self[self['frame'] == frame]['coefficient'].values
        square = pd.DataFrame(momatrix_as_square(movec))
        square.index.name = 'chi'
        square.columns.name = 'orbital'
        return square


class DensityMatrix(DataFrame):
    """
    The density matrix in a contracted basis set. As it is
    square symmetric, only n_basis_functions * (n_basis_functions + 1) / 2
    rows are stored.

    +-------------------+----------+-------------------------------------------+
    | Column            | Type     | Description                               |
    +===================+==========+===========================================+
    | chi1              | int      | first basis function                      |
    +-------------------+----------+-------------------------------------------+
    | chi2              | int      | second basis function                     |
    +-------------------+----------+-------------------------------------------+
    | coefficient       | float    | overlap matrix element                    |
    +-------------------+----------+-------------------------------------------+
    | frame             | category | non-unique integer (req.)                 |
    +-------------------+----------+-------------------------------------------+
    """
    _columns = ['chi1', 'chi2', 'coefficient']
    _cardinal = ('frame', np.int64)
    _index = 'index'

    def square(self, frame=0):
        denvec = self[self['frame'] == frame]['coefficient'].values
        square = pd.DataFrame(density_as_square(denvec))
        square.index.name = 'chi1'
        square.columns.name = 'chi2'
        return square

    @classmethod
    def from_momatrix(cls, momatrix, occvec):
        """
        A density matrix can be constructed from an MOMatrix by:
        .. math::

            D_{uv} = \sum_{i}^{N} C_{ui} C_{vi} n_{i}

        Args:
            momatrix (:class:`~exatomic.orbital.MOMatrix`): a C matrix
            occvec (:class:`~np.array` or similar): vector of len(C.shape[0])
                containing the occupations of each molecular orbital.

        Returns:
            ret (:class:`~exatomic.orbital.DensityMatrix`): The density matrix
        """
        cmat = momatrix.square().values
        chi1, chi2, dens, frame = density_from_momatrix(cmat, occvec)
        return cls.from_dict({'chi1': chi1, 'chi2': chi2,
                              'coefficient': dens, 'frame': frame})<|MERGE_RESOLUTION|>--- conflicted
+++ resolved
@@ -51,14 +51,9 @@
         Spin zero means alpha spin or unknown and spin one means beta spin.
     """
     _columns = ['frame', 'energy', 'occupation', 'spin', 'vector']
-<<<<<<< HEAD
     _index = 'orbital'
     _cardinal = ('frame', np.int64)
-=======
->>>>>>> f6f5f9fb
     _categories = {'spin': np.int64}
-    _groupby = ('frame', np.int64)
-    _index = 'orbital'
 
     def get_orbital(self, frame=0, orb=-1, spin=0, index=None):
         """
@@ -112,17 +107,10 @@
     | frame             | category | non-unique integer (req.)                 |
     +-------------------+----------+-------------------------------------------+
     """
-<<<<<<< HEAD
     # TODO :: add spin as a column and make it the first groupby?
-    _columns = ['coefficient', 'basis_function', 'orbital']
-    _indices = ['momatrix']
     #_traits = ['orbital']
+    _columns = ['coefficient', 'chi', 'orbital']
     _cardinal = ('frame', np.int64)
-    _categories = {}
-=======
-    # TODO :: add spin as a column and make it a custom groupby?
-    _columns = ['coefficient', 'chi', 'orbital']
-    _groupby = ('frame', np.int64)
     _index = 'index'
 
     def contributions(self, orbital, tol=0.01, frame=0):
@@ -135,7 +123,6 @@
         """
         tmp = self[self['frame'] == frame].groupby('orbital').get_group(orbital)
         return tmp[abs(tmp['coefficient']) > tol]
->>>>>>> f6f5f9fb
 
 
     def square(self, frame=0):
