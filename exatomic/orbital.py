--- conflicted
+++ resolved
@@ -1,266 +1,43 @@
-<<<<<<< HEAD
 # -*- coding: utf-8 -*-
-# Copyright (c) 2015-2016, Exa Analytics Development Team
-# Distributed under the terms of the Apache License 2.0
-'''
-Orbital DataFrame
-####################
-Orbital information such as centers and energies.
-
-+-------------------+----------+-------------------------------------------+
-| Column            | Type     | Description                               |
-+===================+==========+===========================================+
-| frame             | category | non-unique integer (req.)                 |
-+-------------------+----------+-------------------------------------------+
-| orbital           | int      | vector of MO coefficient matrix           |
-+-------------------+----------+-------------------------------------------+
-| label             | int      | label of orbital                          |
-+-------------------+----------+-------------------------------------------+
-| occupation        | float    | population of orbital                     |
-+-------------------+----------+-------------------------------------------+
-| energy            | float    | eigenvalue of orbital eigenvector         |
-+-------------------+----------+-------------------------------------------+
-| symmetry          | str      | symmetry designation (if applicable)      |
-+-------------------+----------+-------------------------------------------+
-| x                 | float    | orbital center in x                       |
-+-------------------+----------+-------------------------------------------+
-| y                 | float    | orbital center in y                       |
-+-------------------+----------+-------------------------------------------+
-| z                 | float    | orbital center in z                       |
-+-------------------+----------+-------------------------------------------+
-'''
-import re
-import numpy as np
-import pandas as pd
-from numba import vectorize, float64
-from exa import DataFrame, Series
-from exa.algorithms import meshgrid3d
-from exatomic._config import config
-from exatomic.field import AtomicField
-
-
-class Orbital(DataFrame):
-    '''
-    Note:
-        Spin zero means alpha spin or unknown and spin one means beta spin.
-    '''
-    _columns = ['frame', 'energy', 'x', 'y', 'z', 'occupation', 'spin', 'vector']
-    _indices = ['orbital']
-    _groupbys = ['frame']
-    _categories = {'frame': np.int64, 'spin': np.int64}
-
-
-class MOMatrix(DataFrame):
-    '''
-    For an atomic nucleus centered at $rx, ry, rz$, a primitive
-    Gaussin function takes the form:
-
-    .. math::
-
-        x_{0} = x - rx \\
-        y_{0} = y - ry \\
-        z_{0} = z - rz \\
-        r^{2} = x_{0}^{2} + y_{0}^{2} + z_{0}^{2}
-        f(x_{0}, y_{0}, z_{0}; \\alpha, i, j, k) = Nx_{0}^{i}y_{0}^{j}z_{0}^{k}e^{-\\alpha r^{2}}
-    '''
-    _columns = ['coefficient', 'basis_function', 'orbital']
-    _indices = ['momatrix']
-    _groupbys = ['orbital', 'basis_function']
-    _categories = {'orbital': np.int64, 'basis_function': np.int64, 'spin': np.int64}
-
-    def square(self):
-       return self.pivot('basis_function', 'orbital', 'coefficient')
-
-class DensityMatrix(DataFrame):
-    '''
-    The density matrix in a contracted basis set. As it is
-    square symmetric, only n_basis_functions * (n_basis_functions + 1) / 2
-    rows are stored.
-
-    +-------------------+----------+-------------------------------------------+
-    | Column            | Type     | Description                               |
-    +===================+==========+===========================================+
-    | chi1              | int      | first basis function                      |
-    +-------------------+----------+-------------------------------------------+
-    | chi2              | int      | second basis function                     |
-    +-------------------+----------+-------------------------------------------+
-    | coefficient       | float    | overlap matrix element                    |
-    +-------------------+----------+-------------------------------------------+
-    '''
-    _columns = ['chi1', 'chi2', 'coefficient']
-    _indices = ['index']
-
-    def square(self):
-        nbas = np.floor(np.sqrt(self.shape[0] * 2))
-        return self.pivot('chi1', 'chi2', 'coefficient').fillna(value=0) + \
-               self.pivot('chi2', 'chi1', 'coefficient').fillna(value=0) - np.eye(nbas)
-
-    @classmethod
-    def from_momatrix(cls, momatrix, nocc):
-        square = momatrix.square()
-        dens = np.empty(square.shape, dtype=np.float_)
-        for mu in square.columns:
-            for nu in square.index:
-                dens[mu, nu] = np.sum(square.iloc[mu].values[:nocc] *
-                                      square.iloc[nu].values[:nocc])
-        retlen = square.shape[0] * (square.shape[0] + 1) // 2
-        ret = np.empty((retlen,), dtype=[('chi1', 'i8'),
-                                         ('chi2', 'i8'),
-                                         ('coefficient', 'f8')])
-        cnt = 0
-        for mu in square.columns:
-            for nu in range(mu + 1):
-                ret[cnt] = (mu, nu, dens[mu, nu])
-                cnt += 1
-        return cls(ret)
-
-
-def _voluminate_cartesian_gtfs(universe, xx, yy, zz):
-    '''
-    Generate symbolic ordered spherical (in cartesian coordinates)
-    Gaussian type function basis for the given universe.
-
-    Args:
-        universe: Atomic universe
-        xx (array): Discrete values of x
-        yy (array): Discrete values of y
-        zz (array): Discrete values of z
-
-    Note:
-        This function exists here because the resultant functions are orbital
-        approximations.
-    '''
-    ex, ey, ez = sy.symbols('x y z', imaginary=False)
-    ordered_spherical_gtf_basis = []
-    bases = universe.basis.groupby('symbol')
-    lmax = universe.basis['shell'].map(lmap).max()
-    sh = solid_harmonics(lmax, True, True)
-    for symbol, x, y, z in zip(universe.atom['symbol'], universe.atom['x'],
-                               universe.atom['y'], universe.atom['z']):
-        bas = bases.get_group(symbol).groupby('function')
-        rx = ex - x
-        ry = ey - y
-        rz = ez - z
-        r2 = rx**2 + ry**2 + rz**2
-        for f, grp in bas:
-            l = lmap[grp['shell'].values[0]]
-            shell_functions = {}
-            for i, j, k in _cartesian_ordering_function(l):
-                function = 0
-                for alpha, c in zip(grp['alpha'], grp['c']):
-                    function += c * rx**int(i) * ry**int(j) * rz**int(k) * sy.exp(-alpha * r2)
-                function = sy.lambdify(('x', 'y', 'z'), function, 'numpy')
-                shell_functions['x' * i + 'y' * j + 'z' * k] = function
-            # now reduce cart shell functions to spherical funcs
-            # Reduce the linearly dependent cartesian basis
-            # to a linearly independent spherical basis.
-            if l == 0:
-                ordered_spherical_gtf_basis.append(shell_functions[''])
-            elif l == 1:
-                for lv, ml in universe.spherical_gtf_order.symbolic_keys(l):
-                    key = str(sh[(lv, ml)])
-                    ordered_spherical_gtf_basis.append(shell_functions[key])
-            else:
-                for lv, ml in universe.spherical_gtf_order.symbolic_keys(l):
-                    ordered_spherical_gtf_basis.append(sh[(lv, ml)].subs(shell_functions))
-    return ordered_spherical_gtf_basis
-
-
-def add_cubic_field_from_mo(universe, rmin, rmax, nr, vector=None):
-    '''
-    Create a cubic field from a given vector (molecular orbital).
-
-    Args:
-        universe (:class:`~exatomic.universe.Universe`): Atomic universe
-        rmin (float): Starting point for field dimensions
-        rmax (float): Ending point for field dimensions
-        nr (float): Discretization of the field dimensions
-        vector: None, list, or int corresponding to vector index to generate (None will generate all fields)
-
-    Returns:
-        fields (list): List of cubic fields corresponding to vectors
-    '''
-    vectors = universe.momatrix.groupby('orbital')
-    if isinstance(vector, int):
-        vector = [vector]
-    elif vector is None:
-        vector = [key for key in vectors.groups.keys()]
-    elif not isinstance(vector, list):
-        raise TypeError()
-    x = np.linspace(rmin, rmax, nr)
-    y = np.linspace(rmin, rmax, nr)
-    z = np.linspace(rmin, rmax, nr)
-    dxi = x[1] - x[0]
-    dyj = y[1] - y[0]
-    dzk = z[1] - z[0]
-    dv = dxi * dyj * dzk
-    x, y, z = meshgrid3d(x, y, z)
-    basis_funcs = _spherical_gtfs(universe)
-    basis_funcs = [sy.lambdify(('x', 'y', 'z'), func, 'numpy') for func in basis_funcs]
-    nb = vectorize([float64(float64, float64, float64)], nopython=True)
-    basis_funcs = [nb(func) for func in basis_funcs]
-    nn = len(basis_funcs)
-    n = len(vector)
-    # At this point, basis_funcs contains non-normalized ufunc.
-    # Now discretize and normalize the basis function values.
-    bf_values = np.empty((nn, nr**3), dtype=np.float64)
-    for i in range(nn):
-        v = basis_funcs[i](x, y, z)
-        v /= np.sqrt((v**2 * dv).sum())
-        bf_values[i, :] = v
-    # Finally, add basis function values to form vectors
-    # (normalized molecular orbitals).
-    values = np.empty((n, nr**3), dtype=np.float64)
-    dxi = [dxi] * n
-    dyj = [dyj] * n
-    dzk = [dzk] * n
-    dxj = [0.0] * n
-    dxk = [0.0] * n
-    dyi = [0.0] * n
-    dyk = [0.0] * n
-    dzi = [0.0] * n
-    dzj = [0.0] * n
-    nx = [nr] * n
-    ny = [nr] * n
-    nz = [nr] * n
-    ox = [rmin] * n
-    oy = [rmin] * n
-    oz = [rmin] * n
-    frame = np.empty((n, ), dtype=np.int64)
-    label = np.empty((n, ), dtype=np.int64)
-    i = 0
-    for vno, vec in vectors:
-        if vno in vector:
-            frame[i] = universe.orbital.ix[vno, 'frame']
-            label[i] = vno
-            v = 0
-            for c, f in zip(vec['coefficient'], vec['basis_function']):
-                v += c * bf_values[f]
-            v /= np.sqrt((v**2 * dv).sum())
-            values[i, :] = v
-            i += 1
-    data = pd.DataFrame.from_dict({'dxi': dxi, 'dxj': dxj, 'dxk': dxk, 'dyi': dyi,
-                                   'dyj': dyj, 'dyk': dyk, 'dzi': dzi, 'dzj': dzj,
-                                   'dzk': dzk, 'nx': nx, 'ny': ny, 'nz': nz, 'label': label,
-                                   'ox': ox, 'oy': oy, 'oz': oz, 'frame': frame})
-    values = [Series(v) for v in values.tolist()]
-    return AtomicField(values, data)
-=======
-# -*- coding: utf-8 -*-
-'''
-orbital
-=============================
-All of the dataframe structures and functions associated with the
-results of a quantum chemical calculation. The Orbital table itself
-summarizes information such as centers and energies. The momatrix
-table contains a C matrix as it is presented in quantum textbooks,
-stored in a columnar format. The bound method square() returns the
-matrix as one would write it out. This table should have dimensions
-N_basis_functions * N_basis_functions. The DensityMatrix table stores
-a triangular matrix in columnar format and contains a similar square()
-method to return the matrix as we see it on a piece of paper.
-'''
-import re
+# Copyright (c) 2015-2016, Exa Analytics Development Team
+# Distributed under the terms of the Apache License 2.0
+'''
+Orbital DataFrame
+####################
+Orbital information such as centers and energies. All of the dataframe structures
+and functions associated with the
+results of a quantum chemical calculation. The Orbital table itself
+summarizes information such as centers and energies. The momatrix
+table contains a C matrix as it is presented in quantum textbooks,
+stored in a columnar format. The bound method square() returns the
+matrix as one would write it out. This table should have dimensions
+N_basis_functions * N_basis_functions. The DensityMatrix table stores
+a triangular matrix in columnar format and contains a similar square()
+method to return the matrix as we see it on a piece of paper.
+
++-------------------+----------+-------------------------------------------+
+| Column            | Type     | Description                               |
++===================+==========+===========================================+
+| frame             | category | non-unique integer (req.)                 |
++-------------------+----------+-------------------------------------------+
+| orbital           | int      | vector of MO coefficient matrix           |
++-------------------+----------+-------------------------------------------+
+| label             | int      | label of orbital                          |
++-------------------+----------+-------------------------------------------+
+| occupation        | float    | population of orbital                     |
++-------------------+----------+-------------------------------------------+
+| energy            | float    | eigenvalue of orbital eigenvector         |
++-------------------+----------+-------------------------------------------+
+| symmetry          | str      | symmetry designation (if applicable)      |
++-------------------+----------+-------------------------------------------+
+| x                 | float    | orbital center in x                       |
++-------------------+----------+-------------------------------------------+
+| y                 | float    | orbital center in y                       |
++-------------------+----------+-------------------------------------------+
+| z                 | float    | orbital center in z                       |
++-------------------+----------+-------------------------------------------+
+'''
+import re
 import numpy as np
 import pandas as pd
 import sympy as sy
@@ -621,5 +398,4 @@
             except KeyError:
                 sh[(l, ml)] = _mid_sh(l, ml, sh[(lpre,ml)], sh[(lpre,ml)], x, y, z)
         sh[(l, ml_all[-1])] = _top_sh(l, sh[(lpre,lpre)], sh[(lpre,-(lpre))], x, y, z)
-    return sh
->>>>>>> 4bc36220
+    return sh