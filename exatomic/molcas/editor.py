<<<<<<< HEAD
# -*- coding: utf-8 -*-
# Copyright (c) 2015-2016, Exa Analytics Development Team
# Distributed under the terms of the Apache License 2.0
'''
Base editor
##################
'''

import numpy as np
import pandas as pd
from exatomic.container import Universe
from io import StringIO
from exatomic import Editor as AtomicEditor

class Editor(AtomicEditor):

    _to_universe = AtomicEditor.to_universe

    def _basis_map(self, start, stop, seht):
        df = []
        for ln in self[start:stop]:
            ln = ln.strip()
            shell, nprim, nbas, x = ln.split()
            if len(ln) < 30:
                df.append([shell.lower(), int(nprim), int(nbas), seht, False])
            else:
                df.append([shell.lower(), int(nprim), int(nbas), seht, True])
        return pd.DataFrame(df)

    def _find_break(self, start, finds=[]):
        stop = start
        if finds:
            while True:
                stop += 1
                if any((find in self[stop] for find in finds)):
                    return stop
        while True:
            stop += 1
            if not self[stop].strip():
                return stop

    def to_universe(self, *args, **kwargs):
        uni = self._to_universe(self, *args, **kwargs)
        try:
            uni.occupation_vector = self.occupation_vector
        except AttributeError:
            pass
        return uni

    def __init__(self, *args, **kwargs):
        super().__init__(*args, **kwargs)
        if self.meta is None:
            self.meta = {'program': 'molcas'}
        else:
            self.meta.update({'program': 'molcas'})
=======
# -*- coding: utf-8 -*-
# Copyright (c) 2015-2016, Exa Analytics Development Team
# Distributed under the terms of the Apache License 2.0
'''
Base editor
##################
'''

import numpy as np
import pandas as pd
from exatomic.container import Universe
from io import StringIO
from exatomic import Editor as AtomicEditor

class Editor(AtomicEditor):

    _to_universe = AtomicEditor.to_universe

    def _basis_map(self, start, stop, seht):
        df = []
        for ln in self[start:stop]:
            ln = ln.strip()
            shell, nprim, nbas, x = ln.split()
            if len(ln) < 30:
                df.append([shell.lower(), int(nprim), int(nbas), seht, False])
            else:
                df.append([shell.lower(), int(nprim), int(nbas), seht, True])
        return pd.DataFrame(df)

    def to_universe(self, *args, **kwargs):
        uni = self._to_universe(self, *args, **kwargs)
        try:
            uni.occupation_vector = self.occupation_vector
        except AttributeError:
            pass
        return uni

    def __init__(self, *args, **kwargs):
        super().__init__(*args, **kwargs)
        if self.meta is None:
            self.meta = {'program': 'molcas'}
        else:
            self.meta.update({'program': 'molcas'})
>>>>>>> org/master<|MERGE_RESOLUTION|>--- conflicted
+++ resolved
@@ -1,4 +1,3 @@
-<<<<<<< HEAD
 # -*- coding: utf-8 -*-
 # Copyright (c) 2015-2016, Exa Analytics Development Team
 # Distributed under the terms of the Apache License 2.0
@@ -7,10 +6,10 @@
 ##################
 '''
 
-import numpy as np
+#import numpy as np
 import pandas as pd
-from exatomic.container import Universe
-from io import StringIO
+#from exatomic.container import Universe
+#from io import StringIO
 from exatomic import Editor as AtomicEditor
 
 class Editor(AtomicEditor):
@@ -54,48 +53,3 @@
             self.meta = {'program': 'molcas'}
         else:
             self.meta.update({'program': 'molcas'})
-=======
-# -*- coding: utf-8 -*-
-# Copyright (c) 2015-2016, Exa Analytics Development Team
-# Distributed under the terms of the Apache License 2.0
-'''
-Base editor
-##################
-'''
-
-import numpy as np
-import pandas as pd
-from exatomic.container import Universe
-from io import StringIO
-from exatomic import Editor as AtomicEditor
-
-class Editor(AtomicEditor):
-
-    _to_universe = AtomicEditor.to_universe
-
-    def _basis_map(self, start, stop, seht):
-        df = []
-        for ln in self[start:stop]:
-            ln = ln.strip()
-            shell, nprim, nbas, x = ln.split()
-            if len(ln) < 30:
-                df.append([shell.lower(), int(nprim), int(nbas), seht, False])
-            else:
-                df.append([shell.lower(), int(nprim), int(nbas), seht, True])
-        return pd.DataFrame(df)
-
-    def to_universe(self, *args, **kwargs):
-        uni = self._to_universe(self, *args, **kwargs)
-        try:
-            uni.occupation_vector = self.occupation_vector
-        except AttributeError:
-            pass
-        return uni
-
-    def __init__(self, *args, **kwargs):
-        super().__init__(*args, **kwargs)
-        if self.meta is None:
-            self.meta = {'program': 'molcas'}
-        else:
-            self.meta.update({'program': 'molcas'})
->>>>>>> org/master