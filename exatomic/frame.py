--- conflicted
+++ resolved
@@ -1,249 +1,124 @@
-<<<<<<< HEAD
 # -*- coding: utf-8 -*-
-# Copyright (c) 2015-2016, Exa Analytics Development Team
-# Distributed under the terms of the Apache License 2.0
-'''
-Frame Data
-######################
-The primary "coordinate" for the atomic container (:class:`~exatomic.container.Universe`)
-is the "frame". The frame concept can be anything; time, step along a geometry
-optimization, different functional, etc. Each frame is distinguished from other
-frames by unique atomic coordinates, a different level of theory, etc.
-The following is a guide for the typical data found in this dataframe.
-
-+-------------------+----------+-------------------------------------------+
-| Column            | Type     | Description                               |
-+===================+==========+===========================================+
-| atom_count        | int      | non-unique integer (req.)                 |
-+-------------------+----------+-------------------------------------------+
-| molecule_count    | int      | non-unique integer                        |
-+-------------------+----------+-------------------------------------------+
-| ox                | float    | unit cell origin point in x               |
-+-------------------+----------+-------------------------------------------+
-| oy                | float    | unit cell origin point in y               |
-+-------------------+----------+-------------------------------------------+
-| oz                | float    | unit cell origin point in z               |
-+-------------------+----------+-------------------------------------------+
-| periodic          | bool     | true if periodic system                   |
-+-------------------+----------+-------------------------------------------+
-'''
-import numpy as np
-from traitlets import Float
-from exa.numerical import DataFrame
-from exa.math.vector.cartesian import magnitude_xyz
-from exatomic.error import PeriodicUniverseError
-
-
-class Frame(DataFrame):
-    '''
-    Information about the current frame; a frame is a concept that distinguishes
-    atomic coordinates along a molecular dynamics simulation, geometry optimization,
-    etc.
-    '''
-    _indices = ['frame']
-    _columns = ['atom_count']
-    _precision = {'xi': 2, 'xj': 2, 'xk': 2, 'yi': 2, 'yj': 2, 'yk': 2, 'zi': 2,
-                  'zj': 2, 'zk': 2, 'ox': 2, 'oy': 2, 'oz': 2}
-    _traits = ['xi', 'xj', 'xk', 'yi', 'yj', 'yk', 'zi', 'zj', 'zk',
-               'ox', 'oy', 'oz', 'frame']
-
-    @property
-    def is_periodic(self, how='all'):
-        '''
-        Check if any/all frames are periodic.
-
-        Args:
-            how (str): Require "any" frames to be periodic ("all" default)
-
-        Returns:
-            result (bool): True if any/all frame are periodic
-        '''
-        if 'periodic' in self:
-            if how == 'all':
-                if np.all(self['periodic'] == True):
-                    return True
-            elif how == 'any':
-                if np.any(self['periodic'] == True):
-                    return True
-        return False
-
-    @property
-    def is_variable_cell(self, how='all'):
-        '''
-        Check if the simulation cell (applicable to periodic simulations) varies
-        (e.g. variable cell molecular dynamics).
-        '''
-        if self.is_periodic:
-            if 'rx' not in self.columns:
-                self.compute_cell_magnitudes()
-            rx = self['rx'].min()
-            ry = self['ry'].min()
-            rz = self['rz'].min()
-            if np.all(self['rx'] == rx) and np.all(self['ry'] == ry) and np.all(self['rz'] == rz):
-                return False
-            else:
-                return True
-        raise PeriodicUniverseError()
-
-    def compute_cell_magnitudes(self):
-        '''
-        Compute the magnitudes of the unit cell vectors (rx, ry, rz).
-        '''
-        self['rx'] = magnitude_xyz(self['xi'].values, self['yi'].values, self['zi'].values)
-        self['ry'] = magnitude_xyz(self['xj'].values, self['yj'].values, self['zj'].values)
-        self['rz'] = magnitude_xyz(self['xk'].values, self['yk'].values, self['zk'].values)
-
-
-def compute_frame(universe):
-    '''
-    Compute (minmal) :class:`~exatomic.frame.Frame` from
-    :class:`~exatomic.container.Universe`.
-
-    Args:
-        uni (:class:`~exatomic.container.Universe`): Universe with atom table
-
-    Returns:
-        frame (:class:`~exatomic.frame.Frame`): Minimal frame table
-    '''
-    return compute_frame_from_atom(universe.atom)
-
-
-def compute_frame_from_atom(atom):
-    '''
-    Compute :class:`~exatomic.frame.Frame` from :class:`~exatomic.atom.Atom`
-    (or related).
-
-    Args:
-        atom (:class:`~exatomic.atom.Atom`): Atom table
-
-    Returns:
-        frame (:class:`~exatomic.frame.Frame`): Minimal frame table
-    '''
-    frame = atom.groupby('frame').size().to_frame()
-    frame.index = frame.index.astype(np.int64)
-    frame.columns = ['atom_count']
-    return Frame(frame)
-=======
-# -*- coding: utf-8 -*-
-'''
-Frame Dataframes
-==========================
-A frame represents a single unique nuclear geometry. Frames are distinguishable
-by any type of information, time, level of theory, differences in atomic
-structure, etc.
-
-+-------------------+----------+-------------------------------------------+
-| Column            | Type     | Description                               |
-+===================+==========+===========================================+
-| atom_count        | int      | non-unique integer (req.)                 |
-+-------------------+----------+-------------------------------------------+
-| ox                | float    | unit cell origin point in x               |
-+-------------------+----------+-------------------------------------------+
-| oy                | float    | unit cell origin point in y               |
-+-------------------+----------+-------------------------------------------+
-| oz                | float    | unit cell origin point in z               |
-+-------------------+----------+-------------------------------------------+
-| periodic          | bool     | periodic frame?                           |
-+-------------------+----------+-------------------------------------------+
-
-See Also:
-    More information on the :class:`~exatomic.frame.Frame` concept can be
-    found in :mod:`~exatomic.universe` module's documentation.
-'''
-import numpy as np
-from traitlets import Float
-from exa.numerical import DataFrame
-from exa.algorithms import vmag3
-
-
-class Frame(DataFrame):
-    '''
-    The frame DataFrame contains non-atomic information about each snapshot
-    of the :class:`~exatomic.universe.Universe` object.
-    '''
-    #xi = Float()  # Static unit cell component
-    #xj = Float()  # Static unit cell component
-    #xk = Float()  # Static unit cell component
-    #yi = Float()  # Static unit cell component
-    #yj = Float()  # Static unit cell component
-    #yk = Float()  # Static unit cell component
-    #zi = Float()  # Static unit cell component
-    #zj = Float()  # Static unit cell component
-    #zk = Float()  # Static unit cell component
-    #ox = Float()  # Static unit cell origin point x
-    #oy = Float()  # Static unit cell origin point y
-    #oz = Float()  # Static unit cell origin point z
-    _indices = ['frame']
-    _columns = ['atom_count']
-    _traits = ['xi', 'xj', 'xk', 'yi', 'yj', 'yk', 'zi', 'zj', 'zk',
-               'ox', 'oy', 'oz', 'frame']
-
-    @property
-    def is_periodic(self, how='all'):
-        '''
-        Check if any/all frames are periodic.
-
-        Args:
-            how (str): Either any (default) or all
-
-        Returns:
-            result (bool): True if any/all frame are periodic
-        '''
-        if 'periodic' in self:
-            if how == 'all':
-                if np.all(self['periodic'] == True):
-                    return True
-            elif how == 'any':
-                if np.any(self['periodic'] == True):
-                    return True
-        return False
-
-    @property
-    def is_vc(self, how='all'):
-        '''
-        Check if this is a variable unit cell simulation.
-
-        Note:
-            Returns false if not periodic
-        '''
-        if self.is_periodic:
-            if 'rx' not in self.columns:
-                self.compute_cell_magnitudes()
-            rx = self['rx'].min()
-            ry = self['ry'].min()
-            rz = self['rz'].min()
-            if np.all(self['rx'] == rx) and np.all(self['ry'] == ry) and np.all(self['rz'] == rz):
-                return False
-            else:
-                return True
-        return False
-
-
-    def compute_cell_magnitudes(self):
-        '''
-        Compute the magnitudes of the unit cell vectors (rx, ry, rz).
-        '''
-        xi = self['xi'].values    # Vector component variables are denoted by
-        xj = self['xj'].values    # their basis vector ending: _i, _j, _k
-        xk = self['xk'].values
-        yi = self['yi'].values
-        yj = self['yj'].values
-        yk = self['yk'].values
-        zi = self['zi'].values
-        zj = self['zj'].values
-        zk = self['zk'].values
-        self['rx'] = vmag3(xi, yi, zi)**0.5
-        self['ry'] = vmag3(xj, yj, zj)**0.5
-        self['rz'] = vmag3(xk, yk, zk)**0.5
-
-
-def minimal_frame(atom):
-    '''
-    Create a minmal :class:`~exatomic.frame.Frame` object from a
-    :class:`~exatomic.atom.Atom` object.
-    '''
-    frame = atom.groupby('frame').size().to_frame()
-    frame.index = frame.index.astype(np.int64)
-    frame.columns = ['atom_count']
-    return Frame(frame)
->>>>>>> 4bc36220
+# Copyright (c) 2015-2016, Exa Analytics Development Team
+# Distributed under the terms of the Apache License 2.0
+'''
+Frame Data
+######################
+The primary "coordinate" for the atomic container (:class:`~exatomic.container.Universe`)
+is the "frame". The frame concept can be anything; time, step along a geometry
+optimization, different functional, etc. Each frame is distinguished from other
+frames by unique atomic coordinates, a different level of theory, etc.
+The following is a guide for the typical data found in this dataframe.
+
++-------------------+----------+-------------------------------------------+
+| Column            | Type     | Description                               |
++===================+==========+===========================================+
+| atom_count        | int      | non-unique integer (req.)                 |
++-------------------+----------+-------------------------------------------+
+| molecule_count    | int      | non-unique integer                        |
++-------------------+----------+-------------------------------------------+
+| ox                | float    | unit cell origin point in x               |
++-------------------+----------+-------------------------------------------+
+| oy                | float    | unit cell origin point in y               |
++-------------------+----------+-------------------------------------------+
+| oz                | float    | unit cell origin point in z               |
++-------------------+----------+-------------------------------------------+
+| periodic          | bool     | true if periodic system                   |
++-------------------+----------+-------------------------------------------+
+'''
+import numpy as np
+from traitlets import Float
+from exa.numerical import DataFrame
+from exa.math.vector.cartesian import magnitude_xyz
+from exatomic.error import PeriodicUniverseError
+
+
+class Frame(DataFrame):
+    '''
+    Information about the current frame; a frame is a concept that distinguishes
+    atomic coordinates along a molecular dynamics simulation, geometry optimization,
+    etc.
+    '''
+    _indices = ['frame']
+    _columns = ['atom_count']
+    _precision = {'xi': 2, 'xj': 2, 'xk': 2, 'yi': 2, 'yj': 2, 'yk': 2, 'zi': 2,
+                  'zj': 2, 'zk': 2, 'ox': 2, 'oy': 2, 'oz': 2}
+    _traits = ['xi', 'xj', 'xk', 'yi', 'yj', 'yk', 'zi', 'zj', 'zk',
+               'ox', 'oy', 'oz', 'frame']
+
+    @property
+    def is_periodic(self, how='all'):
+        '''
+        Check if any/all frames are periodic.
+
+        Args:
+            how (str): Require "any" frames to be periodic ("all" default)
+
+        Returns:
+            result (bool): True if any/all frame are periodic
+        '''
+        if 'periodic' in self:
+            if how == 'all':
+                if np.all(self['periodic'] == True):
+                    return True
+            elif how == 'any':
+                if np.any(self['periodic'] == True):
+                    return True
+        return False
+
+    @property
+    def is_variable_cell(self, how='all'):
+        '''
+        Check if the simulation cell (applicable to periodic simulations) varies
+        (e.g. variable cell molecular dynamics).
+        '''
+        if self.is_periodic:
+            if 'rx' not in self.columns:
+                self.compute_cell_magnitudes()
+            rx = self['rx'].min()
+            ry = self['ry'].min()
+            rz = self['rz'].min()
+            if np.all(self['rx'] == rx) and np.all(self['ry'] == ry) and np.all(self['rz'] == rz):
+                return False
+            else:
+                return True
+        raise PeriodicUniverseError()
+
+    def compute_cell_magnitudes(self):
+        '''
+        Compute the magnitudes of the unit cell vectors (rx, ry, rz).
+        '''
+        self['rx'] = magnitude_xyz(self['xi'].values, self['yi'].values, self['zi'].values)
+        self['ry'] = magnitude_xyz(self['xj'].values, self['yj'].values, self['zj'].values)
+        self['rz'] = magnitude_xyz(self['xk'].values, self['yk'].values, self['zk'].values)
+
+
+def compute_frame(universe):
+    '''
+    Compute (minmal) :class:`~exatomic.frame.Frame` from
+    :class:`~exatomic.container.Universe`.
+
+    Args:
+        uni (:class:`~exatomic.container.Universe`): Universe with atom table
+
+    Returns:
+        frame (:class:`~exatomic.frame.Frame`): Minimal frame table
+    '''
+    return compute_frame_from_atom(universe.atom)
+
+
+def compute_frame_from_atom(atom):
+    '''
+    Compute :class:`~exatomic.frame.Frame` from :class:`~exatomic.atom.Atom`
+    (or related).
+
+    Args:
+        atom (:class:`~exatomic.atom.Atom`): Atom table
+
+    Returns:
+        frame (:class:`~exatomic.frame.Frame`): Minimal frame table
+    '''
+    frame = atom.groupby('frame').size().to_frame()
+    frame.index = frame.index.astype(np.int64)
+    frame.columns = ['atom_count']
+    return Frame(frame)