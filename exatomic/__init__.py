--- conflicted
+++ resolved
@@ -1,53 +1,46 @@
-# -*- coding: utf-8 -*-
-# Copyright (c) 2015-2017, Exa Analytics Development Team
-# Distributed under the terms of the Apache License 2.0
-"""
-A unified data platform for computational and theoretical chemists and
-physicists.
-
-Supported software
-####################
-- :mod:`~exatomic.adf.__init__`: `Amsterdam Density Functional`_
-
-.. _Amsterdam Density Functional: https://www.scm.com
-"""
-<<<<<<< HEAD
-def _jupyter_nbextension_paths():
-    """Jupyter notebook extension directory paths."""
-    return [{
-        'section': "notebook",
-        'src': "_static",
-        'dest': "jupyter-exatomic",
-        'require': "jupyter-exatomic/extension"
-    }]
-
-
-#from exatomic._version import __version__, version_info
-# Data objects
-#from .atom import Atom
-
-
-
-=======
-__exatomic_version__ = (0, 3, 8)
-__version__ = '.'.join((str(v) for v in __exatomic_version__))
->>>>>>> 09c560c2
-
-
-try:
-    from exa.cms import (Length, Mass, Time, Current, Amount, Luminosity, Isotope,
-                         Dose, Acceleration, Charge, Dipole, Energy, Force,
-                         Frequency, MolarMass)
-except:
-    from exa.relational import Isotope, Length, Energy, Time, Amount, Constant, Mass
-from exatomic import _config
-from exatomic import error
-from exatomic.editor import Editor
-
-
-#from exatomic import molcas
-#from exatomic import nwchem
-#from exatomic import gaussian
-#from exatomic import adf
-#from exatomic import nbo
-#from exatomic import mpl
+# -*- coding: utf-8 -*-
+# Copyright (c) 2015-2017, Exa Analytics Development Team
+# Distributed under the terms of the Apache License 2.0
+"""
+A unified data platform for computational and theoretical chemists and
+physicists.
+
+Supported software
+####################
+- :mod:`~exatomic.adf.__init__`: `Amsterdam Density Functional`_
+
+.. _Amsterdam Density Functional: https://www.scm.com
+"""
+def _jupyter_nbextension_paths():
+    """Jupyter notebook extension directory paths."""
+    return [{
+        'section': "notebook",
+        'src': "_static",
+        'dest': "jupyter-exatomic",
+        'require': "jupyter-exatomic/extension"
+    }]
+
+
+#from exatomic._version import __version__, version_info
+# Data objects
+#from .atom import Atom
+
+
+
+try:
+    from exa.cms import (Length, Mass, Time, Current, Amount, Luminosity, Isotope,
+                         Dose, Acceleration, Charge, Dipole, Energy, Force,
+                         Frequency, MolarMass)
+except:
+    from exa.relational import Isotope, Length, Energy, Time, Amount, Constant, Mass
+from exatomic import _config
+from exatomic import error
+from exatomic.editor import Editor
+
+
+#from exatomic import molcas
+#from exatomic import nwchem
+#from exatomic import gaussian
+#from exatomic import adf
+#from exatomic import nbo
+#from exatomic import mpl