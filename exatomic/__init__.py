# -*- coding: utf-8 -*-
# Copyright (c) 2015-2017, Exa Analytics Development Team
# Distributed under the terms of the Apache License 2.0
"""
A unified data anlaysis and visualization platform for computational and
theoretical chemists, physicists, etc. Support for molecular geometry and
orbital visualization is provided via the `Jupyter`_ notebook, a web-browser
based interactive (multi-programming language) environment.

.. extended description (todo)


Supported Software
---------------------
The list below contains third-party software that is supported by this package.
For specific features supported (per software), see the appropriate description
below.

- :mod:`~exatomic.adf.__init__`: `Amsterdam Density Functional`_
- :mod:`~exatomic.gaussian.__init__`: `Gaussian`_
- :mod:`~exatomic.molcas.__init__`: `OpenMolcas`_
- :mod:`~exatomic.nbo.__init__`: `NBO`_
- :mod:`~exatomic.nwchem.__init__`: `NWChem`_
- :mod:`~exatomic.qe.__init__`: `Quantum ESPRESSO`_
- :mod:`~exatomic.interfaces.__init__`: Additional 3rd party support

.. _Jupyter: https://jupyter.org
.. _Amsterdam Density Functional: https://www.scm.com
.. _Gaussian: http://gaussian.com/
.. _OpenMolcas: https://gitlab.com/Molcas/OpenMolcas
.. _NBO: http://nbo6.chem.wisc.edu/
.. _NWChem: http://www.nwchem-sw.org/index.php/Main_Page
.. _Quantum ESPRESSO: http://www.quantum-espresso.org/
"""
def _jupyter_nbextension_paths():
    """Jupyter notebook extension directory paths."""
    return [{
        'section': "notebook",
        'src': "static",
        'dest': "jupyter-exatomic",
        'require': "jupyter-exatomic/extension"
    }]

from ._version import __version__
from .core import Atom
from .core import Universe
from .interfaces import XYZ














<<<<<<< HEAD
#<<<<<<< HEAD
#from exatomic._version import __version__
#from exatomic.container import Universe
#from exatomic.xyz import XYZ
#=======
#from ._version import __exatomic_version__
#__version__ = __exatomic_version__
#
#try:
#    from exa.cms import (Length, Mass, Time, Current, Amount, Luminosity, Isotope,
#                         Dose, Acceleration, Charge, Dipole, Energy, Force,
#                         Frequency, MolarMass)
#except:
#    from exa.relational import Isotope, Length, Energy, Time, Amount, Constant, Mass
#from exatomic import _config
#from exatomic import error
#
## User API
#from exatomic.container import Universe, basis_function_contributions
#from exatomic.editor import Editor
#from exatomic.filetypes import XYZ, Cube
#
#from exatomic import tests
#from exatomic.algorithms import delocalization
#from exatomic.algorithms import neighbors
#from exatomic.algorithms import diffusion
#from exatomic.algorithms import pcf
#
#from exatomic import molcas
#from exatomic import nwchem
#from exatomic import gaussian
#from exatomic import adf
#from exatomic import nbo
#from exatomic import mpl
#<<<<<<< HEAD
#>>>>>>> 811f6aaae1e1aef968c27a34842d5ad9e7267217
#=======
#
#from exatomic.widget import TestContainer, TestUniverse, UniverseWidget
#>>>>>>> 454ebaa9677a776a535abb28f528efefabda52c5

=======
from ._version import __exatomic_version__, __js_exatomic_version__
__version__ = __exatomic_version__
__js_version__ = __js_exatomic_version__

try:
    from exa.cms import (Length, Mass, Time, Current, Amount, Luminosity, Isotope,
                         Dose, Acceleration, Charge, Dipole, Energy, Force,
                         Frequency, MolarMass)
except:
    from exa.relational import Isotope, Length, Energy, Time, Amount, Constant, Mass
from exatomic import _config
from exatomic import error

# User API
from exatomic.container import Universe, basis_function_contributions
from exatomic.editor import Editor
from exatomic.filetypes import XYZ, Cube

from exatomic import tests
from exatomic.algorithms import delocalization
from exatomic.algorithms import neighbors
from exatomic.algorithms import diffusion
from exatomic.algorithms import pcf

from exatomic import molcas
from exatomic import nwchem
from exatomic import gaussian
from exatomic import adf
from exatomic import nbo
from exatomic import mpl

from exatomic.widget import TestContainer, TestUniverse, UniverseWidget

>>>>>>> 999b7e2b
<|MERGE_RESOLUTION|>--- conflicted
+++ resolved
@@ -1,138 +1,83 @@
-# -*- coding: utf-8 -*-
-# Copyright (c) 2015-2017, Exa Analytics Development Team
-# Distributed under the terms of the Apache License 2.0
-"""
-A unified data anlaysis and visualization platform for computational and
-theoretical chemists, physicists, etc. Support for molecular geometry and
-orbital visualization is provided via the `Jupyter`_ notebook, a web-browser
-based interactive (multi-programming language) environment.
-
-.. extended description (todo)
-
-
-Supported Software
----------------------
-The list below contains third-party software that is supported by this package.
-For specific features supported (per software), see the appropriate description
-below.
-
-- :mod:`~exatomic.adf.__init__`: `Amsterdam Density Functional`_
-- :mod:`~exatomic.gaussian.__init__`: `Gaussian`_
-- :mod:`~exatomic.molcas.__init__`: `OpenMolcas`_
-- :mod:`~exatomic.nbo.__init__`: `NBO`_
-- :mod:`~exatomic.nwchem.__init__`: `NWChem`_
-- :mod:`~exatomic.qe.__init__`: `Quantum ESPRESSO`_
-- :mod:`~exatomic.interfaces.__init__`: Additional 3rd party support
-
-.. _Jupyter: https://jupyter.org
-.. _Amsterdam Density Functional: https://www.scm.com
-.. _Gaussian: http://gaussian.com/
-.. _OpenMolcas: https://gitlab.com/Molcas/OpenMolcas
-.. _NBO: http://nbo6.chem.wisc.edu/
-.. _NWChem: http://www.nwchem-sw.org/index.php/Main_Page
-.. _Quantum ESPRESSO: http://www.quantum-espresso.org/
-"""
-def _jupyter_nbextension_paths():
-    """Jupyter notebook extension directory paths."""
-    return [{
-        'section': "notebook",
-        'src': "static",
-        'dest': "jupyter-exatomic",
-        'require': "jupyter-exatomic/extension"
-    }]
-
-from ._version import __version__
-from .core import Atom
-from .core import Universe
-from .interfaces import XYZ
-
-
-
-
-
-
-
-
-
-
-
-
-
-
-<<<<<<< HEAD
-#<<<<<<< HEAD
-#from exatomic._version import __version__
-#from exatomic.container import Universe
-#from exatomic.xyz import XYZ
-#=======
-#from ._version import __exatomic_version__
-#__version__ = __exatomic_version__
-#
-#try:
-#    from exa.cms import (Length, Mass, Time, Current, Amount, Luminosity, Isotope,
-#                         Dose, Acceleration, Charge, Dipole, Energy, Force,
-#                         Frequency, MolarMass)
-#except:
-#    from exa.relational import Isotope, Length, Energy, Time, Amount, Constant, Mass
-#from exatomic import _config
-#from exatomic import error
-#
-## User API
-#from exatomic.container import Universe, basis_function_contributions
-#from exatomic.editor import Editor
-#from exatomic.filetypes import XYZ, Cube
-#
-#from exatomic import tests
-#from exatomic.algorithms import delocalization
-#from exatomic.algorithms import neighbors
-#from exatomic.algorithms import diffusion
-#from exatomic.algorithms import pcf
-#
-#from exatomic import molcas
-#from exatomic import nwchem
-#from exatomic import gaussian
-#from exatomic import adf
-#from exatomic import nbo
-#from exatomic import mpl
-#<<<<<<< HEAD
-#>>>>>>> 811f6aaae1e1aef968c27a34842d5ad9e7267217
-#=======
-#
-#from exatomic.widget import TestContainer, TestUniverse, UniverseWidget
-#>>>>>>> 454ebaa9677a776a535abb28f528efefabda52c5
-
-=======
-from ._version import __exatomic_version__, __js_exatomic_version__
-__version__ = __exatomic_version__
-__js_version__ = __js_exatomic_version__
-
-try:
-    from exa.cms import (Length, Mass, Time, Current, Amount, Luminosity, Isotope,
-                         Dose, Acceleration, Charge, Dipole, Energy, Force,
-                         Frequency, MolarMass)
-except:
-    from exa.relational import Isotope, Length, Energy, Time, Amount, Constant, Mass
-from exatomic import _config
-from exatomic import error
-
-# User API
-from exatomic.container import Universe, basis_function_contributions
-from exatomic.editor import Editor
-from exatomic.filetypes import XYZ, Cube
-
-from exatomic import tests
-from exatomic.algorithms import delocalization
-from exatomic.algorithms import neighbors
-from exatomic.algorithms import diffusion
-from exatomic.algorithms import pcf
-
-from exatomic import molcas
-from exatomic import nwchem
-from exatomic import gaussian
-from exatomic import adf
-from exatomic import nbo
-from exatomic import mpl
-
-from exatomic.widget import TestContainer, TestUniverse, UniverseWidget
-
->>>>>>> 999b7e2b
+# -*- coding: utf-8 -*-
+# Copyright (c) 2015-2017, Exa Analytics Development Team
+# Distributed under the terms of the Apache License 2.0
+"""
+A unified data anlaysis and visualization platform for computational and
+theoretical chemists, physicists, etc. Support for molecular geometry and
+orbital visualization is provided via the `Jupyter`_ notebook, a web-browser
+based interactive (multi-programming language) environment.
+
+.. extended description (todo)
+
+
+Supported Software
+---------------------
+The list below contains third-party software that is supported by this package.
+For specific features supported (per software), see the appropriate description
+below.
+
+- :mod:`~exatomic.adf.__init__`: `Amsterdam Density Functional`_
+- :mod:`~exatomic.gaussian.__init__`: `Gaussian`_
+- :mod:`~exatomic.molcas.__init__`: `OpenMolcas`_
+- :mod:`~exatomic.nbo.__init__`: `NBO`_
+- :mod:`~exatomic.nwchem.__init__`: `NWChem`_
+- :mod:`~exatomic.qe.__init__`: `Quantum ESPRESSO`_
+- :mod:`~exatomic.interfaces.__init__`: Additional 3rd party support
+
+.. _Jupyter: https://jupyter.org
+.. _Amsterdam Density Functional: https://www.scm.com
+.. _Gaussian: http://gaussian.com/
+.. _OpenMolcas: https://gitlab.com/Molcas/OpenMolcas
+.. _NBO: http://nbo6.chem.wisc.edu/
+.. _NWChem: http://www.nwchem-sw.org/index.php/Main_Page
+.. _Quantum ESPRESSO: http://www.quantum-espresso.org/
+"""
+def _jupyter_nbextension_paths():
+    """Jupyter notebook extension directory paths."""
+    return [{
+        'section': "notebook",
+        'src': "static",
+        'dest': "jupyter-exatomic",
+        'require': "jupyter-exatomic/extension"
+    }]
+
+from ._version import __version__
+from .core import Atom
+from .core import Universe
+from .interfaces import XYZ
+
+
+
+
+#from ._version import __exatomic_version__, __js_exatomic_version__
+#__version__ = __exatomic_version__
+#__js_version__ = __js_exatomic_version__
+#
+#try:
+#    from exa.cms import (Length, Mass, Time, Current, Amount, Luminosity, Isotope,
+#                         Dose, Acceleration, Charge, Dipole, Energy, Force,
+#                         Frequency, MolarMass)
+#except:
+#    from exa.relational import Isotope, Length, Energy, Time, Amount, Constant, Mass
+#from exatomic import _config
+#from exatomic import error
+#
+## User API
+#from exatomic.container import Universe, basis_function_contributions
+#from exatomic.editor import Editor
+#from exatomic.filetypes import XYZ, Cube
+#
+#from exatomic import tests
+#from exatomic.algorithms import delocalization
+#from exatomic.algorithms import neighbors
+#from exatomic.algorithms import diffusion
+#from exatomic.algorithms import pcf
+#
+#from exatomic import molcas
+#from exatomic import nwchem
+#from exatomic import gaussian
+#from exatomic import adf
+#from exatomic import nbo
+#from exatomic import mpl
+#
+#from exatomic.widget import TestContainer, TestUniverse, UniverseWidget