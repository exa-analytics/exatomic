<<<<<<< HEAD
#<<<<<<< HEAD
## -*- coding: utf-8 -*-
## Copyright (c) 2015-2016, Exa Analytics Development Team
## Distributed under the terms of the Apache License 2.0
#"""
#Atomic Editor
####################
#This module provides a text file editor that can be used to transform commonly
#found file formats directly into :class:`~exatomic.container.Universe` objects.
#"""
##import six
#from exa.editor import Editor as BaseEditor
#from exatomic.container import Meta, Universe
#from exatomic.frame import compute_frame_from_atom
#
#class Editor(BaseEditor, metaclass=Meta):
#    """
#    Base atomic editor class for converting between file formats and to (or
#    from) :class:`~exatomic.container.Universe` objects.
#
#    Note:
#        Functions defined in the editor that generate typed attributes (see
#        below) should be names "parse_{data object name}".
#
#    See Also:
#        For a list of typed attributes, see :class:`~exatomic.container.Universe`.
#    """
#    def parse_frame(self):
#        """
#        Create a minimal :class:`~exatomic.frame.Frame` from the (parsed)
#        :class:`~exatomic.atom.Atom` object.
#        """
#        self.frame = compute_frame_from_atom(self.atom)
#
#    def to_universe(self, name=None, description=None, meta=None):
#        """
#        Convert the editor to a :class:`~exatomic.container.Universe` object.
#        """
#        if hasattr(self, 'meta') and self.meta is not None:
#            if meta is not None:
#                meta.update(self.meta)
#            else:
#                meta = self.meta
#        kwargs = {'name': name, 'description': description, 'meta': meta}
#        attrs = [attr.replace('parse_', '') for attr in vars(self.__class__).keys() if attr.startswith('parse_')]
#        for attr in attrs:
#            result = None
#            try:
#                result = getattr(self, attr)
#            except AttributeError:
#                pass
#            if result is not None:
#                kwargs[attr] = result
#        return Universe(**kwargs)
#=======
## -*- coding: utf-8 -*-
## Copyright (c) 2015-2016, Exa Analytics Development Team
## Distributed under the terms of the Apache License 2.0
#"""
#Atomic Editor
####################
#This module provides a text file editor that can be used to transform commonly
#found file formats directly into :class:`~exatomic.container.Universe` objects.
#"""
#import six
#from exa.editor import Editor as BaseEditor
#from exatomic.container import Meta, Universe
#from exatomic.frame import compute_frame_from_atom
#
#class Editor(BaseEditor, metaclass=Meta):
#    """
#    Base atomic editor class for converting between file formats and to (or
#    from) :class:`~exatomic.container.Universe` objects.
#
#    Note:
#        Functions defined in the editor that generate typed attributes (see
#        below) should be names "parse_{data object name}".
#
#    See Also:
#        For a list of typed attributes, see :class:`~exatomic.container.Universe`.
#    """
#    def parse_frame(self):
#        """
#        Create a minimal :class:`~exatomic.frame.Frame` from the (parsed)
#        :class:`~exatomic.atom.Atom` object.
#        """
#        self.frame = compute_frame_from_atom(self.atom)
#
#
#    def to_universe(self, name=None, description=None, meta=None, verbose=True):
#        """
#        Convert the editor to a :class:`~exatomic.container.Universe` object.
#        """
#        if hasattr(self, 'meta') and self.meta is not None:
#            if meta is not None:
#                meta.update(self.meta)
#            else:
#                meta = self.meta
#        kwargs = {'name': name,
#                  'description': description,
#                  'meta': meta}
#        attrs = [attr.replace('parse_', '')
#                 for attr in vars(self.__class__).keys()
#                 if attr.startswith('parse_')]
#        for attr in attrs:
#            result = None
#            try:
#                result = getattr(self, attr)
#            except Exception as e:
#                if verbose:
#                    if not str(e).startswith('Please compute'):
#                        print('parse_{} failed with: {}'.format(attr, e))
#            if result is not None:
#                kwargs[attr] = result
#        return Universe(**kwargs)
#>>>>>>> 811f6aaae1e1aef968c27a34842d5ad9e7267217
=======
# -*- coding: utf-8 -*-
# Copyright (c) 2015-2016, Exa Analytics Development Team
# Distributed under the terms of the Apache License 2.0
"""
Atomic Editor
###################
This module provides a text file editor that can be used to transform commonly
found file formats directly into :class:`~exatomic.container.Universe` objects.
"""
import six
from exa.editor import Editor as BaseEditor
from exatomic.container import Meta, Universe
from exatomic.frame import compute_frame_from_atom

class Editor(BaseEditor, metaclass=Meta):
    """
    Base atomic editor class for converting between file formats and to (or
    from) :class:`~exatomic.container.Universe` objects.

    Note:
        Functions defined in the editor that generate typed attributes (see
        below) should be names "parse_{data object name}".

    See Also:
        For a list of typed attributes, see :class:`~exatomic.container.Universe`.
    """
    def parse_frame(self):
        """
        Create a minimal :class:`~exatomic.frame.Frame` from the (parsed)
        :class:`~exatomic.atom.Atom` object.
        """
        self.frame = compute_frame_from_atom(self.atom)


    def to_universe(self, name=None, description=None, meta=None, verbose=True):
        """
        Convert the editor to a :class:`~exatomic.container.Universe` object.
        """
        if hasattr(self, 'meta') and self.meta is not None:
            if meta is not None:
                meta.update(self.meta)
            else:
                meta = self.meta
        kwargs = {'name': name,
                  'description': description,
                  'meta': meta}
        attrs = [attr.replace('parse_', '')
                 for attr in vars(self.__class__).keys()
                 if attr.startswith('parse_')]
        for attr in attrs:
            result = None
            try:
                result = getattr(self, attr)
            except Exception as e:
                if verbose:
                    if not str(e).startswith('Please compute'):
                        print('parse_{} failed with: {}'.format(attr, e))
            if result is not None:
                kwargs[attr] = result
        return Universe(**kwargs)
>>>>>>> 999b7e2b
<|MERGE_RESOLUTION|>--- conflicted
+++ resolved
@@ -1,62 +1,6 @@
-<<<<<<< HEAD
-#<<<<<<< HEAD
-## -*- coding: utf-8 -*-
-## Copyright (c) 2015-2016, Exa Analytics Development Team
-## Distributed under the terms of the Apache License 2.0
-#"""
-#Atomic Editor
-####################
-#This module provides a text file editor that can be used to transform commonly
-#found file formats directly into :class:`~exatomic.container.Universe` objects.
-#"""
-##import six
-#from exa.editor import Editor as BaseEditor
-#from exatomic.container import Meta, Universe
-#from exatomic.frame import compute_frame_from_atom
-#
-#class Editor(BaseEditor, metaclass=Meta):
-#    """
-#    Base atomic editor class for converting between file formats and to (or
-#    from) :class:`~exatomic.container.Universe` objects.
-#
-#    Note:
-#        Functions defined in the editor that generate typed attributes (see
-#        below) should be names "parse_{data object name}".
-#
-#    See Also:
-#        For a list of typed attributes, see :class:`~exatomic.container.Universe`.
-#    """
-#    def parse_frame(self):
-#        """
-#        Create a minimal :class:`~exatomic.frame.Frame` from the (parsed)
-#        :class:`~exatomic.atom.Atom` object.
-#        """
-#        self.frame = compute_frame_from_atom(self.atom)
-#
-#    def to_universe(self, name=None, description=None, meta=None):
-#        """
-#        Convert the editor to a :class:`~exatomic.container.Universe` object.
-#        """
-#        if hasattr(self, 'meta') and self.meta is not None:
-#            if meta is not None:
-#                meta.update(self.meta)
-#            else:
-#                meta = self.meta
-#        kwargs = {'name': name, 'description': description, 'meta': meta}
-#        attrs = [attr.replace('parse_', '') for attr in vars(self.__class__).keys() if attr.startswith('parse_')]
-#        for attr in attrs:
-#            result = None
-#            try:
-#                result = getattr(self, attr)
-#            except AttributeError:
-#                pass
-#            if result is not None:
-#                kwargs[attr] = result
-#        return Universe(**kwargs)
-#=======
-## -*- coding: utf-8 -*-
-## Copyright (c) 2015-2016, Exa Analytics Development Team
-## Distributed under the terms of the Apache License 2.0
+# -*- coding: utf-8 -*-
+# Copyright (c) 2015-2017, Exa Analytics Development Team
+# Distributed under the terms of the Apache License 2.0
 #"""
 #Atomic Editor
 ####################
@@ -113,67 +57,4 @@
 #                        print('parse_{} failed with: {}'.format(attr, e))
 #            if result is not None:
 #                kwargs[attr] = result
-#        return Universe(**kwargs)
-#>>>>>>> 811f6aaae1e1aef968c27a34842d5ad9e7267217
-=======
-# -*- coding: utf-8 -*-
-# Copyright (c) 2015-2016, Exa Analytics Development Team
-# Distributed under the terms of the Apache License 2.0
-"""
-Atomic Editor
-###################
-This module provides a text file editor that can be used to transform commonly
-found file formats directly into :class:`~exatomic.container.Universe` objects.
-"""
-import six
-from exa.editor import Editor as BaseEditor
-from exatomic.container import Meta, Universe
-from exatomic.frame import compute_frame_from_atom
-
-class Editor(BaseEditor, metaclass=Meta):
-    """
-    Base atomic editor class for converting between file formats and to (or
-    from) :class:`~exatomic.container.Universe` objects.
-
-    Note:
-        Functions defined in the editor that generate typed attributes (see
-        below) should be names "parse_{data object name}".
-
-    See Also:
-        For a list of typed attributes, see :class:`~exatomic.container.Universe`.
-    """
-    def parse_frame(self):
-        """
-        Create a minimal :class:`~exatomic.frame.Frame` from the (parsed)
-        :class:`~exatomic.atom.Atom` object.
-        """
-        self.frame = compute_frame_from_atom(self.atom)
-
-
-    def to_universe(self, name=None, description=None, meta=None, verbose=True):
-        """
-        Convert the editor to a :class:`~exatomic.container.Universe` object.
-        """
-        if hasattr(self, 'meta') and self.meta is not None:
-            if meta is not None:
-                meta.update(self.meta)
-            else:
-                meta = self.meta
-        kwargs = {'name': name,
-                  'description': description,
-                  'meta': meta}
-        attrs = [attr.replace('parse_', '')
-                 for attr in vars(self.__class__).keys()
-                 if attr.startswith('parse_')]
-        for attr in attrs:
-            result = None
-            try:
-                result = getattr(self, attr)
-            except Exception as e:
-                if verbose:
-                    if not str(e).startswith('Please compute'):
-                        print('parse_{} failed with: {}'.format(attr, e))
-            if result is not None:
-                kwargs[attr] = result
-        return Universe(**kwargs)
->>>>>>> 999b7e2b
+#        return Universe(**kwargs)