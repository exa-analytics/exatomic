# -*- coding: utf-8 -*-
# Copyright (c) 2015-2018, Exa Analytics Development Team
# Distributed under the terms of the Apache License 2.0
"""
Basis Set Representations
##############################
This module provides classes that support representations of various basis sets.
There are a handful of basis sets in computational chemistry, the most common of
which are Gaussian type functions, Slater type functions, and plane waves. The
classes provided by this module support not only storage of basis set data, but
also analytical and discrete manipulations of the basis set.

See Also:
    For symbolic and discrete manipulations see :mod:`~exatomic.algorithms.basis`.
"""
import os
import numpy as np
import pandas as pd
from io import StringIO

from exa import DataFrame
from exatomic.algorithms.basis import (cart_lml_count, spher_lml_count,
                                       lorder, _ovl_indices, _square,
                                       _vec_sphr_norm, _vec_sto_norm)


class BasisSet(DataFrame):
    """
    Stores information about a basis set. Common basis set types in use for
    electronic structure calculations usually consist of Gaussians or Slater
    Type Orbitals (STOs). Both types usually employ atom-centered basis functions,
    where each basis function resides on a given atom with coordinates
    :math:`\\left(A_{x}, A_{y}, A_{z}\\right)`. For Gaussian basis sets, the
    functional form of :math:`f\\left(x, y, z\\right)` is:

    .. math::

        r^{2} = \\left(x - A_{x}\\right)^{2} + \\left(x - A_{y}\\right)^{2} + \\left(z - A_{z}\\right)^{2} \\\\
        f\\left(x, y, z\\right) = \\left(x - A_{x}\\right)^{l}\\left(x - A_{y}\\right)^{m}\\left(z - A_{z}\\right)^{n}e^{-\\alpha r^{2}}

    where :math:`l`, :math:`m`, and :math:`n` are not quantum numbers but positive
    integers (including zero) whose sum defines the orbital angular momentum of
    each function and :math:`alpha` governs the exponential decay of the given
    function. Gaussian basis functions are usually constructed from multiple
    primitive Gaussians, with fixed contraction coefficients. Therefore, a basis
    function consists of the sum of one or more primitive functions:

    .. math::

        g_{i}\\left(x, y, z\\right) = \\sum_{j=1}^{N_{i}}c_{ij}f_{ij}\\left(x, y, z\\right)

    Alternatively, STOs are usually not constructed from linear combinations
    of multiple primitives, and differ from Gaussian type functions in that they
    do not contain an exponent in the :math:`r` term of the exponential decay.
    These functions have 2 main benefits; an adequate description of the cusp
    in the density at the nucleus, and the appropriate long-range decay behavior.

    +-------------------+----------+-------------------------------------------+
    | Column            | Type     | Description                               |
    +===================+==========+===========================================+
    | alpha             | float    | exponent                                  |
    +-------------------+----------+-------------------------------------------+
    | shell             | int      | group of primitives                       |
    +-------------------+----------+-------------------------------------------+
    | set               | int/cat  | unique basis set identifier               |
    +-------------------+----------+-------------------------------------------+
    | d                 | float    | contraction coefficient                   |
    +-------------------+----------+-------------------------------------------+
    | L                 | int      | orbital angular momentum                  |
    +-------------------+----------+-------------------------------------------+
    """
    _columns = ['alpha', 'd', 'shell', 'L', 'set']
    _cardinal = ('frame', np.int64)
    _index = 'function'
    _categories = {'L': np.int64, 'set': np.int64, 'frame': np.int64}

    @property
    def lmax(self):
        return self['L'].cat.as_ordered().max()

    @property
    def shells(self):
        return [lorder[l] for l in self.L.unique()]

    @property
    def nshells(self):
        return len(self.shells)

    def functions_by_shell(self):
        """Return a series of n functions per (set, L).
        This does not include degenerate functions."""
        return self.groupby(['set', 'L'])['shell'].nunique()

    def primitives_by_shell(self):
        """Return a series of n primitives per (set, L).
        This does not include degenerate primitives."""
        return self.groupby(['set', 'L'])['alpha'].nunique()

    def functions(self, spherical):
        """Return a series of n functions per (set, L).
        This does include degenerate functions."""
        if spherical:
            mapper = lambda x: spher_lml_count[x]
        else:
            mapper = lambda x: cart_lml_count[x]
        n = self.functions_by_shell()
        return n * n.index.get_level_values('L').map(mapper)

<<<<<<< HEAD
    def primitives(self, lml_count):
        """Total number of primitive functions per set."""
        prims = {}
        for seht, grp in self.groupby('set'):
            prims[seht] = 0
            for a, sub in grp.groupby('alpha'):
                for _, sml in sub.groupby('L'):
                    if not len(sml.index): continue
                    prims[seht] += lml_count[sml.iloc[0]['L']]
        return pd.Series(prims)
=======
    def primitives(self, spherical):
        """Return a series of n primitives per (set, L).
        This does include degenerate primitives."""
        if spherical:
            mapper = lambda x: spher_lml_count[x]
        else:
            mapper = lambda x: cart_lml_count[x]
        n = self.primitives_by_shell()
        return n * n.index.get_level_values('L').map(mapper)
>>>>>>> aa3beb56

    def __init__(self, *args, **kwargs):
        spherical = kwargs.pop("spherical", True)
        gaussian = kwargs.pop("gaussian", True)
        super(BasisSet, self).__init__(*args, **kwargs)
        self.spherical = spherical
        self.gaussian = gaussian
        norm = _vec_sphr_norm if gaussian else _vec_sto_norm
        colm = 'L' if gaussian else 'n'
        self['N'] = norm(self['alpha'].values, self[colm].values)
        self['Nd'] = self['d'] * self['N']


class BasisSetOrder(DataFrame):
    """
    BasisSetOrder uniquely determines the basis function ordering scheme for
    a given :class:`~exatomic.core.universe.Universe`. This table is provided to
    make transparent the characteristic ordering scheme of various quantum
    codes. Either (L, ml) or (l, m, n) must be provided to have access to
    orbital visualization functionality.

    +-------------------+----------+-------------------------------------------+
    | Column            | Type     | Description                               |
    +===================+==========+===========================================+
    | center            | int      | atomic center                             |
    +-------------------+----------+-------------------------------------------+
    | L                 | int      | orbital angular momentum                  |
    +-------------------+----------+-------------------------------------------+
    | shell             | int      | group of primitives                       |
    +-------------------+----------+-------------------------------------------+
    | ml                | int      | magnetic quantum number                   |
    +-------------------+----------+-------------------------------------------+
    | l                 | int      | power in x                                |
    +-------------------+----------+-------------------------------------------+
    | m                 | int      | power in y                                |
    +-------------------+----------+-------------------------------------------+
    | n                 | int      | power in z                                |
    +-------------------+----------+-------------------------------------------+
    | r                 | int      | power in r (optional - for STOs)          |
    +-------------------+----------+-------------------------------------------+
    | prefac            | float    | prefactor (optional - for STOs)           |
    +-------------------+----------+-------------------------------------------+
    """
    _columns = ['center', 'L', 'shell']
    _index = 'chi'
    _cardinal = ('frame', np.int64)
    _categories = {'L': np.int64}


class Overlap(DataFrame):
    """
    Overlap enumerates the overlap matrix elements between basis functions in
    a contracted basis set. Currently nothing disambiguates between the
    primitive overlap matrix and the contracted overlap matrix. As it is
    square symmetric, only n_basis_functions * (n_basis_functions + 1) / 2
    rows are stored.

    See Gramian matrix for more on the general properties of the overlap matrix.

    +-------------------+----------+-------------------------------------------+
    | Column            | Type     | Description                               |
    +===================+==========+===========================================+
    | frame             | int/cat  | non-unique integer                        |
    +-------------------+----------+-------------------------------------------+
    | chi0              | int      | first basis function                      |
    +-------------------+----------+-------------------------------------------+
    | chi1              | int      | second basis function                     |
    +-------------------+----------+-------------------------------------------+
    | coef              | float    | overlap matrix element                    |
    +-------------------+----------+-------------------------------------------+
    """
    _columns = ['chi0', 'chi1', 'coef', 'frame']
    _index = 'index'

    def square(self, frame=0, column='coef'):
        """Return a 'square' matrix DataFrame of the Overlap."""
        sq = pd.DataFrame(_square(self[column].values))
        sq.index.name = 'chi0'
        sq.columns.name = 'chi1'
        return sq

    @classmethod
    def from_column(cls, source):
        """Create an Overlap from a file with just the array of coefficients or
        an array of the values directly."""
        # Assuming source is a file of triangular elements of the overlap matrix
        if isinstance(source, np.ndarray):
            vals = source
        elif isinstance(source, str):
            if os.sep in source:
                vals = pd.read_csv(source, header=None).values.flatten()
            else:
            # except FileNotFoundError:
                vals = pd.read_csv(StringIO(source), header=None).values.flatten()
        chi0, chi1 = _ovl_indices(vals)
        return cls(pd.DataFrame.from_dict({'chi0': chi0,
                                           'chi1': chi1,
                                           'coef': vals,
                                           'frame': 0}))

    @classmethod
    def from_square(cls, df):
        ndim = df.shape[0]
        try: arr = df.values
        except: arr = df
        arlen = ndim * (ndim + 1) // 2
        ret = np.empty((arlen,), dtype=[('chi0', 'i8'),
                                        ('chi1', 'i8'),
                                        ('coef', 'f8'),
                                        ('frame', 'i8')])
        cnt = 0
        for i in range(ndim):
            for j in range(i + 1):
                ret[cnt] = (i, j, arr[i, j], 0)
                cnt += 1
<<<<<<< HEAD
        return cls(ret)


# NPrim dimensions
# Additionally, from_universe returns additional matrices with
# (NCartPrim, NSphrPrim) dimensions and (NPrim, NBas) dimensions
class Primitive(DataFrame):
    """
    Note:
        Primitive is just a join of basis set and atom, re-work needed.
        Contains the required information to perform molecular integrals.

    +-------------------+----------+-------------------------------------------+
    | Column            | Type     | Description                               |
    +===================+==========+===========================================+
    | xa                | float    | center in x direction of primitive        |
    +-------------------+----------+-------------------------------------------+
    | ya                | float    | center in y direction of primitive        |
    +-------------------+----------+-------------------------------------------+
    | za                | float    | center in z direction of primitive        |
    +-------------------+----------+-------------------------------------------+
    | alpha             | float    | value of :math:`\\alpha`, the exponent     |
    +-------------------+----------+-------------------------------------------+
    | N                 | float    | value of the normalization constant       |
    +-------------------+----------+-------------------------------------------+
    | l                 | int      | pre-exponential power of x                |
    +-------------------+----------+-------------------------------------------+
    | m                 | int      | pre-exponential power of y                |
    +-------------------+----------+-------------------------------------------+
    | n                 | int      | pre-exponential power of z                |
    +-------------------+----------+-------------------------------------------+
    | L                 | int/cat  | sum of l + m + n                          |
    +-------------------+----------+-------------------------------------------+
    | set               | int/cat  | unique basis set identifier               |
    +-------------------+----------+-------------------------------------------+
    """
    _columns = ['xa', 'ya', 'za', 'alpha', 'N', 'l', 'm', 'n', 'L', 'set']
    _index = 'primitive'
    _categories = {'l': np.int64, 'm': np.int64, 'n': np.int64, 'L': np.int64}

    def primitive_overlap(self, norm='N'):
        """Compute the complete primitive cartesian overlap matrix."""
        cols = ['xa', 'ya', 'za', 'l', 'm', 'n', 'N', 'alpha']
        self._revert_categories()
        chi0, chi1, ovl = _wrap_overlap(*(self[col].values for col in cols))
        self._set_categories()
        return Overlap.from_dict({'chi0': chi0, 'chi1': chi1,
                                  'coef': ovl, 'frame': 0})

    @classmethod
    def from_universe(cls, uni, grpby='L', frame=None, debug=True):
        """
        Generate the DF and associated contraction matrices. Currently
        spits out the Primitive dataframe along with cartesian to spherical
        and contraction matrices, as this class will disappear in an appropriate
        implementation.

        Args
            uni (exatomic.container.Universe): a universe with basis set
            grpby (str): one of 'L' or 'shell' for different basis sets
            frame (int): always blue?
        """
        frame = uni.atom.nframes - 1 if frame is None else frame
        uni.basis_set._set_categories()
        sh = solid_harmonics(uni.basis_set.lmax)
        uni.basis_set._revert_categories()
        sets = uni.basis_set.cardinal_groupby().get_group(frame).groupby('set')
        funcs = uni.basis_set_order.cardinal_groupby().get_group(frame).groupby('center')
        atom = uni.atom.cardinal_groupby().get_group(frame)
        cart = gaussian_cartesian if uni.meta['program'] == 'gaussian' else enum_cartesian
        conv = car2sph(sh, cart)

        cprim = uni.atom.set.map(uni.basis_set.primitives(cart_lml_count)).sum()
        sprim = uni.atom.set.map(uni.basis_set.primitives(spher_lml_count)).sum()
        ncont = len(uni.basis_set_order.index)
        if uni.basis_set.spherical:
            contdim = sprim
            lml_count = spher_lml_count
        else:
            contdim = cprim
            lml_count = cart_lml_count

        cols = ['xa', 'ya', 'za', 'alpha', 'N', 'l', 'm', 'n', 'L', 'set']
        typs = ['f8', 'f8', 'f8', 'f8', 'f8', 'i8', 'i8', 'i8', 'i8', 'i8']
        primdf = np.empty((cprim,), dtype=[(i, j) for i, j in zip(cols, typs)])
        sphrdf = np.zeros((cprim, sprim), dtype=np.float64)
        contdf = np.zeros((contdim, ncont), dtype=np.float64)

        if debug:
            print('Overlap grouping by', grpby)
            print('{} cprims, {} sprims, {} ncont'.format(cprim, sprim, ncont))

        pcnt, ridx, cidx, pidx, sidx = 0, 0, 0, 0, 0
        for i, (seht, x, y, z) in enumerate(zip(atom['set'], atom['x'],
                                                atom['y'], atom['z'])):
            setdf = sets.get_group(seht).groupby(grpby)
            aobas = funcs.get_group(i).groupby(grpby)
            for idx, contsh in aobas:
                if not len(contsh.index): continue
                try: sh = setdf.get_group(idx)
                except: continue
                L = idx if grpby == 'L' else sh['L'].values[0]
                chnk = sh.pivot('alpha', 'shell', 'd').loc[sh.alpha.unique()].fillna(0.0)
                sh = sh.drop_duplicates('alpha')
                pdim, cdim = chnk.shape
                # Minimum primitive information
                for l, m, n in cart[L]:
                    for alpha, N in zip(sh.alpha, sh.N):
                        primdf[pcnt] = (x, y, z, alpha, N, l, m, n, L, seht)
                        pcnt += 1
                # Cartesian to spherical prim
                c2s = conv[L]
                cplus, splus = c2s.shape
                #for j in range(pdim):
                for _ in range(pdim):
                    sphrdf[pidx:pidx + cplus,sidx:sidx + splus] = c2s
                    pidx += cplus
                    sidx += splus
                # Spherical primitive to contracted
                #for k in range(lml_count[L]):
                for _ in range(lml_count[L]):
                    contdf[ridx:ridx + pdim,cidx:cidx + cdim] = chnk.values
                    cidx += cdim
                    ridx += pdim
        return cls(primdf, columns=cols), pd.DataFrame(sphrdf), pd.DataFrame(contdf)
=======
        return cls(ret)
>>>>>>> aa3beb56
<|MERGE_RESOLUTION|>--- conflicted
+++ resolved
@@ -106,18 +106,6 @@
         n = self.functions_by_shell()
         return n * n.index.get_level_values('L').map(mapper)
 
-<<<<<<< HEAD
-    def primitives(self, lml_count):
-        """Total number of primitive functions per set."""
-        prims = {}
-        for seht, grp in self.groupby('set'):
-            prims[seht] = 0
-            for a, sub in grp.groupby('alpha'):
-                for _, sml in sub.groupby('L'):
-                    if not len(sml.index): continue
-                    prims[seht] += lml_count[sml.iloc[0]['L']]
-        return pd.Series(prims)
-=======
     def primitives(self, spherical):
         """Return a series of n primitives per (set, L).
         This does include degenerate primitives."""
@@ -127,7 +115,6 @@
             mapper = lambda x: cart_lml_count[x]
         n = self.primitives_by_shell()
         return n * n.index.get_level_values('L').map(mapper)
->>>>>>> aa3beb56
 
     def __init__(self, *args, **kwargs):
         spherical = kwargs.pop("spherical", True)
@@ -243,132 +230,4 @@
             for j in range(i + 1):
                 ret[cnt] = (i, j, arr[i, j], 0)
                 cnt += 1
-<<<<<<< HEAD
-        return cls(ret)
-
-
-# NPrim dimensions
-# Additionally, from_universe returns additional matrices with
-# (NCartPrim, NSphrPrim) dimensions and (NPrim, NBas) dimensions
-class Primitive(DataFrame):
-    """
-    Note:
-        Primitive is just a join of basis set and atom, re-work needed.
-        Contains the required information to perform molecular integrals.
-
-    +-------------------+----------+-------------------------------------------+
-    | Column            | Type     | Description                               |
-    +===================+==========+===========================================+
-    | xa                | float    | center in x direction of primitive        |
-    +-------------------+----------+-------------------------------------------+
-    | ya                | float    | center in y direction of primitive        |
-    +-------------------+----------+-------------------------------------------+
-    | za                | float    | center in z direction of primitive        |
-    +-------------------+----------+-------------------------------------------+
-    | alpha             | float    | value of :math:`\\alpha`, the exponent     |
-    +-------------------+----------+-------------------------------------------+
-    | N                 | float    | value of the normalization constant       |
-    +-------------------+----------+-------------------------------------------+
-    | l                 | int      | pre-exponential power of x                |
-    +-------------------+----------+-------------------------------------------+
-    | m                 | int      | pre-exponential power of y                |
-    +-------------------+----------+-------------------------------------------+
-    | n                 | int      | pre-exponential power of z                |
-    +-------------------+----------+-------------------------------------------+
-    | L                 | int/cat  | sum of l + m + n                          |
-    +-------------------+----------+-------------------------------------------+
-    | set               | int/cat  | unique basis set identifier               |
-    +-------------------+----------+-------------------------------------------+
-    """
-    _columns = ['xa', 'ya', 'za', 'alpha', 'N', 'l', 'm', 'n', 'L', 'set']
-    _index = 'primitive'
-    _categories = {'l': np.int64, 'm': np.int64, 'n': np.int64, 'L': np.int64}
-
-    def primitive_overlap(self, norm='N'):
-        """Compute the complete primitive cartesian overlap matrix."""
-        cols = ['xa', 'ya', 'za', 'l', 'm', 'n', 'N', 'alpha']
-        self._revert_categories()
-        chi0, chi1, ovl = _wrap_overlap(*(self[col].values for col in cols))
-        self._set_categories()
-        return Overlap.from_dict({'chi0': chi0, 'chi1': chi1,
-                                  'coef': ovl, 'frame': 0})
-
-    @classmethod
-    def from_universe(cls, uni, grpby='L', frame=None, debug=True):
-        """
-        Generate the DF and associated contraction matrices. Currently
-        spits out the Primitive dataframe along with cartesian to spherical
-        and contraction matrices, as this class will disappear in an appropriate
-        implementation.
-
-        Args
-            uni (exatomic.container.Universe): a universe with basis set
-            grpby (str): one of 'L' or 'shell' for different basis sets
-            frame (int): always blue?
-        """
-        frame = uni.atom.nframes - 1 if frame is None else frame
-        uni.basis_set._set_categories()
-        sh = solid_harmonics(uni.basis_set.lmax)
-        uni.basis_set._revert_categories()
-        sets = uni.basis_set.cardinal_groupby().get_group(frame).groupby('set')
-        funcs = uni.basis_set_order.cardinal_groupby().get_group(frame).groupby('center')
-        atom = uni.atom.cardinal_groupby().get_group(frame)
-        cart = gaussian_cartesian if uni.meta['program'] == 'gaussian' else enum_cartesian
-        conv = car2sph(sh, cart)
-
-        cprim = uni.atom.set.map(uni.basis_set.primitives(cart_lml_count)).sum()
-        sprim = uni.atom.set.map(uni.basis_set.primitives(spher_lml_count)).sum()
-        ncont = len(uni.basis_set_order.index)
-        if uni.basis_set.spherical:
-            contdim = sprim
-            lml_count = spher_lml_count
-        else:
-            contdim = cprim
-            lml_count = cart_lml_count
-
-        cols = ['xa', 'ya', 'za', 'alpha', 'N', 'l', 'm', 'n', 'L', 'set']
-        typs = ['f8', 'f8', 'f8', 'f8', 'f8', 'i8', 'i8', 'i8', 'i8', 'i8']
-        primdf = np.empty((cprim,), dtype=[(i, j) for i, j in zip(cols, typs)])
-        sphrdf = np.zeros((cprim, sprim), dtype=np.float64)
-        contdf = np.zeros((contdim, ncont), dtype=np.float64)
-
-        if debug:
-            print('Overlap grouping by', grpby)
-            print('{} cprims, {} sprims, {} ncont'.format(cprim, sprim, ncont))
-
-        pcnt, ridx, cidx, pidx, sidx = 0, 0, 0, 0, 0
-        for i, (seht, x, y, z) in enumerate(zip(atom['set'], atom['x'],
-                                                atom['y'], atom['z'])):
-            setdf = sets.get_group(seht).groupby(grpby)
-            aobas = funcs.get_group(i).groupby(grpby)
-            for idx, contsh in aobas:
-                if not len(contsh.index): continue
-                try: sh = setdf.get_group(idx)
-                except: continue
-                L = idx if grpby == 'L' else sh['L'].values[0]
-                chnk = sh.pivot('alpha', 'shell', 'd').loc[sh.alpha.unique()].fillna(0.0)
-                sh = sh.drop_duplicates('alpha')
-                pdim, cdim = chnk.shape
-                # Minimum primitive information
-                for l, m, n in cart[L]:
-                    for alpha, N in zip(sh.alpha, sh.N):
-                        primdf[pcnt] = (x, y, z, alpha, N, l, m, n, L, seht)
-                        pcnt += 1
-                # Cartesian to spherical prim
-                c2s = conv[L]
-                cplus, splus = c2s.shape
-                #for j in range(pdim):
-                for _ in range(pdim):
-                    sphrdf[pidx:pidx + cplus,sidx:sidx + splus] = c2s
-                    pidx += cplus
-                    sidx += splus
-                # Spherical primitive to contracted
-                #for k in range(lml_count[L]):
-                for _ in range(lml_count[L]):
-                    contdf[ridx:ridx + pdim,cidx:cidx + cdim] = chnk.values
-                    cidx += cdim
-                    ridx += pdim
-        return cls(primdf, columns=cols), pd.DataFrame(sphrdf), pd.DataFrame(contdf)
-=======
-        return cls(ret)
->>>>>>> aa3beb56
+        return cls(ret)