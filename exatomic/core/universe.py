# -*- coding: utf-8 -*-
<<<<<<< HEAD
# Copyright (c) 2015-2017, Exa Analytics Development Team
=======
# Copyright (c) 2015-2018, Exa Analytics Development Team
>>>>>>> 332522bb
# Distributed under the terms of the Apache License 2.0
"""
The Atomic Universe
#########################
The :class:`~exatomic.container.Universe` object is a subclass of
:class:`~exa.container.Container` that stores data coming from computational
chemistry experiments in a unified and systematic way. Data is organized into
"frames". A frame is an axis that can represent time (e.g. molecular dynamics
simulations), step number (e.g. geometry optimization), or an arbitrary index
(e.g. density functional theory exchange correlation functional).
"""
import six
import pandas as pd
from exa import DataFrame, Container, TypedMeta
from .frame import Frame, compute_frame_from_atom
from .atom import Atom, UnitAtom, ProjectedAtom, VisualAtom, Frequency
from .two import (AtomTwo, MoleculeTwo, compute_atom_two,
                  _compute_bond_count, _compute_bonds)
from .molecule import (Molecule, compute_molecule, compute_molecule_com,
                       compute_molecule_count)
from .field import AtomicField
from .orbital import Orbital, Excitation, MOMatrix, DensityMatrix
from .basis import Overlap, BasisSet, BasisSetOrder
from exatomic.algorithms.orbital import add_molecular_orbitals
<<<<<<< HEAD
from exatomic.algorithms.basis import Basis



=======


>>>>>>> 332522bb
class Meta(TypedMeta):
    atom = Atom
    frame = Frame
    atom_two = AtomTwo
    unit_atom = UnitAtom
    projected_atom = ProjectedAtom
    visual_atom = VisualAtom
    frequency = Frequency
    molecule = Molecule
    molecule_two = MoleculeTwo
    field = AtomicField
    orbital = Orbital
    momatrix = MOMatrix
    excitation = Excitation
    overlap = Overlap
    density = DensityMatrix
    basis_set_order = BasisSetOrder
    basis_set = BasisSet
<<<<<<< HEAD
    basis_dims = dict
    basis_functions = Basis
    contribution = DataFrame
    multipole = DataFrame
=======
>>>>>>> 332522bb


class Universe(six.with_metaclass(Meta, Container)):
    """
    The atomic container is called a universe because it represents everything
    known about the atomistic simulation (whether quantum or classical). This
    includes data such as atomic coordinates, molecular orbital energies, as
    well as (classical phenomena) such as two body distances, etc.

    Attributes:
        frame (:class:`~exatomic.core.frame.Frame`): State variables:
        atom (:class:`~exatomic.core.atom.Atom`): (Classical) atomic data (e.g. coordinates)
        atom_two (:class:`~exatomic.core.two.AtomTwo`): Interatomic distances
        molecule (:class:`~exatomic.core.molecule.Molecule`): Molecule information
        orbital (:class:`~exatomic.core.orbital.Orbital`): Molecular orbital information
        momatrix (:class:`~exatomic.core.orbital.MOMatrix`): Molecular orbital coefficient matrix
    """
    _cardinal = "frame"
    _getter_prefix = "compute"

    @property
    def periodic(self, *args, **kwargs):
        return self.frame.is_periodic(*args, **kwargs)

    @property
    def orthorhombic(self):
        return self.frame.orthorhombic()

    @classmethod
    def from_cclib(cls, ccobj):
        from exatomic.interfaces.cclib import universe_from_cclib
        return cls(**universe_from_cclib(ccobj))

    # Note that compute_* function may be called automatically by typed
    # properties defined in UniverseMeta
    def compute_frame(self):
        """
        Compute a minmal frame table.
        """
        self.frame = compute_frame_from_atom(self.atom)

    def compute_unit_atom(self):
        """Compute minimal image for periodic systems."""
        self.unit_atom = UnitAtom.from_universe(self)

    def compute_visual_atom(self):
        self.visual_atom = VisualAtom.from_universe(self)
        self.compute_molecule_com()

    def compute_atom_two(self, *args, **kwargs):
        """
        Compute interatomic two body properties (e.g. bonds).

        Args:
            mapper (dict): Custom radii to use when determining bonds
            bond_extra (float): Extra additive factor to use when determining bonds
        """
        self.atom_two = compute_atom_two(self, *args, **kwargs)

    def compute_bonds(self, *args, **kwargs):
        """
        Updates bonds (and molecules).

        See Also:
            :func:`~exatomic.two.AtomTwo.compute_bonds`
        """
        _compute_bonds(self.atom, self.atom_two, *args, **kwargs)

    def compute_bond_count(self):
        """
        Compute bond counts and attach them to the :class:`~exatomic.atom.Atom` table.
        """
        _compute_bond_count(self)

    def compute_molecule(self):
        """Compute the :class:`~exatomic.molecule.Molecule` table."""
        self.molecule = compute_molecule(self)
        self.compute_molecule_count()

    def compute_molecule_com(self):
        cx, cy, cz = compute_molecule_com(self)
        self.molecule['cx'] = cx
        self.molecule['cy'] = cy
        self.molecule['cz'] = cz

    def compute_atom_count(self):
        """Compute number of atoms per frame."""
        self.frame['atom_count'] = self.atom.cardinal_groupby().size()

    def compute_molecule_count(self):
        """Compute number of molecules per frame."""
        self.frame['molecule_count'] = compute_molecule_count(self)

<<<<<<< HEAD
    def compute_basis_dims(self):
        """Compute basis dimensions."""
        bset = self.basis_set
        mapr = self.atom.set.map
        self.basis_dims = {
            'npc': mapr(bset.primitives(False).groupby('set').sum()).sum(),
            'nps': mapr(bset.primitives(True).groupby('set').sum()).sum(),
            'ncc': mapr(bset.functions(False).groupby('set').sum()).sum(),
            'ncs': mapr(bset.functions(True).groupby('set').sum()).sum(),
            'sets': bset.functions_by_shell()}

    def compute_basis_functions(self, **kwargs):
        self.basis_functions = Basis(self)

    def enumerate_shells(self, frame=0):
        atom = self.atom[self.atom.frame == frame]
        shls = self.basis_set.shells()
        grps = shls.groupby('set')
        # Pointers into (xyzs, shls) arrays
        ptrs = np.array([(c, idx) for c, seht in enumerate(atom.set)
                                  for idx in grps.get_group(seht).index])
        return ptrs, atom[['x', 'y', 'z']].values, shls[0].values
=======
    # def compute_density(self, mocoefs=None, orbocc=None):
    #     """Compute density from momatrix and occupation vector."""
    #     if not hasattr(self, 'momatrix'):
    #         raise Exception('Universe must have momatrix')
    #     if not hasattr(self, 'orbital'):
    #         raise Exception('Universe must have orbital')
    #     if mocoefs is None and orbocc is None:
    #         mocoefs = 'coef'
    #         orbocc = 'occupation'
    #     elif mocoefs is not None and orbocc is None:
    #         orbocc = mocoefs
    #     elif orbocc is not None and mocoefs is None:
    #         mocoefs = orbocc
    #     if mocoefs not in self.momatrix.columns:
    #         raise Exception('{} must be in uni.momatrix.columns'.format(mocoefs))
    #     if orbocc not in self.orbital.columns:
    #         raise Exception('{} must be in uni.orbital.columns'.format(orbocc))
    #     d = DensityMatrix.from_universe(self, mocoefs, orbocc)
    #     if hasattr(self, 'density'):
    #         self.density[mocoefs+'-'+orbocc] = d['coef']
    #     else:
    #         self.density = d
>>>>>>> 332522bb

    def add_field(self, field):
        """Adds a field object to the universe."""
        self._traits_need_update = True
        if isinstance(field, AtomicField):
            if not hasattr(self, 'field'):
                self.field = field
            else:
                self.field._revert_categories()
                new_field_values = self.field.field_values + field.field_values
                newdx = range(len(self.field), len(self.field) + len(field))
                field.index = newdx
                new_field = pd.concat([self.field, field])
                self.field = AtomicField(new_field, field_values=new_field_values)
        elif isinstance(field, list):
            if not hasattr(self, 'field'):
                fields = pd.concat(field)
                fields.index = range(len(fields))
                fields_values = [j for i in field for j in i.field_values]
                self.field = AtomicField(fields, field_values=fields_values)
            else:
                new_field_values = self.field.field_values + [j for i in field for j in i.field_values]
                newdx = range(len(self.field), len(self.field) + sum([len(i.field_values) for i in field]))
                for i, idx in enumerate(newdx):
                    field[i].index = [idx]
                new_field = pd.concat([self.field] + field)
                self.field = AtomicField(new_field, field_values=new_field_values)
        else:
            raise TypeError('field must be an instance of exatomic.field.AtomicField or a list of them')

    def add_molecular_orbitals(self, field_params=None, mocoefs=None,
<<<<<<< HEAD
                               vector=None, frame=0, replace=True):
=======
                               vector=None, frame=None, replace=True):
>>>>>>> 332522bb
        """Add molecular orbitals to universe.

        Args
            field_params (dict, pd.Series): see `:meth:exatomic.algorithms.orbital_util.make_fps`
            mocoefs (str): column in the :class:`~exatomic.core.orbital.MOMatrix`
            vector (iter): indices of orbitals to evaluate (0-based)
            frame (int): frame of atomic positions for the orbitals
            replace (bool): if False, do not remove previous fields
        """
<<<<<<< HEAD
        assert hasattr(self, 'momatrix')
        assert hasattr(self, 'basis_set')
        assert hasattr(self, 'basis_set_order')
=======
        attrs = ['momatrix', 'basis_set', 'basis_set_order']
        for attr in attrs:
            if not hasattr(self, attr):
                raise AttributeError("universe must have {} attribute.".format(attr))
>>>>>>> 332522bb
        add_molecular_orbitals(self, field_params=field_params,
                               mocoefs=mocoefs, vector=vector,
                               frame=frame, replace=replace)

    def __len__(self):
        return len(self.frame)

    def __init__(self, **kwargs):
        super(Universe, self).__init__(**kwargs)


def concat(name=None, description=None, meta=None, *universes):
    """
    Warning:
        This function is not fully featured or tested yet!
    """
    raise NotImplementedError()


def basis_function_contributions(universe, mo, mocoefs='coef',
                                 tol=0.01, ao=None, frame=0):
    """
    Provided a universe with momatrix and basis_set_order attributes,
    return the major basis function contributions of a particular
    molecular orbital.

    Args
        universe (exatomic.container.Universe): a universe
        mo (int): molecular orbital index
        mocoefs (str): column of interest in universe.momatrix
        tol (float): minimum value of coefficient by which to filter
        frame (int): frame of the universe (default is zero)

    Returns
        together (pd.DataFrame): a join of momatrix and basis_set_order
    """
    small = universe.momatrix.contributions(mo, tol=tol, mocoefs=mocoefs, frame=frame)
    chis = small['chi'].values
    coefs = small[mocoefs]
    coefs.index = chis
    together = pd.concat([universe.basis_set_order.ix[chis], coefs], axis=1)
    if ao is None:
        return together
    else:
        raise NotImplementedError("not clever enough for that.")<|MERGE_RESOLUTION|>--- conflicted
+++ resolved
@@ -1,9 +1,5 @@
 # -*- coding: utf-8 -*-
-<<<<<<< HEAD
-# Copyright (c) 2015-2017, Exa Analytics Development Team
-=======
 # Copyright (c) 2015-2018, Exa Analytics Development Team
->>>>>>> 332522bb
 # Distributed under the terms of the Apache License 2.0
 """
 The Atomic Universe
@@ -28,15 +24,10 @@
 from .orbital import Orbital, Excitation, MOMatrix, DensityMatrix
 from .basis import Overlap, BasisSet, BasisSetOrder
 from exatomic.algorithms.orbital import add_molecular_orbitals
-<<<<<<< HEAD
 from exatomic.algorithms.basis import Basis
 
 
 
-=======
-
-
->>>>>>> 332522bb
 class Meta(TypedMeta):
     atom = Atom
     frame = Frame
@@ -55,13 +46,10 @@
     density = DensityMatrix
     basis_set_order = BasisSetOrder
     basis_set = BasisSet
-<<<<<<< HEAD
     basis_dims = dict
     basis_functions = Basis
     contribution = DataFrame
     multipole = DataFrame
-=======
->>>>>>> 332522bb
 
 
 class Universe(six.with_metaclass(Meta, Container)):
@@ -155,7 +143,6 @@
         """Compute number of molecules per frame."""
         self.frame['molecule_count'] = compute_molecule_count(self)
 
-<<<<<<< HEAD
     def compute_basis_dims(self):
         """Compute basis dimensions."""
         bset = self.basis_set
@@ -178,30 +165,6 @@
         ptrs = np.array([(c, idx) for c, seht in enumerate(atom.set)
                                   for idx in grps.get_group(seht).index])
         return ptrs, atom[['x', 'y', 'z']].values, shls[0].values
-=======
-    # def compute_density(self, mocoefs=None, orbocc=None):
-    #     """Compute density from momatrix and occupation vector."""
-    #     if not hasattr(self, 'momatrix'):
-    #         raise Exception('Universe must have momatrix')
-    #     if not hasattr(self, 'orbital'):
-    #         raise Exception('Universe must have orbital')
-    #     if mocoefs is None and orbocc is None:
-    #         mocoefs = 'coef'
-    #         orbocc = 'occupation'
-    #     elif mocoefs is not None and orbocc is None:
-    #         orbocc = mocoefs
-    #     elif orbocc is not None and mocoefs is None:
-    #         mocoefs = orbocc
-    #     if mocoefs not in self.momatrix.columns:
-    #         raise Exception('{} must be in uni.momatrix.columns'.format(mocoefs))
-    #     if orbocc not in self.orbital.columns:
-    #         raise Exception('{} must be in uni.orbital.columns'.format(orbocc))
-    #     d = DensityMatrix.from_universe(self, mocoefs, orbocc)
-    #     if hasattr(self, 'density'):
-    #         self.density[mocoefs+'-'+orbocc] = d['coef']
-    #     else:
-    #         self.density = d
->>>>>>> 332522bb
 
     def add_field(self, field):
         """Adds a field object to the universe."""
@@ -233,11 +196,7 @@
             raise TypeError('field must be an instance of exatomic.field.AtomicField or a list of them')
 
     def add_molecular_orbitals(self, field_params=None, mocoefs=None,
-<<<<<<< HEAD
                                vector=None, frame=0, replace=True):
-=======
-                               vector=None, frame=None, replace=True):
->>>>>>> 332522bb
         """Add molecular orbitals to universe.
 
         Args
@@ -247,16 +206,9 @@
             frame (int): frame of atomic positions for the orbitals
             replace (bool): if False, do not remove previous fields
         """
-<<<<<<< HEAD
         assert hasattr(self, 'momatrix')
         assert hasattr(self, 'basis_set')
         assert hasattr(self, 'basis_set_order')
-=======
-        attrs = ['momatrix', 'basis_set', 'basis_set_order']
-        for attr in attrs:
-            if not hasattr(self, attr):
-                raise AttributeError("universe must have {} attribute.".format(attr))
->>>>>>> 332522bb
         add_molecular_orbitals(self, field_params=field_params,
                                mocoefs=mocoefs, vector=vector,
                                frame=frame, replace=replace)
