--- conflicted
+++ resolved
@@ -23,196 +23,7 @@
 from .basis import BasisSet
 
 
-<<<<<<< HEAD
 class Universe(Container):
-=======
-class Meta(TypedMeta):
-    atom = Atom
-    frame = Frame
-    atom_two = AtomTwo
-    unit_atom = UnitAtom
-    projected_atom = ProjectedAtom
-    visual_atom = VisualAtom
-    frequency = Frequency
-    molecule = Molecule
-    molecule_two = MoleculeTwo
-    field = AtomicField
-    orbital = Orbital
-    overlap = Overlap
-    multipole = DataFrame
-    momatrix = MOMatrix
-    excitation = Excitation
-    density = DensityMatrix
-    contribution = DataFrame
-    basis_set_order = BasisSetOrder
-    basis_set = BasisSet
-
-
-class Universe(six.with_metaclass(Meta, Container)):
-    """
-    The atomic container is called a universe because it represents everything
-    known about the atomistic simulation (whether quantum or classical). This
-    includes data such as atomic coordinates, molecular orbital energies, as
-    well as (classical phenomena) such as two body distances, etc.
-
-    Attributes:
-        frame (:class:`~exatomic.core.frame.Frame`): State variables:
-        atom (:class:`~exatomic.core.atom.Atom`): (Classical) atomic data (e.g. coordinates)
-        atom_two (:class:`~exatomic.core.two.AtomTwo`): Interatomic distances
-        molecule (:class:`~exatomic.core.molecule.Molecule`): Molecule information
-        orbital (:class:`~exatomic.core.orbital.Orbital`): Molecular orbital information
-        momatrix (:class:`~exatomic.core.orbital.MOMatrix`): Molecular orbital coefficient matrix
-    """
-    _cardinal = "frame"
-    _getter_prefix = "compute"
-
-    @property
-    def periodic(self, *args, **kwargs):
-        return self.frame.is_periodic(*args, **kwargs)
-
-    @property
-    def orthorhombic(self):
-        return self.frame.orthorhombic()
-
-    @classmethod
-    def from_cclib(cls, ccobj):
-        from exatomic.interfaces.cclib import universe_from_cclib
-        return cls(**universe_from_cclib(ccobj))
-
-    # Note that compute_* function may be called automatically by typed
-    # properties defined in UniverseMeta
-    def compute_frame(self):
-        """
-        Compute a minmal frame table.
-        """
-        self.frame = compute_frame_from_atom(self.atom)
-
-    def compute_unit_atom(self):
-        """Compute minimal image for periodic systems."""
-        self.unit_atom = UnitAtom.from_universe(self)
-
-    def compute_visual_atom(self):
-        self.visual_atom = VisualAtom.from_universe(self)
-        self.compute_molecule_com()
-
-    def compute_atom_two(self, *args, **kwargs):
-        """
-        Compute interatomic two body properties (e.g. bonds).
-
-        Args:
-            mapper (dict): Custom radii to use when determining bonds
-            bond_extra (float): Extra additive factor to use when determining bonds
-        """
-        self.atom_two = compute_atom_two(self, *args, **kwargs)
-
-    def compute_bonds(self, *args, **kwargs):
-        """
-        Updates bonds (and molecules).
-
-        See Also:
-            :func:`~exatomic.two.AtomTwo.compute_bonds`
-        """
-        _compute_bonds(self.atom, self.atom_two, *args, **kwargs)
-
-    def compute_bond_count(self):
-        """
-        Compute bond counts and attach them to the :class:`~exatomic.atom.Atom` table.
-        """
-        _compute_bond_count(self)
-
-    def compute_molecule(self):
-        """Compute the :class:`~exatomic.molecule.Molecule` table."""
-        self.molecule = compute_molecule(self)
-        self.compute_molecule_count()
-
-    def compute_molecule_com(self):
-        cx, cy, cz = compute_molecule_com(self)
-        self.molecule['cx'] = cx
-        self.molecule['cy'] = cy
-        self.molecule['cz'] = cz
-
-    def compute_atom_count(self):
-        """Compute number of atoms per frame."""
-        self.frame['atom_count'] = self.atom.cardinal_groupby().size()
-
-    def compute_molecule_count(self):
-        """Compute number of molecules per frame."""
-        self.frame['molecule_count'] = compute_molecule_count(self)
-
-    def compute_density(self):
-        """Compute density from momatrix and occupation vector."""
-        if not hasattr(self, 'occupation_vector'):
-            raise Exception('Universe must have momatrix and occupation_vector attributes')
-        self.density = DensityMatrix.from_momatrix(self.momatrix, self.occupation_vector)
-
-    def add_field(self, field):
-        """Adds a field object to the universe."""
-        self._traits_need_update = True
-        if isinstance(field, AtomicField):
-            if not hasattr(self, 'field'):
-                self.field = field
-            else:
-                self.field._revert_categories()
-                new_field_values = self.field.field_values + field.field_values
-                newdx = range(len(self.field), len(self.field) + len(field))
-                field.index = newdx
-                new_field = pd.concat([self.field, field])
-                self.field = AtomicField(new_field, field_values=new_field_values)
-        elif isinstance(field, list):
-            if not hasattr(self, 'field'):
-                fields = pd.concat(field)
-                fields.index = range(len(fields))
-                fields_values = [j for i in field for j in i.field_values]
-                self.field = AtomicField(fields, field_values=fields_values)
-            else:
-                new_field_values = self.field.field_values + [j for i in field for j in i.field_values]
-                newdx = range(len(self.field), len(self.field) + sum([len(i.field_values) for i in field]))
-                for i, idx in enumerate(newdx):
-                    field[i].index = [idx]
-                new_field = pd.concat([self.field] + field)
-                self.field = AtomicField(new_field, field_values=new_field_values)
-        else:
-            raise TypeError('field must be an instance of exatomic.field.AtomicField or a list of them')
-
-    def add_molecular_orbitals(self, field_params=None, mocoefs=None,
-                               vector=None, frame=None, replace=True):
-        """Add molecular orbitals to universe.
-
-        Args
-            field_params (dict, pd.Series): numerical field parameters with
-                            (at a minimum) {'rmin', 'rmax', 'nr', ...}
-                            or a pd.Series containing the columns specified in the
-                            :class:`~exatomic.core.field.AtomicField`.
-            mocoefs (str): column in the :class:`~exatomic.core.orbital.MOMatrix`
-            vector (iter): indices of orbitals to evaluate (0-based)
-            frame (int): frame of atomic positions for the orbitals
-            replace (bool): if False, do not remove previous fields
-        """
-        attrs = ['momatrix', 'basis_set', 'basis_set_order']
-        if any((not hasattr(self, attr) for attr in attrs)):
-            raise AttributeError("universe must have {} attribute.".format(attr))
-        add_molecular_orbitals(self, field_params=field_params,
-                               mocoefs=mocoefs, vector=vector,
-                               frame=frame, replace=replace)
-
-    def __len__(self):
-        return len(self.frame)
-
-    def __init__(self, **kwargs):
-        super(Universe, self).__init__(**kwargs)
-
-
-def concat(name=None, description=None, meta=None, *universes):
-    """
-    Warning:
-        This function is not fully featured or tested yet!
-    """
-    raise NotImplementedError()
-
-
-def basis_function_contributions(universe, mo, mocoefs='coef',
-                                 tol=0.01, ao=None, frame=0):
->>>>>>> c106879e
     """
     A unified data object for the output of an atomistic calculation (or
     calculations).
@@ -223,31 +34,7 @@
 
 
 
-#"""
-#The Atomic Universe
-##########################
-#The :class:`~exatomic.container.Universe` object is a subclass of
-#:class:`~exa.container.Container` that stores data coming from computational
-#chemistry experiments in a unified and systematic way. Data is organized into
-#"frames". A frame is an axis that can represent time (e.g. molecular dynamics
-#simulations), step number (e.g. geometry optimization), or an arbitrary index
-#(e.g. density functional theory exchange correlation functional).
-#"""
-#import six
-#import pandas as pd
-#from exa import DataFrame, Container, TypedMeta
-#from .frame import Frame, compute_frame_from_atom
-#from .atom import Atom, UnitAtom, ProjectedAtom, VisualAtom, Frequency
-#from .two import (AtomTwo, MoleculeTwo, compute_atom_two,
-#                  _compute_bond_count, _compute_bonds)
-#from .molecule import (Molecule, compute_molecule, compute_molecule_com,
-#                       compute_molecule_count)
-#from .field import AtomicField
-#from .orbital import Orbital, Excitation, MOMatrix, DensityMatrix
-#from .basis import Overlap, BasisSet, BasisSetOrder
-#from exatomic.algorithms.orbital import add_molecular_orbitals
-#
-#
+#=======
 #class Meta(TypedMeta):
 #    atom = Atom
 #    frame = Frame
@@ -397,6 +184,221 @@
 #            raise TypeError('field must be an instance of exatomic.field.AtomicField or a list of them')
 #
 #    def add_molecular_orbitals(self, field_params=None, mocoefs=None,
+#                               vector=None, frame=None, replace=True):
+#        """Add molecular orbitals to universe.
+#
+#        Args
+#            field_params (dict, pd.Series): numerical field parameters with
+#                            (at a minimum) {'rmin', 'rmax', 'nr', ...}
+#                            or a pd.Series containing the columns specified in the
+#                            :class:`~exatomic.core.field.AtomicField`.
+#            mocoefs (str): column in the :class:`~exatomic.core.orbital.MOMatrix`
+#            vector (iter): indices of orbitals to evaluate (0-based)
+#            frame (int): frame of atomic positions for the orbitals
+#            replace (bool): if False, do not remove previous fields
+#        """
+#        attrs = ['momatrix', 'basis_set', 'basis_set_order']
+#        if any((not hasattr(self, attr) for attr in attrs)):
+#            raise AttributeError("universe must have {} attribute.".format(attr))
+#        add_molecular_orbitals(self, field_params=field_params,
+#                               mocoefs=mocoefs, vector=vector,
+#                               frame=frame, replace=replace)
+#
+#    def __len__(self):
+#        return len(self.frame)
+#
+#    def __init__(self, **kwargs):
+#        super(Universe, self).__init__(**kwargs)
+#
+#
+#def concat(name=None, description=None, meta=None, *universes):
+#    """
+#    Warning:
+#        This function is not fully featured or tested yet!
+#    """
+#    raise NotImplementedError()
+#
+#
+#def basis_function_contributions(universe, mo, mocoefs='coef',
+#                                 tol=0.01, ao=None, frame=0):
+#>>>>>>> m-0.3.9
+
+
+
+#"""
+#The Atomic Universe
+##########################
+#The :class:`~exatomic.container.Universe` object is a subclass of
+#:class:`~exa.container.Container` that stores data coming from computational
+#chemistry experiments in a unified and systematic way. Data is organized into
+#"frames". A frame is an axis that can represent time (e.g. molecular dynamics
+#simulations), step number (e.g. geometry optimization), or an arbitrary index
+#(e.g. density functional theory exchange correlation functional).
+#"""
+#import six
+#import pandas as pd
+#from exa import DataFrame, Container, TypedMeta
+#from .frame import Frame, compute_frame_from_atom
+#from .atom import Atom, UnitAtom, ProjectedAtom, VisualAtom, Frequency
+#from .two import (AtomTwo, MoleculeTwo, compute_atom_two,
+#                  _compute_bond_count, _compute_bonds)
+#from .molecule import (Molecule, compute_molecule, compute_molecule_com,
+#                       compute_molecule_count)
+#from .field import AtomicField
+#from .orbital import Orbital, Excitation, MOMatrix, DensityMatrix
+#from .basis import Overlap, BasisSet, BasisSetOrder
+#from exatomic.algorithms.orbital import add_molecular_orbitals
+#
+#
+#class Meta(TypedMeta):
+#    atom = Atom
+#    frame = Frame
+#    atom_two = AtomTwo
+#    unit_atom = UnitAtom
+#    projected_atom = ProjectedAtom
+#    visual_atom = VisualAtom
+#    frequency = Frequency
+#    molecule = Molecule
+#    molecule_two = MoleculeTwo
+#    field = AtomicField
+#    orbital = Orbital
+#    overlap = Overlap
+#    multipole = DataFrame
+#    momatrix = MOMatrix
+#    excitation = Excitation
+#    density = DensityMatrix
+#    contribution = DataFrame
+#    basis_set_order = BasisSetOrder
+#    basis_set = BasisSet
+#
+#
+#class Universe(six.with_metaclass(Meta, Container)):
+#    """
+#    The atomic container is called a universe because it represents everything
+#    known about the atomistic simulation (whether quantum or classical). This
+#    includes data such as atomic coordinates, molecular orbital energies, as
+#    well as (classical phenomena) such as two body distances, etc.
+#
+#    Attributes:
+#        frame (:class:`~exatomic.core.frame.Frame`): State variables:
+#        atom (:class:`~exatomic.core.atom.Atom`): (Classical) atomic data (e.g. coordinates)
+#        atom_two (:class:`~exatomic.core.two.AtomTwo`): Interatomic distances
+#        molecule (:class:`~exatomic.core.molecule.Molecule`): Molecule information
+#        orbital (:class:`~exatomic.core.orbital.Orbital`): Molecular orbital information
+#        momatrix (:class:`~exatomic.core.orbital.MOMatrix`): Molecular orbital coefficient matrix
+#    """
+#    _cardinal = "frame"
+#    _getter_prefix = "compute"
+#
+#    @property
+#    def periodic(self, *args, **kwargs):
+#        return self.frame.is_periodic(*args, **kwargs)
+#
+#    @property
+#    def orthorhombic(self):
+#        return self.frame.orthorhombic()
+#
+#    @classmethod
+#    def from_cclib(cls, ccobj):
+#        from exatomic.interfaces.cclib import universe_from_cclib
+#        return cls(**universe_from_cclib(ccobj))
+#
+#    # Note that compute_* function may be called automatically by typed
+#    # properties defined in UniverseMeta
+#    def compute_frame(self):
+#        """
+#        Compute a minmal frame table.
+#        """
+#        self.frame = compute_frame_from_atom(self.atom)
+#
+#    def compute_unit_atom(self):
+#        """Compute minimal image for periodic systems."""
+#        self.unit_atom = UnitAtom.from_universe(self)
+#
+#    def compute_visual_atom(self):
+#        self.visual_atom = VisualAtom.from_universe(self)
+#        self.compute_molecule_com()
+#
+#    def compute_atom_two(self, *args, **kwargs):
+#        """
+#        Compute interatomic two body properties (e.g. bonds).
+#
+#        Args:
+#            mapper (dict): Custom radii to use when determining bonds
+#            bond_extra (float): Extra additive factor to use when determining bonds
+#        """
+#        self.atom_two = compute_atom_two(self, *args, **kwargs)
+#
+#    def compute_bonds(self, *args, **kwargs):
+#        """
+#        Updates bonds (and molecules).
+#
+#        See Also:
+#            :func:`~exatomic.two.AtomTwo.compute_bonds`
+#        """
+#        _compute_bonds(self.atom, self.atom_two, *args, **kwargs)
+#
+#    def compute_bond_count(self):
+#        """
+#        Compute bond counts and attach them to the :class:`~exatomic.atom.Atom` table.
+#        """
+#        _compute_bond_count(self)
+#
+#    def compute_molecule(self):
+#        """Compute the :class:`~exatomic.molecule.Molecule` table."""
+#        self.molecule = compute_molecule(self)
+#        self.compute_molecule_count()
+#
+#    def compute_molecule_com(self):
+#        cx, cy, cz = compute_molecule_com(self)
+#        self.molecule['cx'] = cx
+#        self.molecule['cy'] = cy
+#        self.molecule['cz'] = cz
+#
+#    def compute_atom_count(self):
+#        """Compute number of atoms per frame."""
+#        self.frame['atom_count'] = self.atom.cardinal_groupby().size()
+#
+#    def compute_molecule_count(self):
+#        """Compute number of molecules per frame."""
+#        self.frame['molecule_count'] = compute_molecule_count(self)
+#
+#    def compute_density(self):
+#        """Compute density from momatrix and occupation vector."""
+#        if not hasattr(self, 'occupation_vector'):
+#            raise Exception('Universe must have momatrix and occupation_vector attributes')
+#        self.density = DensityMatrix.from_momatrix(self.momatrix, self.occupation_vector)
+#
+#    def add_field(self, field):
+#        """Adds a field object to the universe."""
+#        self._traits_need_update = True
+#        if isinstance(field, AtomicField):
+#            if not hasattr(self, 'field'):
+#                self.field = field
+#            else:
+#                self.field._revert_categories()
+#                new_field_values = self.field.field_values + field.field_values
+#                newdx = range(len(self.field), len(self.field) + len(field))
+#                field.index = newdx
+#                new_field = pd.concat([self.field, field])
+#                self.field = AtomicField(new_field, field_values=new_field_values)
+#        elif isinstance(field, list):
+#            if not hasattr(self, 'field'):
+#                fields = pd.concat(field)
+#                fields.index = range(len(fields))
+#                fields_values = [j for i in field for j in i.field_values]
+#                self.field = AtomicField(fields, field_values=fields_values)
+#            else:
+#                new_field_values = self.field.field_values + [j for i in field for j in i.field_values]
+#                newdx = range(len(self.field), len(self.field) + sum([len(i.field_values) for i in field]))
+#                for i, idx in enumerate(newdx):
+#                    field[i].index = [idx]
+#                new_field = pd.concat([self.field] + field)
+#                self.field = AtomicField(new_field, field_values=new_field_values)
+#        else:
+#            raise TypeError('field must be an instance of exatomic.field.AtomicField or a list of them')
+#
+#    def add_molecular_orbitals(self, field_params=None, mocoefs=None,
 #                               vector=None, frame=None):
 #        """
 #        Adds molecular orbitals to universe. field_params define the numerical
