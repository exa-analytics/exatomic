# -*- coding: utf-8 -*-
# Copyright (c) 2015-2018, Exa Analytics Development Team
# Distributed under the terms of the Apache License 2.0
"""
Universe Notebook Widget
#########################
"""

from traitlets import Unicode, link
from ipywidgets import (Button, Dropdown, jslink, register, VBox, HBox,
                        IntSlider, IntRangeSlider, FloatSlider, Play,
                        FloatText, Layout, Text, Label)

from .widget_base import (ExatomicScene, UniverseScene,
                          TensorScene, ExatomicBox)
from .widget_utils import _wlo, _ListDict, Folder
from .traits import uni_traits
from exatomic.core.tensor import Tensor


class DemoContainer(ExatomicBox):
    """A proof-of-concept mixing GUI controls with a three.js scene."""

    def _field_folder(self, **kwargs):
        """Folder that houses field GUI controls."""
        folder = super(DemoContainer, self)._field_folder(**kwargs)
        fopts = Dropdown(options=['null', 'Sphere', 'Torus', 'Ellipsoid'])
        fopts.active = True
        fopts.disabled = False
        def _field(c):
            for scn in self.active():
                scn.field = c.new
        fopts.observe(_field, names='value')
        folder.insert(1, 'options', fopts)
        return folder

    def _init_gui(self, **kwargs):
        """Initialize generic GUI controls and observe callbacks."""
        mainopts = super(DemoContainer, self)._init_gui()
        geom = Button(icon='gear', description=' Mesh', layout=_wlo)
        def _geom(b):
            for scn in self.active():
                scn.geom = not scn.geom
        geom.on_click(_geom)
        mainopts.update([('geom', geom),
                         ('field', self._field_folder(**kwargs))])
        return mainopts

    def __init__(self, *scenes, **kwargs):
        super(DemoContainer, self).__init__(*scenes,
                                            uni=False,
                                            test=True,
                                            typ=ExatomicScene,
                                            **kwargs)



@register
class TensorContainer(ExatomicBox):
    """A simple container to implement cartesian tensor visualization.
    Args:
        file_path (string): Takes a file path name to pass through the 
                            Tensor.from_file function. Default to None."""
    _model_name = Unicode('TensorContainerModel').tag(sync=True)
    _view_name = Unicode('TensorContainerView').tag(sync=True)


    def _update_active(self, b):
        """Control which scenes are controlled by the GUI.
        Additionally align traits with active scenes so that
        the GUI reflects that correct values of active scenes."""
        super(TensorContainer, self)._update_active(b)
        scns = self.active()
        if not scns or len(scns) == 1: return
        carts = ['x', 'y', 'z']
        cache = {}
        for i in carts:
            for j in carts:
                tij = 't' + i + j
                cache[tij] = getattr(scns[0], tij)
        for tij, val in cache.items():
            for scn in scns[1:]:
                setattr(scn, tij, val)

    def _init_gui(self, **kwargs):
        """Initialize generic GUI controls and observe callbacks."""
        mainopts = super(TensorContainer, self)._init_gui(**kwargs)
        scn = self.scenes[0]
        alo = Layout(width='74px')
        rlo = Layout(width='235px')
        if self._df is not None:
            scn.txx = self._df.loc[0,'xx']
            scn.txy = self._df.loc[0,'xy']
            scn.txz = self._df.loc[0,'xz']
            scn.tyx = self._df.loc[0,'yx']
            scn.tyy = self._df.loc[0,'yy']
            scn.tyz = self._df.loc[0,'yz']
            scn.tzx = self._df.loc[0,'zx']
            scn.tzy = self._df.loc[0,'zy']
            scn.tzz = self._df.loc[0,'zz'] 
        xs = [FloatText(value=scn.txx , layout=alo),
              FloatText(value=scn.txy , layout=alo),
              FloatText(value=scn.txz , layout=alo)]
        ys = [FloatText(value=scn.tyx , layout=alo),
              FloatText(value=scn.tyy , layout=alo),
              FloatText(value=scn.tyz , layout=alo)]
        zs = [FloatText(value=scn.tzx , layout=alo),
              FloatText(value=scn.tzy , layout=alo),
              FloatText(value=scn.tzz , layout=alo)]
        scale =  FloatSlider(max=10.0, step=0.01, readout=True, value=1.0)
        opt = [0] if self._df is None else [int(x) for x in self._df.index.values]
        tensorIndex = Dropdown(options=opt, value=opt[0], layout=rlo)
        tdxlabel = Label(value='Select the tensor index:')
        def _x0(c):
            for scn in self.active(): scn.txx = c.new
        def _x1(c):
            for scn in self.active(): scn.txy = c.new
        def _x2(c):
            for scn in self.active(): scn.txz = c.new
        def _y0(c):
            for scn in self.active(): scn.tyx = c.new
        def _y1(c):
            for scn in self.active(): scn.tyy = c.new
        def _y2(c):
            for scn in self.active(): scn.tyz = c.new
        def _z0(c):
            for scn in self.active(): scn.tzx = c.new
        def _z1(c):
            for scn in self.active(): scn.tzy = c.new
        def _z2(c):
            for scn in self.active(): scn.tzz = c.new
        xs[0].observe(_x0, names='value')
        xs[1].observe(_x1, names='value')
        xs[2].observe(_x2, names='value')
        ys[0].observe(_y0, names='value')
        ys[1].observe(_y1, names='value')
        ys[2].observe(_y2, names='value')
        zs[0].observe(_z0, names='value')
        zs[1].observe(_z1, names='value')
        zs[2].observe(_z2, names='value')
        rlo = Layout(width='234px')
        xbox = HBox(xs, layout=rlo)
        ybox = HBox(ys, layout=rlo)
        zbox = HBox(zs, layout=rlo)
        geom = Button(icon='cubes', description=' Geometry', layout=_wlo)
        
        def _change_tensor(tdx=0):
            carts = ['x','y','z']
            for i, bra in enumerate(carts):
                for j, ket in enumerate(carts):
                    if i == 0:
                        xs[j].value = self._df.loc[tdx,bra+ket]
                    elif i == 1:
                        ys[j].value = self._df.loc[tdx,bra+ket]
                    elif i == 2:
                        zs[j].value = self._df.loc[tdx,bra+ket]
            
        def _geom(b):
            for scn in self.active(): scn.geom = not scn.geom

        def _tdx(c):
            for scn in self.active(): scn.tdx = c.new
            _change_tensor(c.new)
                        
        geom.on_click(_geom)
        tensorIndex.observe(_tdx, names="value")
        mainopts.update([('geom', geom),
                         ('tlbl', tdxlabel),
                         ('tidx', tensorIndex),
                         ('xbox', xbox),
                         ('ybox', ybox),
                         ('zbox', zbox)])
        return mainopts


    def __init__(self, *args, file_path=None, **kwargs):
        if file_path is not None:
            self._df = Tensor.from_file(file_path)
        else:
            self._df = None
        super(TensorContainer, self).__init__(*args,
                                              uni=False,
                                              test=False,
                                              typ=TensorScene,
                                              **kwargs)




class DemoUniverse(ExatomicBox):
    """A showcase of functional forms used in quantum chemistry."""


    def _update_active(self, b):
        """Control which scenes are controlled by the GUI.
        Additionally align traits with active scenes so that
        the GUI reflects that correct values of active scenes."""
        super(DemoUniverse, self)._update_active(b)
        scns = self.active()
        if not scns: return
        flds = [scn.field for scn in scns]
        fks = [scn.field_kind for scn in scns]
        fmls = [scn.field_ml for scn in scns]
        folder = self._controls['field']
        fopts = folder['fopts'].options
        fld = flds[0]
        fk = fks[0]
        fml = fmls[0]
        if not len(set(flds)) == 1:
            for scn in scns: scn.field = fld
        if not len(set(fks)) == 1:
            for scn in scns: scn.field_kind = fk
        if not len(set(fmls)) == 1:
            for scn in scns: scn.field_ml = fml
        folder[fld].value = fk
        folder.activate(fld, enable=True)
        folder.deactivate(*[f for f in fopts if f != fld])
        if fld == 'SolidHarmonic':
            ofks = [str(i) for i in range(8) if str(i) != fk]
            folder.activate(fk, enable=True)
            folder.deactivate(*ofks)
        folder._set_gui()


    def _field_folder(self, **kwargs):
        """Folder that houses field GUI controls."""
        folder = super(DemoUniverse, self)._field_folder(**kwargs)
        uni_field_lists = _ListDict([
            ('Hydrogenic', ['1s',   '2s',   '2px', '2py', '2pz',
                            '3s',   '3px',  '3py', '3pz',
                            '3d-2', '3d-1', '3d0', '3d+1', '3d+2']),
            ('Gaussian', ['s', 'px', 'py', 'pz', 'd200', 'd110',
                          'd101', 'd020', 'd011', 'd002', 'f300',
                          'f210', 'f201', 'f120', 'f111', 'f102',
                          'f030', 'f021', 'f012', 'f003']),
            ('SolidHarmonic', [str(i) for i in range(8)])])
        kind_widgets = _ListDict([
            (key, Dropdown(options=vals))
            for key, vals in uni_field_lists.items()])
        ml_widgets = _ListDict([
            (str(l), Dropdown(options=[str(i) for i in range(-l, l+1)]))
            for l in range(8)])
        fopts = list(uni_field_lists.keys())
        folder.update(kind_widgets, relayout=True)
        folder.update(ml_widgets, relayout=True)
        def _field(c):
            fk = uni_field_lists[c.new][0]
            for scn in self.active():
                scn.field = c.new
                scn.field_kind = fk
            folder.deactivate(c.old)
            folder[c.new].value = fk
            folder.activate(c.new, enable=True)
            if c.new == 'SolidHarmonic':
                folder.activate(fk, enable=True)
            else:
                aml = [key for key in folder._get(keys=True)
                       if key.isnumeric()]
                if aml:
                    folder.deactivate(*aml)
            folder._set_gui()
        def _field_kind(c):
            for scn in self.active():
                scn.field_kind = c.new
                if scn.field == 'SolidHarmonic':
                    scn.field_ml = folder[c.new].options[0]
                    folder.activate(c.new, enable=True)
                    folder.deactivate(c.old)
                    if scn.field_ml != '0':
                        folder.deactivate('0')
                else:
                    aml = [i for i in folder._get(keys=True)
                           if i.isnumeric()]
                    if aml:
                        folder.deactivate(*aml)
            folder._set_gui()
        def _field_ml(c):
            for scn in self.active(): scn.field_ml = c.new
        for key, obj in kind_widgets.items():
            folder.deactivate(key)
            obj.observe(_field_kind, names='value')
        for key, obj in ml_widgets.items():
            folder.deactivate(key)
            obj.observe(_field_ml, names='value')
        fopts = Dropdown(options=fopts)
        fopts.observe(_field, names='value')
        folder.insert(1, 'fopts', fopts)
        folder.activate('Hydrogenic', enable=True, update=True)
        folder.move_to_end('alpha', 'iso', 'nx', 'ny', 'nz')
        return folder


    def _init_gui(self, **kwargs):
        """Initialize generic GUI controls and observe callbacks."""
        for scn in self.scenes:
            for attr in ['field_ox', 'field_oy', 'field_oz']:
                setattr(scn, attr, -30.0)
            for attr in ['field_fx', 'field_fy', 'field_fz']:
                setattr(scn, attr, 30.0)
            scn.field = 'Hydrogenic'
            scn.field_iso = 0.0005
            scn.field_kind = '1s'
        mainopts = super(DemoUniverse, self)._init_gui()
        mainopts.update([('field', self._field_folder(**kwargs))])
        return mainopts


    def __init__(self, *scenes, **kwargs):
        super(DemoUniverse, self).__init__(*scenes, uni=True, test=True,
                                           typ=ExatomicScene, **kwargs)






@register
class UniverseWidget(ExatomicBox):
    """:class:`~exatomic.container.Universe` viewing widget."""


    def _frame_folder(self, nframes):
        playable = bool(nframes <= 1)
        flims = dict(min=0, max=nframes-1, step=1, value=0)
        control = Button(description=' Animate', icon='play')
        content = _ListDict([
            ('playing', Play(disabled=playable, **flims)),
            ('scn_frame', IntSlider(description='Frame', **flims))])
        def _scn_frame(c):
            for scn in self.active(): scn.frame_idx = c.new
        content['scn_frame'].observe(_scn_frame, names='value')
        content['playing'].active = False
        jslink((content['playing'], 'value'),
               (content['scn_frame'], 'value'))
        folder = Folder(control, content)
        return folder


    def _field_folder(self, fields, **kwargs):
        folder = super(UniverseWidget, self)._field_folder(**kwargs)
        folder.deactivate('nx', 'ny', 'nz')
        fopts = Dropdown(options=fields)
        def _fopts(c):
            for scn in self.active(): scn.field_idx = c.new
        fopts.observe(_fopts, names='value')
        folder['fopts'] = fopts
        return folder

<<<<<<< HEAD
    def _tensor_folder(self, tensor):

        tens = Button(description = ' Tensors', icon='bank')

        content = _ListDict([
            ('scale', FloatSlider(max=10.0, step=0.01))
        ])

        return folder(tens, content)

=======
>>>>>>> 221c867ea31a1df133abe5a2466ca88666a21a00

    def _iso_folder(self, folder):
        isos = Button(description=' Isosurfaces', icon='cube')
        def _fshow(b):
            for scn in self.active(): scn.field_show = not scn.field_show
        isos.on_click(_fshow)
        isofolder = Folder(isos, _ListDict([
            ('fopts', folder['fopts']),
            ('alpha', folder.pop('alpha')),
            ('iso', folder.pop('iso'))]))
        isofolder.move_to_end('alpha', 'iso')
        folder.insert(1, 'iso', isofolder, active=True)


    def _contour_folder(self, folder):
        control = Button(description=' Contours', icon='dot-circle-o')
        def _cshow(b):
            for scn in self.active(): scn.cont_show = not scn.cont_show
        control.on_click(_cshow)
        content = _ListDict([
            ('fopts', folder['fopts']),
            ('axis', Dropdown(options=['x', 'y', 'z'], value='z')),
            ('num', IntSlider(description='N', min=5, max=20,
                              value=10, step=1)),
            ('lim', IntRangeSlider(description='10**Limits', min=-8,
                                   max=0, step=1, value=[-7, -1])),
            ('val', FloatSlider(description='Value',
                                min=-5, max=5, value=0))])
        def _cont_axis(c):
            for scn in self.active(): scn.cont_axis = c.new
        def _cont_num(c):
            for scn in self.active(): scn.cont_num = c.new
        def _cont_lim(c):
            for scn in self.active(): scn.cont_lim = c.new
        def _cont_val(c):
            for scn in self.active(): scn.cont_val = c.new
        content['axis'].observe(_cont_axis, names='value')
        content['num'].observe(_cont_num, names='value')
        content['lim'].observe(_cont_lim, names='value')
        content['val'].observe(_cont_val, names='value')
        contour = Folder(control, content)
        folder.insert(2, 'contour', contour, active=True, update=True)

#    def _filter_labels(self,scn=0):
#        labels = []
#        filtered = self.active()[scn].atom_l.strip('[[')
#        filtered = filtered.strip(']]')
#        lbls = filtered.split(',')
#        for i in range(len(lbls)):
#            if lbls[i] != "":
#                labels.append(lbls[i].strip('"'))
#        return labels

    def _filter_coords(self,scn=0):
        coords = []
        filtered = [self.active()[scn].atom_x.strip('[['),
                    self.active()[scn].atom_y.strip('[['),
                    self.active()[scn].atom_z.strip('[[')]
        filtered = [filtered[0].strip(']]'),
                    filtered[1].strip(']]'),
                    filtered[2].strip(']]')]
        lbls = [filtered[0].split(','),
                filtered[1].split(','),
                filtered[2].split(',')]
        for rows in lbls:
            coords.append([])
            for cols in rows:
                if cols != "":
                    coords[-1].append(float(cols))
        return coords

    def _tensor_folder(self):
        alo = Layout(width='70px')
        rlo = Layout(width='220px')
        scale =  FloatSlider(max=10.0, step=0.001, readout=True, value=1.0)
        xs = [Text(layout=alo,disabled=True),
              Text(layout=alo,disabled=True),
              Text(layout=alo,disabled=True)]
        ys = [Text(layout=alo,disabled=True),
              Text(layout=alo,disabled=True),
              Text(layout=alo,disabled=True)]
        zs = [Text(layout=alo,disabled=True),
              Text(layout=alo,disabled=True),
              Text(layout=alo,disabled=True)]
        cs = [Text(layout=alo,disabled=True),
              Text(layout=alo,disabled=True),
              Text(layout=alo,disabled=True)]
        cidx = HBox([Text(disabled=True,description='Atom Index',layout=rlo)])
        xbox = HBox(xs, layout=rlo)
        ybox = HBox(ys, layout=rlo)
        zbox = HBox(zs, layout=rlo)
        cbox = HBox(cs, layout=rlo)
        tens = Button(description=' Tensor', icon='bank')
        tensor_cont = VBox([xbox,ybox,zbox])
        tensorIndex = Dropdown(options=[0],value=0,description='Tensor')
#        sceneIndex = Dropdown(options=[0],value=0,description='Scene')
        ten_label = Label(value="Change selected tensor:")
        sel_label = Label(value="Selected tensor in gray frame")
        cod_label = Label(value="Center of selected tensor: (x,y,z)")
        tensor = []
        self.coords = []

        def _changeTensor(tensor, tdx):
            carts = ['x','y','z']
            for i,bra in enumerate(carts):
                for j,ket in enumerate(carts):
                    tensor_cont.children[i].children[j].disabled=False
                    tensor_cont.children[i].children[j].value = \
                                            str(tensor[0][tdx][bra+ket])
                    tensor_cont.children[i].children[j].disabled=True
            adx = tensor[0][tdx]['atom']
            cidx.children[0].value = str(adx)
            cbox.children[0].value = str(self.coords[0][int(adx)])
            cbox.children[1].value = str(self.coords[1][int(adx)])
            cbox.children[2].value = str(self.coords[2][int(adx)])
#            scale.value = tensor[0][tdx]['scale']

        def _tens(c):
            for scn in self.active(): scn.tens = not scn.tens
            self.coords = self._filter_coords()
#            sceneIndex.options = [x for x in range(len(self.active()))]
#            sceneIndex.value = sceneIndex.options[0]
            tensor = self.active()[0].tensor_d
            tensorIndex.options = [x for x in range(len(tensor[0]))]
            tensorIndex.value = tensorIndex.options[0]
            tdx = tensorIndex.value
            _changeTensor(tensor, tdx)

        def _scale(c):
            for scn in self.active(): scn.scale = c.new
#            tdx = tensorIndex.value
#            tensor = self.active()[0].tensor_d
#            tensor[0][tdx]['scale'] = c.new

        def _idx(c):
            for scn in self.active(): scn.tidx = c.new
            tensor = self.active()[0].tensor_d
            tdx = c.new
            _changeTensor(tensor, tdx)

#        def _sdx(c):
#            tensor = self.active()[sceneIndex.value].tensor_d
#            tensorIndex.options = [x for x in range(len(tensor[0]))]
#            tensorIndex.value = tensorIndex.options[0]
#            tdx = tensorIndex.value
#            _changeTensor(tensor, tdx)
            
        tens.on_click(_tens)
        scale.observe(_scale, names='value')
        tensorIndex.observe(_idx, names='value')
#        sceneIndex.observe(_sdx, names='value')
        content = _ListDict([
                ('scale', scale),
                ('ten', ten_label),
#               ('sdx', sceneIndex),
                ('tdx', tensorIndex),
                ('tensor', tensor_cont),
                ('sel', sel_label),
                ('cidx', cidx),
                ('center', cod_label),
                ('coord', cbox)])
        return Folder(tens, content)
        

    def _init_gui(self, nframes=1, fields=None, tensors=None, **kwargs):
        mainopts = super(UniverseWidget, self)._init_gui(**kwargs)
        atoms = Button(description=' Fill', icon='adjust', layout=_wlo)
        axis = Button(description=' Axis', icon='arrows-alt', layout=_wlo)
        def _atom_3d(b):
            for scn in self.active(): scn.atom_3d = not scn.atom_3d
        def _axis(b):
            for scn in self.active(): scn.axis = scn.axis
        atoms.on_click(_atom_3d)
        axis.on_click(_axis)
        atoms.active = True
        atoms.disabled = False
        axis.active = True
        atoms.disabled = False
        mainopts.update([('atom_3d', atoms), ('axis', axis),
                         ('frame', self._frame_folder(nframes))])
        if fields is not None:
            folder = self._field_folder(fields, **kwargs)
            self._iso_folder(folder)
            self._contour_folder(folder)
            folder.pop('fopts')
            mainopts.update([('field', folder)])
        
        if tensors is not None:
            mainopts.update([('tensor', self._tensor_folder())])

        return mainopts


    def __init__(self, *unis, **kwargs):
        scenekwargs = kwargs.pop('scenekwargs', {})
        scenekwargs.update({'uni': True, 'test': False})
        atomcolors = scenekwargs.get('atomcolors', None)
        atomradii = scenekwargs.get('atomradii', None)
        fields, masterkwargs = [], []
        tensors = []
        for uni in unis:
            unargs, flds, tens = uni_traits(uni,
                                      atomcolors=atomcolors,
                                      atomradii=atomradii)
            tensors = tens 
            fields = flds if len(flds) > len(fields) else fields
            unargs.update(scenekwargs)
            masterkwargs.append(unargs)
        nframes = max((uni.atom.nframes
                      for uni in unis)) if len(unis) else 1
        super(UniverseWidget, self).__init__(*masterkwargs,
                                             uni=True,
                                             test=False,
                                             nframes=nframes,
                                             fields=fields,
                                             typ=UniverseScene,
                                             tensors=tensors,
                                             **kwargs)<|MERGE_RESOLUTION|>--- conflicted
+++ resolved
@@ -346,20 +346,6 @@
         folder['fopts'] = fopts
         return folder
 
-<<<<<<< HEAD
-    def _tensor_folder(self, tensor):
-
-        tens = Button(description = ' Tensors', icon='bank')
-
-        content = _ListDict([
-            ('scale', FloatSlider(max=10.0, step=0.01))
-        ])
-
-        return folder(tens, content)
-
-=======
->>>>>>> 221c867ea31a1df133abe5a2466ca88666a21a00
-
     def _iso_folder(self, folder):
         isos = Button(description=' Isosurfaces', icon='cube')
         def _fshow(b):
