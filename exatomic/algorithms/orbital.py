<<<<<<< HEAD
## -*- coding: utf-8 -*-
## Copyright (c) 2015-2016, Exa Analytics Development Team
## Distributed under the terms of the Apache License 2.0
#"""
#Numerical Orbital Functions
##############################
#Building discrete molecular orbitals (for visualization) requires a complex
#set of operations that are provided by this module and wrapped into a clean API.
#"""
## Established
#import sympy as sy
#import numpy as np
#import pandas as pd
#import numexpr as ne
#from datetime import datetime
#from numba import jit, vectorize
#from psutil import virtual_memory
#from collections import OrderedDict
#
## Local
#from exa import Series
#from exatomic._config import config
#from exatomic.field import AtomicField
#from exa.relational.isotope import symbol_to_z
#from exatomic.algorithms.basis import solid_harmonics, clean_sh
#
#symbol_to_z = symbol_to_z()
#halfmem = virtual_memory().total / 2
#solhar = clean_sh(solid_harmonics(6))
#
######################################################################
## Numba vectorized operations for Orbital, MOMatrix, Density tables #
## These will eventually be fully moved to matrices.py not meshgrid3d#
######################################################################
#
#@jit(nopython=True)
#def density_from_momatrix(cmat, occvec):
#    nbas = len(occvec)
#    arlen = nbas * (nbas + 1) // 2
#    dens = np.empty(arlen, dtype=np.float64)
#    chi1 = np.empty(arlen, dtype=np.int64)
#    chi2 = np.empty(arlen, dtype=np.int64)
#    frame = np.empty(arlen, dtype=np.int64)
#    cnt = 0
#    for i in range(nbas):
#        for j in range(i + 1):
#            dens[cnt] = (cmat[i,:] * cmat[j,:] * occvec).sum()
#            chi1[cnt] = i
#            chi2[cnt] = j
#            frame[cnt] = 0
#            cnt += 1
#    return chi1, chi2, dens, frame
#
#@jit(nopython=True)
#def density_as_square(denvec):
#    nbas = int((-1 + np.sqrt(1 - 4 * -2 * len(denvec))) / 2)
#    square = np.empty((nbas, nbas), dtype=np.float64)
#    cnt = 0
#    for i in range(nbas):
#        for j in range(i + 1):
#            square[i, j] = denvec[cnt]
#            square[j, i] = denvec[cnt]
#            cnt += 1
#    return square
#
#@jit(nopython=True)
#def momatrix_as_square(movec):
#    nbas = np.int64(len(movec) ** (1/2))
#    square = np.empty((nbas, nbas), dtype=np.float64)
#    cnt = 0
#    for i in range(nbas):
#        for j in range(nbas):
#            square[j, i] = movec[cnt]
#            cnt += 1
#    return square
#
#@jit(nopython=True, cache=True, nogil=True)
#def meshgrid3d(x, y, z):
#    tot = len(x) * len(y) * len(z)
#    xs = np.empty(tot, dtype=np.float64)
#    ys = np.empty(tot, dtype=np.float64)
#    zs = np.empty(tot, dtype=np.float64)
#    cnt = 0
#    for i in x:
#        for j in y:
#            for k in z:
#                xs[cnt] = i
#                ys[cnt] = j
#                zs[cnt] = k
#                cnt += 1
#    return xs, ys, zs
#
#################################################################
## Functions used in the generation of basis functions and MOs. #
#################################################################
#
#def make_fps(rmin=None, rmax=None, nr=None, nrfps=1,
#             xmin=None, xmax=None, nx=None, frame=0,
#             ymin=None, ymax=None, ny=None, field_type=0,
#             zmin=None, zmax=None, nz=None, label=0,
#             ox=None, dxi=None, dxj=None, dxk=None,
#             oy=None, dyi=None, dyj=None, dyk=None,
#             oz=None, dzi=None, dzj=None, dzk=None):
#    """
#    Generate the necessary field parameters of a numerical grid field
#    as an exatomic.field.AtomicField.
#
#    Args
#        nrfps (int): number of field parameters with same dimensions
#        rmin (float): minimum value in an arbitrary cartesian direction
#        rmax (float): maximum value in an arbitrary cartesian direction
#        nr (int): number of grid points between rmin and rmax
#        xmin (float): minimum in x direction (optional)
#        xmax (float): maximum in x direction (optional)
#        ymin (float): minimum in y direction (optional)
#        ymax (float): maximum in y direction (optional)
#        zmin (float): minimum in z direction (optional)
#        zmax (float): maximum in z direction (optional)
#        nx (int): steps in x direction (optional)
#        ny (int): steps in y direction (optional)
#        nz (int): steps in z direction (optional)
#        ox (float): origin in x direction (optional)
#        oy (float): origin in y direction (optional)
#        oz (float): origin in z direction (optional)
#        dxi (float): x-component of x-vector specifying a voxel
#        dxj (float): y-component of x-vector specifying a voxel
#        dxk (float): z-component of x-vector specifying a voxel
#        dyi (float): x-component of y-vector specifying a voxel
#        dyj (float): y-component of y-vector specifying a voxel
#        dyk (float): z-component of y-vector specifying a voxel
#        dzi (float): x-component of z-vector specifying a voxel
#        dzj (float): y-component of z-vector specifying a voxel
#        dzk (float): z-component of z-vector specifying a voxel
#        label (str): an identifier passed to the widget (optional)
#        field_type (str): alternative identifier (optional)
#
#    Returns
#        fps (pd.Series): field parameters
#    """
#    if any((par is None for par in [rmin, rmax, nr])):
#        if all((par is not None for par in (xmin, xmax, nx,
#                                            ymin, ymax, ny,
#                                            zmin, zmax, nz))):
#            pass
#        elif all((par is None for par in (ox, dxi, dxj, dxk))):
#            raise Exception("Must supply at least rmin, rmax, nr or field"
#                            " parameters as specified by a cube file.")
#    d = {}
#    allcarts = [['x', 0, xmin, xmax, nx, ox, (dxi, dxj, dxk)],
#                ['y', 1, ymin, ymax, ny, oy, (dyi, dyj, dyk)],
#                ['z', 2, zmin, zmax, nz, oz, (dzi, dzj, dzk)]]
#    for akey, aix, amin, amax, na, oa, da in allcarts:
#        if oa is None:
#            amin = rmin if amin is None else amin
#            amax = rmax if amax is None else amax
#            na = nr if na is None else na
#        else: amin = oa
#        dw = [0, 0, 0]
#        if all(i is None for i in da): dw[aix] = (amax - amin) / na
#        else: dw = da
#        d[akey] = [amin, na, dw]
#    fp = pd.Series({
#        'dxi': d['x'][2][0], 'dyj': d['y'][2][1], 'dzk': d['z'][2][2],
#        'dxj': d['x'][2][1], 'dyk': d['y'][2][2], 'dzi': d['z'][2][0],
#        'dxk': d['x'][2][2], 'dyi': d['y'][2][0], 'dzj': d['z'][2][1],
#        'ox': d['x'][0], 'oy': d['y'][0], 'oz': d['z'][0], 'frame': frame,
#        'nx': d['x'][1], 'ny': d['y'][1], 'nz': d['z'][1], 'label': label,
#        'field_type': field_type
#        })
#    return pd.concat([fp] * nrfps, axis=1).T
#
#
#def _sphr_prefac(nuc, sh, L, ml):
#    """
#    Create strings of the pre-exponential factor of a given
#    spherical basis function as a function of l, ml quantum numbers.
#
#    Args
#        L (int): angular momentum quantum numbers
#        ml (int): magnetic quantum number
#        nuc (dict): atomic position
#        sh (dict): cleaned solid harmonics
#
#    Returns
#        prefacs (list): pre-exponential factors
#    """
#
#    return [pre.format(**nuc) for pre in sh[(L, ml)]]
#
#
#def _cart_prefac(nuc, pre, L, l, m, n):
#    """
#    As with _sphr_prefac, create the string version of the pre-exponential
#    factor in a given basis function, this time as a function of cartesian
#    powers (l, m, n) instead of (l, ml) quantum numbers.
#
#    Args
#        L (int): angular momentum quantum number
#        l (int): powers of x
#        m (int): powers of y
#        n (int): powers of z
#        nuc (dict): atomic position
#        pre (str): '' unless ADF
#
#    Returns
#        prefacs (list): pre-exponential factors
#    """
#    if not L: return [pre]
#    if pre and not pre.endswith('*'): pre = '{}*'.format(pre)
#    lin, nlin = '{}*', '{}**{}*'
#    for cart, powr in OrderedDict([('{x}', l),
#                                   ('{y}', m),
#                                   ('{z}', n)]).items():
#        if not powr: continue
#        stargs = [cart]
#        fmt = lin if powr == 1 else nlin
#        if powr > 1: stargs.append(powr)
#        pre += fmt.format(*stargs)
#    return [pre.format(**nuc)]
#
#def gen_basfn(prefacs, shell, rexp, precision=10):
#    """
#    Given a list of pre-exponential factors and a shell of
#    primitive functions (slice of basis set table), return
#    the string that is the basis function written out as it
#    would be on paper.
#
#    Args
#        prefacs (list): string of pre-exponential factors
#        shell (exatomic.basis.BasisSet): a shell of the basis set table
#        rexp (str): the r-dependent exponent (including atomic position)
#
#    Returns
#        basis function (str)
#    """
#    bastr = '{prefac}({prims})'
#    bastrs = []
#    primitive = '{{Nd:.{precision}f}}*exp' \
#                '(-{{alpha:.{precision}f}}*{rexp})'.format(rexp=rexp,
#                                                           precision=precision)
#    for prefac in prefacs:
#        primitives = shell.apply(lambda x: primitive.format(**x), axis=1)
#        bastrs.append(bastr.format(prefac=prefac,
#                                   prims='+'.join(primitives.values)))
#    return '+'.join(bastrs)
#
#
#def gen_basfns(uni, frame=None):
#    """
#    Given an exatomic.container.Universe that contains complete momatrix
#    and basis_set attributes, generates and returns the strings corresponding
#    to how the basis functions would be written out with paper and pencil.
#    This is mainly for debugging and testing generality to deal with different
#    computational codes' basis function ordering schemes.
#
#    Args
#        uni (exatomic.container.Universe): must contain momatrix and basis_set
#
#    Returns
#        bastrs (list): list of strings of basis functions
#    """
#    frame = uni.atom.nframes - 1 if frame is None else frame
#    # Group the dataframes appropriately
#    sets = uni.basis_set.cardinal_groupby().get_group(frame).groupby('set')
#    funcs = uni.basis_set_order.cardinal_groupby().get_group(frame).groupby('center')
#    atom = uni.atom.cardinal_groupby().get_group(frame)
#    # Set some variables based on basis set info
#    larg = {'sh': None, 'pre': None}
#    if uni.basis_set.spherical:
#        # Basis set order columns for spherical functions
#        ordrcols = ['L', 'ml', 'shell']
#        prefunc = _sphr_prefac
#        # To avoid bool checking for each basis function
#        lkey = 'sh'
#        # Get the string versions of the symbolic solid harmonics
#        larg[lkey] = solhar
#    else:
#        # Basis set order columns for cartesian functions
#        ordrcols = ['L', 'l', 'm', 'n', 'shell']
#        prefunc = _cart_prefac
#        # To avoid bool checking for each basis function
#        lkey = 'pre'
#        # Placeholder for potential custom prefactors from ADF
#        larg[lkey] = ''
#    # The number of arguments to pass to _prefac
#    rgslice = slice(0, len(ordrcols) - 1)
#    # In the case of ADF orbitals (currently only one that
#    # requires 'r' and 'prefac' on a per basis function basis
#    if not uni.basis_set.gaussian:
#        ordrcols = ordrcols[:-1] + ['r', 'prefac'] + ordrcols[-1:]
#        exkey = 'r'
#    else: exkey = 'r2'
#    # Iterate over atomic positions
#    basfns = []
#    for i, (seht, x, y, z) in enumerate(zip(atom['set'], atom['x'],
#                                            atom['y'], atom['z'])):
#        # Dict of strings of atomic position
#        nuc = _atompos(x, y, z)
#        # Regroup dataframes
#        bas = sets.get_group(seht).groupby('L')
#        ordr = funcs.get_group(i)
#        # Iterate over atom centered basis functions
#        for args in zip(*[ordr[col] for col in ordrcols]):
#            # Get the shell of primitive functions
#            shell = bas.get_group(args[0]).groupby('shell').get_group(args[-1])
#            try:
#                # Only used for ADF orbitals currently
#                preexp, prefac = args[4:6]
#                preexp = '' if not preexp else '({})**{}*'.format(nuc[exkey], preexp)
#                prefac = '' if not prefac else '{}*'.format(prefac)
#                larg['pre'] = '{}{}'.format(preexp, prefac)
#            except ValueError:
#                # Otherwise it's useless
#                larg['pre'] = ''
#            # The pre-exponential factors (besides the additional ADF ones)
#            prefacs = prefunc(nuc, larg[lkey], *args[rgslice])
#            # Put together the basis function
#            basfns.append(gen_basfn(prefacs, shell, nuc[exkey]))
#    return basfns
#
#
#def _atompos(x, y, z, precision=10):
#    nuc = {}
#    p = '{{}}{{}}{{:.{}f}}'.format(precision).format
#    for key, cart in [('x', x), ('y', y), ('z', z)]:
#        if np.isclose(cart, 0):
#            nuc[key] = key
#        else:
#            cart, op = (cart, '-') if cart > 0 else (np.abs(cart), '+')
#            nuc[key] = '({})'.format(p(key, op, cart).strip('0'))
#    nuc['r2'] = '({}**2+{}**2+{}**2)'.format(nuc['x'], nuc['y'], nuc['z'])
#    nuc['r'] = '{}**0.5'.format(nuc['r2'])
#    return nuc
#
#
#def numerical_grid_from_field_params(fld_ps):
#    if isinstance(fld_ps, pd.DataFrame):
#        fld_ps = fld_ps.ix[fld_ps.index.values[0]]
#    ox, nx, dx = fld_ps.ox, fld_ps.nx, fld_ps.dxi
#    oy, ny, dy = fld_ps.oy, fld_ps.ny, fld_ps.dyj
#    oz, nz, dz = fld_ps.oz, fld_ps.nz, fld_ps.dzk
#    mx = ox + (nx - 1) * dx
#    my = oy + (ny - 1) * dy
#    mz = oz + (nz - 1) * dz
#    x = np.linspace(ox, mx, nx)
#    y = np.linspace(oy, my, ny)
#    z = np.linspace(oz, mz, nz)
#    return meshgrid3d(x, y, z)
#
#
#def _determine_field_params(universe, field_params, nvec):
#    if field_params is None:
#        dr = 41
#        rmin = min(universe.atom['x'].min(),
#                   universe.atom['y'].min(),
#                   universe.atom['z'].min()) - 4
#        rmax = max(universe.atom['x'].max(),
#                   universe.atom['y'].max(),
#                   universe.atom['z'].max()) + 4
#        return make_fps(rmin, rmax, dr, nrfps=nvec)
#    else:
#        return make_fps(nrfps=nvec, **field_params)
#
#
#def _determine_vector(uni, vector):
#    if isinstance(vector, int): return [vector]
#    typs = (list, tuple, range, np.ndarray)
#    if isinstance(vector, typs): return vector
#    if vector is None:
#        if hasattr(uni, 'orbital'):
#            homo = uni.orbital.get_orbital().vector
#        elif hasattr(uni.frame, 'N_e'):
#            homo = uni.frame['N_e'].values[0]
#        elif hasattr(uni.atom, 'Zeff'):
#            homo = uni.atom['Zeff'].sum() // 2
#        elif hasattr(uni.atom, 'Z'):
#            homo = uni.atom['Z'].sum() // 2
#        else:
#            uni.atom['Z'] = uni.atom['symbol'].map(symbol_to_z)
#            homo = uni.atom['Z'].sum() // 2
#        if homo < 15: return range(0, homo + 15)
#        else: return range(homo - 15, homo + 5)
#    else: raise TypeError('Try specifying vector as a list or int')
#
#
#def add_molecular_orbitals(uni, field_params=None, mocoefs=None,
#                           vector=None, frame=None, inplace=True):
#    """
#    If a universe contains enough information to generate
#    molecular orbitals (basis_set, basis_set_summary and momatrix),
#    evaluate the molecular orbitals on a discretized grid. If vector
#    is not provided, attempts to calculate vectors by the sum of Z/Zeff
#    of the atoms present divided by two; roughly (HOMO-15,LUMO+5).
#
#    Args
#        uni (exatomic.container.Universe): a universe
#        field_params (dict,pd.Series): dict with {'rmin', 'rmax', 'nr'}
#        mocoefs (str): column in momatrix (default 'coef')
#        vector (int, list, range, np.array): the MO vectors to evaluate
#        inplace (bool): if False, return the field obj instead of modifying uni
#
#    Warning:
#       If inplace is True, removes any fields previously attached to the universe
#    """
#    # Preliminary assignment and array dimensions
#    frame = uni.atom.nframes - 1
#    vector = _determine_vector(uni, vector)
#    if mocoefs is None: mocoefs = 'coef'
#    if mocoefs not in uni.momatrix.columns:
#        print('mocoefs {} is not in uni.momatrix'.format(mocoefs))
#        return
#    fld_ps = _determine_field_params(uni, field_params, len(vector))
#    x, y, z = numerical_grid_from_field_params(fld_ps)
#    nbas = len(uni.basis_set_order.index)
#    norb = uni.momatrix.orbital.max()
#    nvec = len(vector)
#    npts = len(x)
#
#    print('Warning: not extensively validated. Consider adding tests.')
#    # Build the strings corresponding to basis functions
#    # basfns is frame dependent but takes a few seconds to generate,
#    # so cache a frame's basis functions with a dict of key {frame: basfns} value
#    print('frame', frame)
#    if hasattr(uni, 'basfns'):
#        if frame in uni.basfns: pass
#        else: uni.basfns[frame] = gen_basfns(uni, frame=frame)
#    else: uni.basfns = {frame: gen_basfns(uni, frame=frame)}
#    orbs = uni.momatrix.groupby('orbital')
#
#    t1 = datetime.now()
#    # Evaluate basis functions one time and store all in a single
#    # large numpy array which is much more efficient but can require
#    # a lot of memory if the resolution of the field is very fine
#    if (norb * npts * 8) < halfmem:
#        print('Evaluating {} basis functions once.'.format(nbas))
#        fields = np.empty((npts, nvec), dtype=np.float64)
#        vals = np.empty((npts, nbas), dtype=np.float64)
#        for i, bas in enumerate(uni.basfns[frame]): vals[:,i] = ne.evaluate(bas)
#        for i, vec in enumerate(vector):
#            fields[:,i] = (vals * orbs.get_group(vec)[mocoefs].values).sum(axis=1)
#    # If the resolution of fields will be memory intensive, evaluate
#    # each basis function on the fly per MO which saves a large
#    # np.array in memory but is redundant and less efficient
#    else:
#        print('Evaluating {} basis functions {} times (slow).'.format(nbas, nvec))
#        fields = np.zeros((npts, nvec), dtype=np.float64)
#        for i, vec in enumerate(vector):
#            c = orbs.get_group(vec)[mocoefs].values
#            for j, bas in enumerate(uni.basfns[frame]):
#                fields[:,i] += c[j] * ne.evaluate(bas)
#    t2 = datetime.now()
#    print('Timing: compute MOs - {:.2f}s'.format((t2-t1).total_seconds()))
#
#    field = AtomicField(fld_ps, field_values=[fields[:,i] for i in range(nvec)])
#    if not inplace: return field
#    # Don't collect infinity fields if this is run a bunch of times
#    if hasattr(uni, '_field'): del uni.__dict__['_field']
#    uni.field = field
#    uni._traits_need_update = True
### -*- coding: utf-8 -*-
### Copyright (c) 2015-2016, Exa Analytics Development Team
### Distributed under the terms of the Apache License 2.0
##"""
##Numerical Orbital Functions
###############################
##Building discrete molecular orbitals (for visualization) requires a complex
##set of operations that are provided by this module and wrapped into a clean API.
##"""
### Established
###import sympy as sy
##import numpy as np
##import pandas as pd
##import numexpr as ne
##from datetime import datetime
##from numba import jit#, vectorize
##from psutil import virtual_memory
##from collections import OrderedDict
##
### Local
###from exa import Series
###from exatomic._config import config
##from exatomic.field import AtomicField
##from exa.relational.isotope import symbol_to_z
##from exatomic.algorithms.basis import solid_harmonics, clean_sh
##
##symbol_to_z = symbol_to_z()
##halfmem = virtual_memory().total / 2
##solhar = clean_sh(solid_harmonics(6))
##
#######################################################################
### Numba vectorized operations for Orbital, MOMatrix, Density tables #
### These will eventually be fully moved to matrices.py not meshgrid3d#
#######################################################################
##
##@jit(nopython=True)
##def density_from_momatrix(cmat, occvec):
##    nbas = len(occvec)
##    arlen = nbas * (nbas + 1) // 2
##    dens = np.empty(arlen, dtype=np.float64)
##    chi1 = np.empty(arlen, dtype=np.int64)
##    chi2 = np.empty(arlen, dtype=np.int64)
##    frame = np.empty(arlen, dtype=np.int64)
##    cnt = 0
##    for i in range(nbas):
##        for j in range(i + 1):
##            dens[cnt] = (cmat[i,:] * cmat[j,:] * occvec).sum()
##            chi1[cnt] = i
##            chi2[cnt] = j
##            frame[cnt] = 0
##            cnt += 1
##    return chi1, chi2, dens, frame
##
##@jit(nopython=True)
##def density_as_square(denvec):
##    nbas = int((-1 + np.sqrt(1 - 4 * -2 * len(denvec))) / 2)
##    square = np.empty((nbas, nbas), dtype=np.float64)
##    cnt = 0
##    for i in range(nbas):
##        for j in range(i + 1):
##            square[i, j] = denvec[cnt]
##            square[j, i] = denvec[cnt]
##            cnt += 1
##    return square
##
##@jit(nopython=True)
##def momatrix_as_square(movec):
##    nbas = np.int64(len(movec) ** (1/2))
##    square = np.empty((nbas, nbas), dtype=np.float64)
##    cnt = 0
##    for i in range(nbas):
##        for j in range(nbas):
##            square[j, i] = movec[cnt]
##            cnt += 1
##    return square
##
##@jit(nopython=True, cache=True, nogil=True)
##def meshgrid3d(x, y, z):
##    tot = len(x) * len(y) * len(z)
##    xs = np.empty(tot, dtype=np.float64)
##    ys = np.empty(tot, dtype=np.float64)
##    zs = np.empty(tot, dtype=np.float64)
##    cnt = 0
##    for i in x:
##        for j in y:
##            for k in z:
##                xs[cnt] = i
##                ys[cnt] = j
##                zs[cnt] = k
##                cnt += 1
##    return xs, ys, zs
##
##################################################################
### Functions used in the generation of basis functions and MOs. #
##################################################################
##
##def make_fps(rmin=None, rmax=None, nr=None, nrfps=1,
##             xmin=None, xmax=None, nx=None, frame=0,
##             ymin=None, ymax=None, ny=None, field_type=0,
##             zmin=None, zmax=None, nz=None, label=0,
##             ox=None, dxi=None, dxj=None, dxk=None,
##             oy=None, dyi=None, dyj=None, dyk=None,
##             oz=None, dzi=None, dzj=None, dzk=None):
##    """
##    Generate the necessary field parameters of a numerical grid field
##    as an exatomic.field.AtomicField.
##
##    Args
##        nrfps (int): number of field parameters with same dimensions
##        rmin (float): minimum value in an arbitrary cartesian direction
##        rmax (float): maximum value in an arbitrary cartesian direction
##        nr (int): number of grid points between rmin and rmax
##        xmin (float): minimum in x direction (optional)
##        xmax (float): maximum in x direction (optional)
##        ymin (float): minimum in y direction (optional)
##        ymax (float): maximum in y direction (optional)
##        zmin (float): minimum in z direction (optional)
##        zmax (float): maximum in z direction (optional)
##        nx (int): steps in x direction (optional)
##        ny (int): steps in y direction (optional)
##        nz (int): steps in z direction (optional)
##        ox (float): origin in x direction (optional)
##        oy (float): origin in y direction (optional)
##        oz (float): origin in z direction (optional)
##        dxi (float): x-component of x-vector specifying a voxel
##        dxj (float): y-component of x-vector specifying a voxel
##        dxk (float): z-component of x-vector specifying a voxel
##        dyi (float): x-component of y-vector specifying a voxel
##        dyj (float): y-component of y-vector specifying a voxel
##        dyk (float): z-component of y-vector specifying a voxel
##        dzi (float): x-component of z-vector specifying a voxel
##        dzj (float): y-component of z-vector specifying a voxel
##        dzk (float): z-component of z-vector specifying a voxel
##        label (str): an identifier passed to the widget (optional)
##        field_type (str): alternative identifier (optional)
##
##    Returns
##        fps (pd.Series): field parameters
##    """
##    if any((par is None for par in [rmin, rmax, nr])):
##        if all((par is None for par in (ox, dxi, dxj, dxk))):
##            raise Exception("Must supply at least rmin, rmax, nr or field"
##                            " parameters as specified by a cube file.")
##    d = {}
##    allcarts = [['x', 0, xmin, xmax, nx, ox, (dxi, dxj, dxk)],
##                ['y', 1, ymin, ymax, ny, oy, (dyi, dyj, dyk)],
##                ['z', 2, zmin, zmax, nz, oz, (dzi, dzj, dzk)]]
##    for akey, aix, amin, amax, na, oa, da in allcarts:
##        if oa is None:
##            amin = rmin if amin is None else amin
##            amax = rmax if amax is None else amax
##            na = nr if na is None else na
##        else: amin = oa
##        dw = [0, 0, 0]
##        if all(i is None for i in da): dw[aix] = (amax - amin) / na
##        else: dw = da
##        d[akey] = [amin, na, dw]
##    fp = pd.Series({
##        'dxi': d['x'][2][0], 'dyj': d['y'][2][1], 'dzk': d['z'][2][2],
##        'dxj': d['x'][2][1], 'dyk': d['y'][2][2], 'dzi': d['z'][2][0],
##        'dxk': d['x'][2][2], 'dyi': d['y'][2][0], 'dzj': d['z'][2][1],
##        'ox': d['x'][0], 'oy': d['y'][0], 'oz': d['z'][0], 'frame': frame,
##        'nx': d['x'][1], 'ny': d['y'][1], 'nz': d['z'][1], 'label': label,
##        'field_type': field_type
##        })
##    return pd.concat([fp] * nrfps, axis=1).T
##
##
##def _sphr_prefac(nuc, sh, L, ml):
##    """
##    Create strings of the pre-exponential factor of a given
##    spherical basis function as a function of l, ml quantum numbers.
##
##    Args
##        L (int): angular momentum quantum numbers
##        ml (int): magnetic quantum number
##        nuc (dict): atomic position
##        sh (dict): cleaned solid harmonics
##
##    Returns
##        prefacs (list): pre-exponential factors
##    """
##
##    return [pre.format(**nuc) for pre in sh[(L, ml)]]
##
##
##def _cart_prefac(nuc, pre, L, l, m, n):
##    """
##    As with _sphr_prefac, create the string version of the pre-exponential
##    factor in a given basis function, this time as a function of cartesian
##    powers (l, m, n) instead of (l, ml) quantum numbers.
##
##    Args
##        L (int): angular momentum quantum number
##        l (int): powers of x
##        m (int): powers of y
##        n (int): powers of z
##        nuc (dict): atomic position
##        pre (str): '' unless ADF
##
##    Returns
##        prefacs (list): pre-exponential factors
##    """
##    if not L: return [pre]
##    if pre and not pre.endswith('*'): pre = '{}*'.format(pre)
##    lin, nlin = '{}*', '{}**{}*'
##    for cart, powr in OrderedDict([('{x}', l),
##                                   ('{y}', m),
##                                   ('{z}', n)]).items():
##        if not powr: continue
##        stargs = [cart]
##        fmt = lin if powr == 1 else nlin
##        if powr > 1: stargs.append(powr)
##        pre += fmt.format(*stargs)
##    return [pre.format(**nuc)]
##
##def gen_basfn(prefacs, shell, rexp, precision=10):
##    """
##    Given a list of pre-exponential factors and a shell of
##    primitive functions (slice of basis set table), return
##    the string that is the basis function written out as it
##    would be on paper.
##
##    Args
##        prefacs (list): string of pre-exponential factors
##        shell (exatomic.basis.BasisSet): a shell of the basis set table
##        rexp (str): the r-dependent exponent (including atomic position)
##
##    Returns
##        basis function (str)
##    """
##    bastr = '{prefac}({prims})'
##    bastrs = []
##    primitive = '{{Nd:.{precision}f}}*exp' \
##                '(-{{alpha:.{precision}f}}*{rexp})'.format(rexp=rexp,
##                                                           precision=precision)
##    for prefac in prefacs:
##        primitives = shell.apply(lambda x: primitive.format(**x), axis=1)
##        bastrs.append(bastr.format(prefac=prefac,
##                                   prims='+'.join(primitives.values)))
##    return '+'.join(bastrs)
##
##
##def gen_basfns(uni, frame=None):
##    """
##    Given an exatomic.container.Universe that contains complete momatrix
##    and basis_set attributes, generates and returns the strings corresponding
##    to how the basis functions would be written out with paper and pencil.
##    This is mainly for debugging and testing generality to deal with different
##    computational codes' basis function ordering schemes.
##
##    Args
##        uni (exatomic.container.Universe): must contain momatrix and basis_set
##
##    Returns
##        bastrs (list): list of strings of basis functions
##    """
##    frame = uni.atom.nframes - 1 if frame is None else frame
##    # Group the dataframes appropriately
##    sets = uni.basis_set.cardinal_groupby().get_group(frame).groupby('set')
##    funcs = uni.basis_set_order.cardinal_groupby().get_group(frame).groupby('center')
##    atom = uni.atom.cardinal_groupby().get_group(frame)
##    # Set some variables based on basis set info
##    larg = {'sh': None, 'pre': None}
##    if uni.basis_set.spherical:
##        # Basis set order columns for spherical functions
##        ordrcols = ['L', 'ml', 'shell']
##        prefunc = _sphr_prefac
##        # To avoid bool checking for each basis function
##        lkey = 'sh'
##        # Get the string versions of the symbolic solid harmonics
##        larg[lkey] = solhar
##    else:
##        # Basis set order columns for cartesian functions
##        ordrcols = ['L', 'l', 'm', 'n', 'shell']
##        prefunc = _cart_prefac
##        # To avoid bool checking for each basis function
##        lkey = 'pre'
##        # Placeholder for potential custom prefactors from ADF
##        larg[lkey] = ''
##    # The number of arguments to pass to _prefac
##    rgslice = slice(0, len(ordrcols) - 1)
##    # In the case of ADF orbitals (currently only one that
##    # requires 'r' and 'prefac' on a per basis function basis
##    if not uni.basis_set.gaussian:
##        ordrcols = ordrcols[:-1] + ['r', 'prefac'] + ordrcols[-1:]
##        exkey = 'r'
##    else: exkey = 'r2'
##    # Iterate over atomic positions
##    basfns = []
##    for i, (seht, x, y, z) in enumerate(zip(atom['set'], atom['x'],
##                                            atom['y'], atom['z'])):
##        # Dict of strings of atomic position
##        nuc = _atompos(x, y, z)
##        # Regroup dataframes
##        bas = sets.get_group(seht).groupby('L')
##        ordr = funcs.get_group(i)
##        # Iterate over atom centered basis functions
##        for args in zip(*[ordr[col] for col in ordrcols]):
##            # Get the shell of primitive functions
##            shell = bas.get_group(args[0]).groupby('shell').get_group(args[-1])
##            try:
##                # Only used for ADF orbitals currently
##                preexp, prefac = args[4:6]
##                preexp = '' if not preexp else '({})**{}*'.format(nuc[exkey], preexp)
##                prefac = '' if not prefac else '{}*'.format(prefac)
##                larg['pre'] = '{}{}'.format(preexp, prefac)
##            except ValueError:
##                # Otherwise it's useless
##                larg['pre'] = ''
##            # The pre-exponential factors (besides the additional ADF ones)
##            prefacs = prefunc(nuc, larg[lkey], *args[rgslice])
##            # Put together the basis function
##            print(prefacs, shell, nuc[exkey])
##            basfns.append(gen_basfn(prefacs, shell, nuc[exkey]))
##    return basfns
##
##
##def _atompos(x, y, z, precision=10):
##    nuc = {}
##    p = '{{}}{{}}{{:.{}f}}'.format(precision).format
##    for key, cart in [('x', x), ('y', y), ('z', z)]:
##        if np.isclose(cart, 0):
##            nuc[key] = key
##        else:
##            cart, op = (cart, '-') if cart > 0 else (np.abs(cart), '+')
##            nuc[key] = '({})'.format(p(key, op, cart).strip('0'))
##    nuc['r2'] = '({}**2+{}**2+{}**2)'.format(nuc['x'], nuc['y'], nuc['z'])
##    nuc['r'] = '{}**0.5'.format(nuc['r2'])
##    return nuc
##
##
##def numerical_grid_from_field_params(fld_ps):
##    if isinstance(fld_ps, pd.DataFrame):
##        fld_ps = fld_ps.ix[fld_ps.index.values[0]]
##    ox, nx, dx = fld_ps.ox, fld_ps.nx, fld_ps.dxi
##    oy, ny, dy = fld_ps.oy, fld_ps.ny, fld_ps.dyj
##    oz, nz, dz = fld_ps.oz, fld_ps.nz, fld_ps.dzk
##    mx = ox + (nx - 1) * dx
##    my = oy + (ny - 1) * dy
##    mz = oz + (nz - 1) * dz
##    x = np.linspace(ox, mx, nx)
##    y = np.linspace(oy, my, ny)
##    z = np.linspace(oz, mz, nz)
##    return meshgrid3d(x, y, z)
##
##
##def _determine_field_params(universe, field_params, nvec):
##    if field_params is None:
##        dr = 41
##        rmin = min(universe.atom['x'].min(),
##                   universe.atom['y'].min(),
##                   universe.atom['z'].min()) - 4
##        rmax = max(universe.atom['x'].max(),
##                   universe.atom['y'].max(),
##                   universe.atom['z'].max()) + 4
##        return make_fps(rmin, rmax, dr, nrfps=nvec)
##    else:
##        return make_fps(nrfps=nvec, **field_params)
##
##
##def _determine_vector(uni, vector):
##    if isinstance(vector, int): return [vector]
##    typs = (list, tuple, range, np.ndarray)
##    if isinstance(vector, typs): return vector
##    if vector is None:
##        if hasattr(uni, 'orbital'):
##            homo = uni.orbital.get_orbital().vector
##        elif hasattr(uni.frame, 'N_e'):
##            homo = uni.frame['N_e'].values[0]
##        elif hasattr(uni.atom, 'Zeff'):
##            homo = uni.atom['Zeff'].sum() // 2
##        elif hasattr(uni.atom, 'Z'):
##            homo = uni.atom['Z'].sum() // 2
##        else:
##            uni.atom['Z'] = uni.atom['symbol'].map(symbol_to_z)
##            homo = uni.atom['Z'].sum() // 2
##        if homo < 15: return range(0, homo + 15)
##        else: return range(homo - 15, homo + 5)
##    else: raise TypeError('Try specifying vector as a list or int')
##
##
##def add_molecular_orbitals(uni, field_params=None, mocoefs=None,
##                           vector=None, frame=None, inplace=True):
##    """
##    If a universe contains enough information to generate
##    molecular orbitals (basis_set, basis_set_summary and momatrix),
##    evaluate the molecular orbitals on a discretized grid. If vector
##    is not provided, attempts to calculate vectors by the sum of Z/Zeff
##    of the atoms present divided by two; roughly (HOMO-15,LUMO+5).
##
##    Args
##        uni (exatomic.container.Universe): a universe
##        field_params (dict,pd.Series): dict with {'rmin', 'rmax', 'nr'}
##        mocoefs (str): column in momatrix (default 'coef')
##        vector (int, list, range, np.array): the MO vectors to evaluate
##        inplace (bool): if False, return the field obj instead of modifying uni
##
##    Warning:
##       If inplace is True, removes any fields previously attached to the universe
##    """
##    # Preliminary assignment and array dimensions
##    vector = _determine_vector(uni, vector)
##    if mocoefs is None: mocoefs = 'coef'
##    elif mocoefs not in uni.momatrix.columns:
##        print('mocoefs {} is not in uni.momatrix'.format(mocoefs))
##        return
##    fld_ps = _determine_field_params(uni, field_params, len(vector))
##    x, y, z = numerical_grid_from_field_params(fld_ps)
##    nbas = len(uni.basis_set_order.index)
##    norb = uni.momatrix.orbital.max()
##    nvec = len(vector)
##    npts = len(x)
##
##    # Build the strings corresponding to basis functions
##    print('Warning: not extensively tested. Please be careful.')
##    basfns = gen_basfns(uni, frame=frame)
##    orbs = uni.momatrix.groupby('orbital')
##
##    # Evaluate basis functions one time and store all in a single
##    # large numpy array which is much more efficient but can require
##    # a lot of memory if the resolution of the field is very fine
##    if (norb * npts * 8) < halfmem:
##        t1 = datetime.now()
##        print('Evaluating basis functions once.')
##        fields = np.empty((npts, nvec), dtype=np.float64)
##        vals = np.empty((npts, nbas), dtype=np.float64)
##        for i, bas in enumerate(basfns): vals[:,i] = ne.evaluate(bas)
##        for i, vec in enumerate(vector):
##            fields[:,i] = (vals * orbs.get_group(vec).coef.values).sum(axis=1)
##        t2 = datetime.now()
##        print('Timing: compute MOs - {:.2f}s'.format((t2-t1).total_seconds()))
##    # If the resolution of fields will be memory intensive, evaluate
##    # each basis function on the fly per MO which saves a large
##    # np.array in memory but is redundant and less efficient
##    else:
##        t1 = datetime.now()
##        print('Evaluating basis functions per MO.')
##        fields = np.zeros((npts, nvec), dtype=np.float64)
##        for i, vec in enumerate(vector):
##            c = orbs.get_group(vec).coef.values
##            for j, bas in enumerate(basfns):
##                fields[:,i] += c[j] * ne.evaluate(bas)
##        t2 = datetime.now()
##        print('Timing: compute MOs - {:.2f}s'.format((t2-t1).total_seconds()))
##
##    field = AtomicField(fld_ps, field_values=[fields[:,i] for i in range(nvec)])
##    if not inplace: return field
##    # Don't collect infinity fields if this is run a bunch of times
##    if hasattr(uni, '_field'): del uni.__dict__['_field']
##    uni.field = field
##    uni._traits_need_update = True
#### -*- coding: utf-8 -*-
#### Copyright (c) 2015-2016, Exa Analytics Development Team
#### Distributed under the terms of the Apache License 2.0
###"""
###Numerical Orbital Functions
################################
###Building discrete molecular orbitals (for visualization) requires a complex
###set of operations that are provided by this module and wrapped into a clean API.
###"""
#### Established
####import sympy as sy
###import numpy as np
###import pandas as pd
####import numexpr as ne
###from datetime import datetime
####from numba import jit, vectorize
###from psutil import virtual_memory
###from collections import OrderedDict
###
##### For voluminating GTFs
####import pandas as pd
###from sympy import Add, Mul
###from exatomic.algorithms.basis import solid_harmonics
####from exatomic.field import AtomicField
###from exa.relational.isotope import symbol_to_z
###from exatomic.algorithms.basis import clean_sh
###
###symbol_to_z = symbol_to_z()
###halfmem = virtual_memory().total / 2
###solhar = clean_sh(solid_harmonics(6))
###
########################################################################
#### Numba vectorized operations for Orbital, MOMatrix, Density tables #
#### These will eventually be fully moved to matrices.py not meshgrid3d#
########################################################################
###
####@jit(nopython=True)
###def density_from_momatrix(cmat, occvec):
###    print("orbital.density_from_matrix")
###    nbas = len(occvec)
###    arlen = nbas * (nbas + 1) // 2
###    dens = np.empty(arlen, dtype=np.float64)
###    chi1 = np.empty(arlen, dtype=np.int64)
###    chi2 = np.empty(arlen, dtype=np.int64)
###    frame = np.empty(arlen, dtype=np.int64)
###    cnt = 0
###    for i in range(nbas):
###        for j in range(i + 1):
###            dens[cnt] = (cmat[i,:] * cmat[j,:] * occvec).sum()
###            chi1[cnt] = i
###            chi2[cnt] = j
###            frame[cnt] = 0
###            cnt += 1
###    return chi1, chi2, dens, frame
###
####@jit(nopython=True)
###def density_as_square(denvec):
###    print("orbital.density_as_square")
###    nbas = int((-1 + np.sqrt(1 - 4 * -2 * len(denvec))) / 2)
###    square = np.empty((nbas, nbas), dtype=np.float64)
###    cnt = 0
###    for i in range(nbas):
###        for j in range(i + 1):
###            square[i, j] = denvec[cnt]
###            square[j, i] = denvec[cnt]
###            cnt += 1
###    return square
###
####@jit(nopython=True)
###def momatrix_as_square(movec):
###    print("orbital.momatrix_as_square")
###    nbas = np.int64(len(movec) ** (1/2))
###    square = np.empty((nbas, nbas), dtype=np.float64)
###    cnt = 0
###    for i in range(nbas):
###        for j in range(nbas):
###            square[j, i] = movec[cnt]
###            cnt += 1
###    return square
###
####@jit(nopython=True, cache=True, nogil=True)
###def meshgrid3d(x, y, z):
###    print("orbital.meshgrid3d")
###    tot = len(x) * len(y) * len(z)
###    xs = np.empty(tot, dtype=np.float64)
###    ys = np.empty(tot, dtype=np.float64)
###    zs = np.empty(tot, dtype=np.float64)
###    cnt = 0
###    for i in x:
###        for j in y:
###            for k in z:
###                xs[cnt] = i
###                ys[cnt] = j
###                zs[cnt] = k
###                cnt += 1
###    return xs, ys, zs
###
###################################################################
#### Functions used in the generation of basis functions and MOs. #
###################################################################
###
###class Nucpos(object):
###
###    def __str__(self):
###        return 'Nucpos({},{},{},{})'.format(self.x, self.y, self.z, self.pre)
###
###    def __init__(self, x, y, z, pre=None, prefac=None):
###        print("orbital.Nucpos")
###        self.x  = '(x-{:.10f})'.format(x) if not np.isclose(x, 0) else 'x'
###        self.y  = '(y-{:.10f})'.format(y) if not np.isclose(y, 0) else 'y'
###        self.z  = '(z-{:.10f})'.format(z) if not np.isclose(z, 0) else 'z'
###        self.r2 = '({}**2+{}**2+{}**2)'.format(self.x, self.y, self.z)
###        self.r = self.r2 + '**0.5'
###        self.pre = '' if (pre is None or not pre) else '({})**{}*'.format(self.r, pre)
###        self.prefac = '' if (prefac is None or not prefac) else '{}*'.format(prefac)
###
###def make_fps(rmin=None, rmax=None, nr=None, nrfps=1,
###             xmin=None, xmax=None, nx=None, frame=0,
###             ymin=None, ymax=None, ny=None, field_type=0,
###             zmin=None, zmax=None, nz=None, label=0,
###             ox=None, dxi=None, dxj=None, dxk=None,
###             oy=None, dyi=None, dyj=None, dyk=None,
###             oz=None, dzi=None, dzj=None, dzk=None):
###    """
###    Generate the necessary field parameters of a numerical grid field
###    as an exatomic.field.AtomicField.
###
###    Args
###        nrfps (int): number of field parameters with same dimensions
###        rmin (float): minimum value in an arbitrary cartesian direction
###        rmax (float): maximum value in an arbitrary cartesian direction
###        nr (int): number of grid points between rmin and rmax
###        xmin (float): minimum in x direction (optional)
###        xmax (float): maximum in x direction (optional)
###        ymin (float): minimum in y direction (optional)
###        ymax (float): maximum in y direction (optional)
###        zmin (float): minimum in z direction (optional)
###        zmax (float): maximum in z direction (optional)
###        nx (int): steps in x direction (optional)
###        ny (int): steps in y direction (optional)
###        nz (int): steps in z direction (optional)
###        ox (float): origin in x direction (optional)
###        oy (float): origin in y direction (optional)
###        oz (float): origin in z direction (optional)
###        dxi (float): x-component of x-vector specifying a voxel
###        dxj (float): y-component of x-vector specifying a voxel
###        dxk (float): z-component of x-vector specifying a voxel
###        dyi (float): x-component of y-vector specifying a voxel
###        dyj (float): y-component of y-vector specifying a voxel
###        dyk (float): z-component of y-vector specifying a voxel
###        dzi (float): x-component of z-vector specifying a voxel
###        dzj (float): y-component of z-vector specifying a voxel
###        dzk (float): z-component of z-vector specifying a voxel
###        label (str): an identifier passed to the widget (optional)
###        field_type (str): alternative identifier (optional)
###
###    Returns
###        fps (pd.Series): field parameters
###    """
###    print("orbital.make_fps")
###    if any((par is None for par in [rmin, rmax, nr])):
###        if all((par is None for par in (ox, dxi, dxj, dxk))):
###            raise Exception("Must supply at least rmin, rmax, nr or field"
###                            " parameters as specified by a cube file.")
###    d = {}
###    allcarts = [['x', 0, xmin, xmax, nx, ox, (dxi, dxj, dxk)],
###                ['y', 1, ymin, ymax, ny, oy, (dyi, dyj, dyk)],
###                ['z', 2, zmin, zmax, nz, oz, (dzi, dzj, dzk)]]
###    for akey, aix, amin, amax, na, oa, da in allcarts:
###        if oa is None:
###            amin = rmin if amin is None else amin
###            amax = rmax if amax is None else amax
###            na = nr if na is None else na
###        else: amin = oa
###        dz = [0, 0, 0]
###        if all(i is None for i in da): dz[aix] = (amax - amin) / na
###        else: dz = da
###        d[akey] = [amin, na, dz]
###    fp = pd.Series({'ox': d['x'][0],    'oy': d['y'][0],      'oz': d['z'][0],
###                    'nx': d['x'][1],    'ny': d['y'][1],      'nz': d['z'][1],
###                   'dxi': d['x'][2][0], 'dyj': d['y'][2][1], 'dzk': d['z'][2][2],
###                   'dxj': d['x'][2][1], 'dyk': d['y'][2][2], 'dzi': d['z'][2][0],
###                   'dxk': d['x'][2][2], 'dyi': d['y'][2][0], 'dzj': d['z'][2][1],
###                   'frame': frame})
###    fp = pd.concat([fp] * nrfps, axis=1).T
###    if isinstance(label, list) and len(label) == nrfps:
###        fp['label'] = label
###    else:
###        fp['label'] = [label] * nrfps
###    if isinstance(field_type, list) and len(field_type) == nrfps:
###        fp['field_type'] = field_type
###    else:
###        fp['field_type'] = [field_type] * nrfps
###    return fp
###
###
###def clean_sh(sh):
###    """
###    Takes symbolic representation of solid harmonic functions
###    and cleans them to lists of strings to be used in generating
###    string forms of basis functions.
###
###    Args
###        sh (OrderedDict): the output of exatomic.algorithms.basis.solid_harmonics
###
###    Returns
###        clean (OrderedDict): cleaned for use in generating string basis functions
###    """
###    print("orbital.clean_sh")
###    clean = OrderedDict()
###    mlp = {1: 'nuc.x', -1: 'nuc.y', 0: 'nuc.z'}
###    for L, ml in sh:
###        if not L:
###            clean[(L, ml)] = ['']
###            continue
###        if L == 1:
###            clean[(L, ml)] = ['{{{}}}*'.format(mlp[ml])]
###            continue
###        symbolic = sh[(L, ml)].expand(basic=True)
###        if type(symbolic) == Mul:
###            coef, sym = symbolic.as_coeff_Mul()
###            coef = '{:.10f}*'.format(coef)
###            sym = str(sym).replace('*', '')
###            sym = '*'.join(['{{nuc.{}}}'.format(char) for char in sym])
###            clean[(L, ml)] = [''.join([coef, sym, '*'])]
###            continue
###        elif type(symbolic) == Add:
###            clean[(L, ml)] = []
###            dat = list(symbolic.as_coefficients_dict().items())
###            for sym, coef in dat:
###                coef ='{:.10f}*'.format(coef)
###                powers = {'x': 0, 'y': 0, 'z': 0}
###                sym = str(sym).replace('*', '')
###                for i, j in zip(sym, sym[1:]):
###                    if j.isnumeric(): powers[i] = int(j)
###                    elif i.isalpha(): powers[i] = 1
###                if sym[-1].isalpha(): powers[sym[-1]] = 1
###                lin = '{{nuc.{}}}*'
###                nlin = '{{nuc.{}}}**{}*'
###                for cart, power in powers.items():
###                    if power:
###                        stargs = [cart]
###                        fmt = lin if power == 1 else nlin
###                        if power > 1: stargs.append(power)
###                        coef += fmt.format(*stargs)
###                clean[(L, ml)].append(coef)
###    return clean
###
###
###def _sphr_prefac(clean, L, ml, nuc):
###    """
###    Create strings of the pre-exponential factor of a given
###    spherical basis function as a function of l, ml quantum numbers.
###
###    Args
###        L (int): angular momentum quantum numbers
###        ml (int): magnetic quantum number
###        nuc (dict): atomic position
###        sh (dict): cleaned solid harmonics
###
###    Returns
###        prefacs (list): pre-exponential factors
###    """
###    print("orbital._sphr_prefac")
###    cln = clean[(L, ml)]
###    if any(('nuc' in pre for pre in cln)):
###        cln = [pre.format(nuc=nuc) for pre in cln]
###    return cln
###    #return [pre.format(**nuc) for pre in sh[(L, ml)]]
###
###
###def _cart_prefac(nuc, pre, L, l, m, n):
###    """
###    As with _sphr_prefac, create the string version of the pre-exponential
###    factor in a given basis function, this time as a function of cartesian
###    powers (l, m, n) instead of (l, ml) quantum numbers.
###
###    Args
###        L (int): angular momentum quantum number
###        l (int): powers of x
###        m (int): powers of y
###        n (int): powers of z
###        nuc (dict): atomic position
###        pre (str): '' unless ADF
###
###    Returns
###        prefacs (list): pre-exponential factors
###    """
###    print("orbital._cart_prefac")
###    #prefac = '{}{}'.format(nucpos.pre, nucpos.prefac)
###    #if L == 0: return [prefac]
###    if not L: return [pre]
###    if pre and not pre.endswith('*'): pre = '{}*'.format(pre)
###    lin, nlin = '{}*', '{}**{}*'
###    for cart, powr in OrderedDict([('{x}', l),
###                                   ('{y}', m),
###                                   ('{z}', n)]).items():
###        if not powr: continue
###        stargs = [cart]
###        fmt = lin if powr == 1 else nlin
###        if powr > 1: stargs.append(powr)
###        pre += fmt.format(*stargs)
###    return [pre.format(**nuc)]
###
###def gen_basfn(prefacs, shell, rexp, precision=10):
###    """
###    Given a list of pre-exponential factors and a shell of
###    primitive functions (slice of basis set table), return
###    the string that is the basis function written out as it
###    would be on paper.
###
###    Args
###        prefacs (list): string of pre-exponential factors
###        shell (exatomic.basis.BasisSet): a shell of the basis set table
###        rexp (str): the r-dependent exponent (including atomic position)
###
###    Returns
###        basis function (str)
###    """
###    print("orbital.gen_basfn")
###    bastr = '{prefac}({prims})'
###    bastrs = []
###    primitive = '{{Nd:.{precision}f}}*exp' \
###                '(-{{alpha:.{precision}f}}*{rexp})'.format(rexp=rexp,
###                                                           precision=precision)
###    for prefac in prefacs:
###        primitives = shell.apply(lambda x: primitive.format(**x), axis=1)
###        bastrs.append(bastr.format(prefac=prefac,
###                                   prims='+'.join(primitives.values)))
###    return '+'.join(bastrs)
###
###def gen_basfns(universe, frame=None):
###    """
###    Given an exatomic.container.Universe that contains complete momatrix
###    and basis_set attributes, generates and returns the strings corresponding
###    to how the basis functions would be written out with paper and pencil.
###    This is mainly for debugging and testing generality to deal with different
###    computational codes' basis function ordering schemes.
###
###    Args
###        uni (exatomic.container.Universe): must contain momatrix and basis_set
###
###    Returns
###        bastrs (list): list of strings of basis functions
###    """
###    print("orbital.gen_basfns")
###    # Get the symbolic spherical functions
###    lmax = universe.basis_set.lmax
###    sh = clean_sh(solid_harmonics(lmax))
###    #frame = uni.atom.nframes - 1 if frame is None else frame
###    # Group the dataframes appropriately
###    #sets = uni.basis_set.cardinal_groupby().get_group(frame).groupby('set')
###    #funcs = uni.basis_set_order.cardinal_groupby().get_group(frame).groupby('center')
###    #atom = uni.atom.cardinal_groupby().get_group(frame)
###    # Set some variables based on basis set info
###    #larg = {'sh': None, 'pre': None}
###    #if uni.basis_set.spherical:
###        # Basis set order columns for spherical functions
###    #    ordrcols = ['L', 'ml', 'shell']
###    #    prefunc = _sphr_prefac
###        # To avoid bool checking for each basis function
###    #    lkey = 'sh'
###        # Get the string versions of the symbolic solid harmonics
###    #    larg[lkey] = solhar
###    #else:
###        # Basis set order columns for cartesian functions
###    #    ordrcols = ['L', 'l', 'm', 'n', 'shell']
###    #    prefunc = _cart_prefac
###        # To avoid bool checking for each basis function
###    #    lkey = 'pre'
###        # Placeholder for potential custom prefactors from ADF
###    #    larg[lkey] = ''
###    # The number of arguments to pass to _prefac
###    #rgslice = slice(0, len(ordrcols) - 1)
###    # In the case of ADF orbitals (currently only one that
###    # requires 'r' and 'prefac' on a per basis function basis
###    #if not uni.basis_set.gaussian:
###    #    ordrcols = ordrcols[:-1] + ['r', 'prefac'] + ordrcols[-1:]
###    #    exkey = 'r'
###    #else: exkey = 'r2'
###    # Iterate over atomic positions
###    basfns = []
###    for i, (seht, x, y, z) in enumerate(zip(atom['set'], atom['x'],
###                                            atom['y'], atom['z'])):
###        # Dict of strings of atomic position
###        nuc = _atompos(x, y, z)
###        # Regroup dataframes
###        bas = bases.get_group(seht).groupby('L')
###        basord = centers.get_group(i)
###        if universe.basis_set.spherical:
###            # Iterate over spherical atom-centered basis functions
###            for L, ml, shfunc in zip(basord['L'], basord['ml'], basord['shell']):
###                grp = bas.get_group(L).groupby('shell').get_group(shfunc)
###                prefacs = _sphr_prefac(sh, L, ml, nucpos)
###                basfns.append(gen_basfn(prefacs, grp, nucpos.r2))
###        else:
###            # Iterate over cartesian atom-centered basis functions
###            args = ['L', 'l', 'm', 'n', 'shell']
###            #kwargs = {'pre': None, 'prefac': None}
###            if 'pre' in basord.columns:
###                args.append('pre')
###                if 'prefac' in basord.columns: args.append('prefac')
###            for row in zip(*[basord[i] for i in args]):
###                L, l, m, n, shfunc = row[:5]
###                pre, prefac = row[5:6], row[6:7]
###                nucpos = Nucpos(x, y, z, pre=pre, prefac=prefac)
###                grp = bas.get_group(L).groupby('shell').get_group(shfunc)
###                prefacs = _cart_prefac(L, l, m, n, nucpos)
###                basfns.append(gen_basfn(prefacs, grp, nucpos.r))
###    return basfns
###
###def numerical_grid_from_field_params(field_params):
###    print("orbital.numerical_grid_from_field_params")
###    mx = field_params.ox[0] + (field_params.nx[0] - 1) * field_params.dxi[0]
###    my = field_params.oy[0] + (field_params.ny[0] - 1) * field_params.dyj[0]
###    mz = field_params.oz[0] + (field_params.nz[0] - 1) * field_params.dzk[0]
###    x = np.linspace(field_params.ox[0], mx, field_params.nx[0])
###    y = np.linspace(field_params.oy[0], my, field_params.ny[0])
###    z = np.linspace(field_params.oz[0], mz, field_params.nz[0])
###    return meshgrid3d(x, y, z)
###
###
###def _determine_field_params(universe, field_params, nvec):
###    print("orbital._determine_field_params")
###    if field_params is None:
###        dr = 41
###        rmin = min(universe.atom['x'].min(),
###                   universe.atom['y'].min(),
###                   universe.atom['z'].min()) - 4
###        rmax = max(universe.atom['x'].max(),
###                   universe.atom['y'].max(),
###                   universe.atom['z'].max()) + 4
###        return make_fps(rmin, rmax, dr, nrfps=nvec)
###    else:
###        return make_fps(nrfps=nvec, **field_params)
###
###def _determine_vectors(universe, vector):
###    print("orbital._determine_vectors")
###    if isinstance(vector, int): return [vector]
###    typs = (list, tuple, range, np.ndarray)
###    if isinstance(vector, typs): return vector
###    if vector is None:
###        if hasattr(uni, 'orbital'):
###            homo = uni.orbital.get_orbital().vector
###        elif hasattr(uni.frame, 'N_e'):
###            homo = uni.frame['N_e'].values[0]
###        elif hasattr(uni.atom, 'Zeff'):
###            homo = uni.atom['Zeff'].sum() // 2
###        elif hasattr(uni.atom, 'Z'):
###            homo = uni.atom['Z'].sum() // 2
###        else:
###            return range(homo - 15, homo + 5)
###    else:
###        raise TypeError('Try specifying vector as a list or int')
###
###def _determine_mocoefs(universe, mocoefs, vector):
###    print("orbital._determine_mocoefs")
###    if mocoefs is None: return 'coef'
###    if mocoefs not in universe.momatrix.columns:
###        raise Exception('mocoefs must be a column in universe.momatrix')
###    return mocoefs
###
###def _evaluate_fields(universe, vector, mocoefs, npoints, nbas, x, y, z):
###    print("orbital._evaluate_fields")
###    bvals = np.zeros((npoints, nbas), dtype=np.float64)
###    fvals = np.zeros((npoints, len(vector)), dtype=np.float64)
###    vectors = universe.momatrix.groupby('orbital')
###    for name, bf in universe.basis_functions.items():
###        bvals[:,int(name[2:])] = bf(x, y, z)
###    for i, vno in enumerate(vector):
###        vec = vectors.get_group(vno)
###        for chi, coef in zip(vec['chi'], vec[mocoefs]):
###            if np.abs(coef) > 1e-10:
###                fvals[:, i] += coef * bvals[:, chi]
###    return fvals
###
####def add_molecular_orbitals(universe, field_params=None, mocoefs=None,
####                           vector=None, frame=None):
####            uni.atom['Z'] = uni.atom['symbol'].map(symbol_to_z)
####            homo = uni.atom['Z'].sum() // 2
####        if homo < 15: return range(0, homo + 15)
####        else: return range(homo - 15, homo + 5)
####    else: raise TypeError('Try specifying vector as a list or int')
###
###
###def add_molecular_orbitals(uni, field_params=None, mocoefs=None,
###                           vector=None, frame=None, inplace=True):
###    """
###    If a universe contains enough information to generate
###    molecular orbitals (basis_set, basis_set_summary and momatrix),
###    evaluate the molecular orbitals on a discretized grid. If vector
###    is not provided, attempts to calculate vectors by the sum of Z/Zeff
###    of the atoms present divided by two; roughly (HOMO-15,LUMO+5).
###
###    Args
###        uni (exatomic.container.Universe): a universe
###        field_params (dict,pd.Series): dict with {'rmin', 'rmax', 'nr'}
###        mocoefs (str): column in momatrix (default 'coef')
###        vector (int, list, range, np.array): the MO vectors to evaluate
###        inplace (bool): if False, return the field obj instead of modifying uni
###
###    Warning:
###       If inplace is True, removes any fields previously attached to the universe
###    """
###    print("orbital.add_molecular_orbitals")
###    if hasattr(universe, '_field'):
###        del universe.__dict__['_field']
###    # Preliminary setup for minimal input parameters
###    vector = _determine_vectors(universe, vector)
###    mocoefs = _determine_mocoefs(universe, mocoefs, vector)
###    frame = universe.atom.nframes + 1 if frame is None else frame
###    field_params = _determine_field_params(universe, field_params, len(vector))
###    # Array dimensions
###    lastatom = universe.atom.last_frame
###    nbas = len(universe.basis_set_order.index)
###    try:
###        nprim = lastatom['set'].map(universe.basis_set.primitives().to_dict()).sum()
###    except:
###        nprim = None
###
###    if not hasattr(universe, 'basis_functions'):
###        print('Warning: not extensively tested. Please be careful.')
###        print('Compiling basis functions, may take a while.')
###        t1 = datetime.now()
###        basfns = gen_basfns(universe)
###        universe.basis_functions = _compile_basfns(basfns)
###        t2 = datetime.now()
###        tt = (t2-t1).total_seconds()
###        print("Compile time : {:.2f}s\n"
###              "Size of basis: {} primitives\n"
###              "             : {} functions".format(tt, nprim, nbas))
###
###    t1 = datetime.now()
###    x, y, z = numerical_grid_from_field_params(field_params)
###    npoints = len(x)
####    # Preliminary assignment and array dimensions
####    vector = _determine_vector(uni, vector)
####    if mocoefs is None: mocoefs = 'coef'
####    elif mocoefs not in uni.momatrix.columns:
####        print('mocoefs {} is not in uni.momatrix'.format(mocoefs))
####        return
####    fld_ps = _determine_field_params(uni, field_params, len(vector))
####    x, y, z = numerical_grid_from_field_params(fld_ps)
####    nbas = len(uni.basis_set_order.index)
####    norb = uni.momatrix.orbital.max()
###    nvec = len(vector)
###    npts = len(x)
###
###    # Build the strings corresponding to basis functions
###    print('Warning: not extensively tested. Please be careful.')
###    basfns = gen_basfns(uni, frame=frame)
###    orbs = uni.momatrix.groupby('orbital')
###
###
###if config['dynamic']['numba'] == 'true':
###    from numba import jit
###    density_from_momatrix = jit(nopython=True)(density_from_momatrix)
###    density_as_square = jit(nopython=True)(density_as_square)
###    momatrix_as_square = jit(nopython=True)(momatrix_as_square)
###    meshgrid3d = jit(nopython=True, cache=True, nogil=True)(meshgrid3d)
###    #compute_mos = jit(nopython=True, cache=True)(compute_mos)
###else:
###    print('add_molecular_orbitals will not work without having numba installed')

=======
# -*- coding: utf-8 -*-
# Copyright (c) 2015-2016, Exa Analytics Development Team
# Distributed under the terms of the Apache License 2.0
"""
Numerical Orbital Functions
#############################
Building discrete molecular orbitals (for visualization) requires a complex
set of operations that are provided by this module and wrapped into a clean API.
"""
# Established
import sympy as sy
import numpy as np
import pandas as pd
import numexpr as ne
from datetime import datetime
from numba import jit, vectorize
from psutil import virtual_memory
from collections import OrderedDict

# Local
from exa import Series
from exatomic._config import config
from exatomic.field import AtomicField
from exa.relational.isotope import symbol_to_z
from exatomic.algorithms.basis import solid_harmonics, clean_sh

symbol_to_z = symbol_to_z()
halfmem = virtual_memory().total / 2
solhar = clean_sh(solid_harmonics(6))

#####################################################################
# Numba vectorized operations for Orbital, MOMatrix, Density tables #
# These will eventually be fully moved to matrices.py not meshgrid3d#
#####################################################################

@jit(nopython=True)
def density_from_momatrix(cmat, occvec):
    nbas = len(occvec)
    arlen = nbas * (nbas + 1) // 2
    dens = np.empty(arlen, dtype=np.float64)
    chi1 = np.empty(arlen, dtype=np.int64)
    chi2 = np.empty(arlen, dtype=np.int64)
    frame = np.empty(arlen, dtype=np.int64)
    cnt = 0
    for i in range(nbas):
        for j in range(i + 1):
            dens[cnt] = (cmat[i,:] * cmat[j,:] * occvec).sum()
            chi1[cnt] = i
            chi2[cnt] = j
            frame[cnt] = 0
            cnt += 1
    return chi1, chi2, dens, frame

@jit(nopython=True)
def density_as_square(denvec):
    nbas = int((-1 + np.sqrt(1 - 4 * -2 * len(denvec))) / 2)
    square = np.empty((nbas, nbas), dtype=np.float64)
    cnt = 0
    for i in range(nbas):
        for j in range(i + 1):
            square[i, j] = denvec[cnt]
            square[j, i] = denvec[cnt]
            cnt += 1
    return square

@jit(nopython=True)
def momatrix_as_square(movec):
    nbas = np.int64(len(movec) ** (1/2))
    square = np.empty((nbas, nbas), dtype=np.float64)
    cnt = 0
    for i in range(nbas):
        for j in range(nbas):
            square[j, i] = movec[cnt]
            cnt += 1
    return square

@jit(nopython=True, cache=True, nogil=True)
def meshgrid3d(x, y, z):
    tot = len(x) * len(y) * len(z)
    xs = np.empty(tot, dtype=np.float64)
    ys = np.empty(tot, dtype=np.float64)
    zs = np.empty(tot, dtype=np.float64)
    cnt = 0
    for i in x:
        for j in y:
            for k in z:
                xs[cnt] = i
                ys[cnt] = j
                zs[cnt] = k
                cnt += 1
    return xs, ys, zs

################################################################
# Functions used in the generation of basis functions and MOs. #
################################################################

def make_fps(rmin=None, rmax=None, nr=None, nrfps=1,
             xmin=None, xmax=None, nx=None, frame=0,
             ymin=None, ymax=None, ny=None, field_type=0,
             zmin=None, zmax=None, nz=None, label=0,
             ox=None, dxi=None, dxj=None, dxk=None,
             oy=None, dyi=None, dyj=None, dyk=None,
             oz=None, dzi=None, dzj=None, dzk=None):
    """
    Generate the necessary field parameters of a numerical grid field
    as an exatomic.field.AtomicField.

    Args
        nrfps (int): number of field parameters with same dimensions
        rmin (float): minimum value in an arbitrary cartesian direction
        rmax (float): maximum value in an arbitrary cartesian direction
        nr (int): number of grid points between rmin and rmax
        xmin (float): minimum in x direction (optional)
        xmax (float): maximum in x direction (optional)
        ymin (float): minimum in y direction (optional)
        ymax (float): maximum in y direction (optional)
        zmin (float): minimum in z direction (optional)
        zmax (float): maximum in z direction (optional)
        nx (int): steps in x direction (optional)
        ny (int): steps in y direction (optional)
        nz (int): steps in z direction (optional)
        ox (float): origin in x direction (optional)
        oy (float): origin in y direction (optional)
        oz (float): origin in z direction (optional)
        dxi (float): x-component of x-vector specifying a voxel
        dxj (float): y-component of x-vector specifying a voxel
        dxk (float): z-component of x-vector specifying a voxel
        dyi (float): x-component of y-vector specifying a voxel
        dyj (float): y-component of y-vector specifying a voxel
        dyk (float): z-component of y-vector specifying a voxel
        dzi (float): x-component of z-vector specifying a voxel
        dzj (float): y-component of z-vector specifying a voxel
        dzk (float): z-component of z-vector specifying a voxel
        label (str): an identifier passed to the widget (optional)
        field_type (str): alternative identifier (optional)

    Returns
        fps (pd.Series): field parameters
    """
    if any((par is None for par in [rmin, rmax, nr])):
        if all((par is not None for par in (xmin, xmax, nx,
                                            ymin, ymax, ny,
                                            zmin, zmax, nz))):
            pass
        elif all((par is None for par in (ox, dxi, dxj, dxk))):
            raise Exception("Must supply at least rmin, rmax, nr or field"
                            " parameters as specified by a cube file.")
    d = {}
    allcarts = [['x', 0, xmin, xmax, nx, ox, (dxi, dxj, dxk)],
                ['y', 1, ymin, ymax, ny, oy, (dyi, dyj, dyk)],
                ['z', 2, zmin, zmax, nz, oz, (dzi, dzj, dzk)]]
    for akey, aix, amin, amax, na, oa, da in allcarts:
        if oa is None:
            amin = rmin if amin is None else amin
            amax = rmax if amax is None else amax
            na = nr if na is None else na
        else: amin = oa
        dw = [0, 0, 0]
        if all(i is None for i in da): dw[aix] = (amax - amin) / na
        else: dw = da
        d[akey] = [amin, na, dw]
    fp = pd.Series({
        'dxi': d['x'][2][0], 'dyj': d['y'][2][1], 'dzk': d['z'][2][2],
        'dxj': d['x'][2][1], 'dyk': d['y'][2][2], 'dzi': d['z'][2][0],
        'dxk': d['x'][2][2], 'dyi': d['y'][2][0], 'dzj': d['z'][2][1],
        'ox': d['x'][0], 'oy': d['y'][0], 'oz': d['z'][0], 'frame': frame,
        'nx': d['x'][1], 'ny': d['y'][1], 'nz': d['z'][1], 'label': label,
        'field_type': field_type
        })
    return pd.concat([fp] * nrfps, axis=1).T


def _sphr_prefac(nuc, sh, L, ml):
    """
    Create strings of the pre-exponential factor of a given
    spherical basis function as a function of l, ml quantum numbers.

    Args
        L (int): angular momentum quantum numbers
        ml (int): magnetic quantum number
        nuc (dict): atomic position
        sh (dict): cleaned solid harmonics

    Returns
        prefacs (list): pre-exponential factors
    """

    return [pre.format(**nuc) for pre in sh[(L, ml)]]


def _cart_prefac(nuc, pre, L, l, m, n):
    """
    As with _sphr_prefac, create the string version of the pre-exponential
    factor in a given basis function, this time as a function of cartesian
    powers (l, m, n) instead of (l, ml) quantum numbers.

    Args
        L (int): angular momentum quantum number
        l (int): powers of x
        m (int): powers of y
        n (int): powers of z
        nuc (dict): atomic position
        pre (str): '' unless ADF

    Returns
        prefacs (list): pre-exponential factors
    """
    if not L: return [pre]
    if pre and not pre.endswith('*'): pre = '{}*'.format(pre)
    lin, nlin = '{}*', '{}**{}*'
    for cart, powr in OrderedDict([('{x}', l),
                                   ('{y}', m),
                                   ('{z}', n)]).items():
        if not powr: continue
        stargs = [cart]
        fmt = lin if powr == 1 else nlin
        if powr > 1: stargs.append(powr)
        pre += fmt.format(*stargs)
    return [pre.format(**nuc)]

def gen_basfn(prefacs, shell, rexp, precision=10):
    """
    Given a list of pre-exponential factors and a shell of
    primitive functions (slice of basis set table), return
    the string that is the basis function written out as it
    would be on paper.

    Args
        prefacs (list): string of pre-exponential factors
        shell (exatomic.basis.BasisSet): a shell of the basis set table
        rexp (str): the r-dependent exponent (including atomic position)

    Returns
        basis function (str)
    """
    bastr = '{prefac}({prims})'
    bastrs = []
    primitive = '{{Nd:.{precision}f}}*exp' \
                '(-{{alpha:.{precision}f}}*{rexp})'.format(rexp=rexp,
                                                           precision=precision)
    for prefac in prefacs:
        primitives = shell.apply(lambda x: primitive.format(**x), axis=1)
        bastrs.append(bastr.format(prefac=prefac,
                                   prims='+'.join(primitives.values)))
    return '+'.join(bastrs)


def gen_basfns(uni, frame=None):
    """
    Given an exatomic.container.Universe that contains complete momatrix
    and basis_set attributes, generates and returns the strings corresponding
    to how the basis functions would be written out with paper and pencil.
    This is mainly for debugging and testing generality to deal with different
    computational codes' basis function ordering schemes.

    Args
        uni (exatomic.container.Universe): must contain momatrix and basis_set

    Returns
        bastrs (list): list of strings of basis functions
    """
    frame = uni.atom.nframes - 1 if frame is None else frame
    # Group the dataframes appropriately
    sets = uni.basis_set.groupby('frame').get_group(frame).groupby('set')
    funcs = uni.basis_set_order.groupby('frame').get_group(frame).groupby('center')
    atom = uni.atom.groupby('frame').get_group(frame)
    # Set some variables based on basis set info
    larg = {'sh': None, 'pre': None}
    if uni.basis_set.spherical:
        # Basis set order columns for spherical functions
        ordrcols = ['L', 'ml', 'shell']
        prefunc = _sphr_prefac
        # To avoid bool checking for each basis function
        lkey = 'sh'
        # Get the string versions of the symbolic solid harmonics
        larg[lkey] = solhar
    else:
        # Basis set order columns for cartesian functions
        ordrcols = ['L', 'l', 'm', 'n', 'shell']
        prefunc = _cart_prefac
        # To avoid bool checking for each basis function
        lkey = 'pre'
        # Placeholder for potential custom prefactors from ADF
        larg[lkey] = ''
    # The number of arguments to pass to _prefac
    rgslice = slice(0, len(ordrcols) - 1)
    # In the case of ADF orbitals (currently only one that
    # requires 'r' and 'prefac' on a per basis function basis
    if not uni.basis_set.gaussian:
        ordrcols = ordrcols[:-1] + ['r', 'prefac'] + ordrcols[-1:]
        exkey = 'r'
    else: exkey = 'r2'
    # Iterate over atomic positions
    basfns = []
    print(ordrcols)
    for i, (seht, x, y, z) in enumerate(zip(atom['set'], atom['x'],
                                            atom['y'], atom['z'])):
        # Dict of strings of atomic position
        nuc = _atompos(x, y, z)
        # Regroup dataframes
        bas = sets.get_group(seht).groupby('L')
        ordr = funcs.get_group(i)
        # Iterate over atom centered basis functions
        for args in zip(*[ordr[col] for col in ordrcols]):
            # Get the shell of primitive functions
            shell = bas.get_group(args[0]).groupby('shell').get_group(args[-1])
            try:
                # Only used for ADF orbitals currently
                preexp, prefac = args[4:6]
                preexp = '' if not preexp else '({})**{}*'.format(nuc[exkey], preexp)
                prefac = '' if not prefac else '{}*'.format(prefac)
                larg['pre'] = '{}{}'.format(preexp, prefac)
            except ValueError:
                # Otherwise it's useless
                larg['pre'] = ''
            # The pre-exponential factors (besides the additional ADF ones)
            prefacs = prefunc(nuc, larg[lkey], *args[rgslice])
            # Put together the basis function
            basfns.append(gen_basfn(prefacs, shell, nuc[exkey]))
    return basfns


def _atompos(x, y, z, precision=10):
    nuc = {}
    p = '{{}}{{}}{{:.{}f}}'.format(precision).format
    for key, cart in [('x', x), ('y', y), ('z', z)]:
        if np.isclose(cart, 0):
            nuc[key] = key
        else:
            cart, op = (cart, '-') if cart > 0 else (np.abs(cart), '+')
            nuc[key] = '({})'.format(p(key, op, cart).strip('0'))
    nuc['r2'] = '({}**2+{}**2+{}**2)'.format(nuc['x'], nuc['y'], nuc['z'])
    nuc['r'] = '{}**0.5'.format(nuc['r2'])
    return nuc


def numerical_grid_from_field_params(fld_ps):
    if isinstance(fld_ps, pd.DataFrame):
        fld_ps = fld_ps.ix[fld_ps.index.values[0]]
    ox, nx, dx = fld_ps.ox, fld_ps.nx, fld_ps.dxi
    oy, ny, dy = fld_ps.oy, fld_ps.ny, fld_ps.dyj
    oz, nz, dz = fld_ps.oz, fld_ps.nz, fld_ps.dzk
    mx = ox + (nx - 1) * dx
    my = oy + (ny - 1) * dy
    mz = oz + (nz - 1) * dz
    x = np.linspace(ox, mx, nx)
    y = np.linspace(oy, my, ny)
    z = np.linspace(oz, mz, nz)
    return meshgrid3d(x, y, z)


def _determine_field_params(universe, field_params, nvec):
    if field_params is None:
        dr = 41
        rmin = min(universe.atom['x'].min(),
                   universe.atom['y'].min(),
                   universe.atom['z'].min()) - 4
        rmax = max(universe.atom['x'].max(),
                   universe.atom['y'].max(),
                   universe.atom['z'].max()) + 4
        return make_fps(rmin, rmax, dr, nrfps=nvec)
    else:
        return make_fps(nrfps=nvec, **field_params)


def _determine_vector(uni, vector):
    if isinstance(vector, int): return [vector]
    typs = (list, tuple, range, np.ndarray)
    if isinstance(vector, typs): return vector
    if vector is None:
        if hasattr(uni, 'orbital'):
            homo = uni.orbital.get_orbital().vector
        elif hasattr(uni.frame, 'N_e'):
            homo = uni.frame['N_e'].values[0]
        elif hasattr(uni.atom, 'Zeff'):
            homo = uni.atom['Zeff'].sum() // 2
        elif hasattr(uni.atom, 'Z'):
            homo = uni.atom['Z'].sum() // 2
        else:
            uni.atom['Z'] = uni.atom['symbol'].map(symbol_to_z)
            homo = uni.atom['Z'].sum() // 2
        if homo < 15: return range(0, homo + 15)
        else: return range(homo - 15, homo + 5)
    else: raise TypeError('Try specifying vector as a list or int')


def add_molecular_orbitals(uni, field_params=None, mocoefs=None,
                           vector=None, frame=None, inplace=True):
    """
    If a universe contains enough information to generate
    molecular orbitals (basis_set, basis_set_summary and momatrix),
    evaluate the molecular orbitals on a discretized grid. If vector
    is not provided, attempts to calculate vectors by the sum of Z/Zeff
    of the atoms present divided by two; roughly (HOMO-15,LUMO+5).

    Args
        uni (exatomic.container.Universe): a universe
        field_params (dict,pd.Series): dict with {'rmin', 'rmax', 'nr'}
        mocoefs (str): column in momatrix (default 'coef')
        vector (int, list, range, np.array): the MO vectors to evaluate
        inplace (bool): if False, return the field obj instead of modifying uni

    Warning:
       If inplace is True, removes any fields previously attached to the universe
    """
    # Preliminary assignment and array dimensions
    frame = uni.atom.nframes - 1
    vector = _determine_vector(uni, vector)
    if mocoefs is None: mocoefs = 'coef'
    if mocoefs not in uni.momatrix.columns:
        print('mocoefs {} is not in uni.momatrix'.format(mocoefs))
        return
    fld_ps = _determine_field_params(uni, field_params, len(vector))
    x, y, z = numerical_grid_from_field_params(fld_ps)
    nbas = len(uni.basis_set_order.index)
    norb = uni.momatrix.orbital.max()
    nvec = len(vector)
    npts = len(x)

    print('Warning: not extensively validated. Consider adding tests.')
    # Build the strings corresponding to basis functions
    # basfns is frame dependent but takes a few seconds to generate,
    # so cache a frame's basis functions with a dict of key {frame: basfns} value
    print('frame', frame)
    if hasattr(uni, 'basfns'):
        if frame in uni.basfns: pass
        else: uni.basfns[frame] = gen_basfns(uni, frame=frame)
    else: uni.basfns = {frame: gen_basfns(uni, frame=frame)}
    orbs = uni.momatrix.groupby('orbital')

    t1 = datetime.now()
    # Evaluate basis functions one time and store all in a single
    # large numpy array which is much more efficient but can require
    # a lot of memory if the resolution of the field is very fine
    if (norb * npts * 8) < halfmem:
        print('Evaluating {} basis functions once.'.format(nbas))
        fields = np.empty((npts, nvec), dtype=np.float64)
        vals = np.empty((npts, nbas), dtype=np.float64)
        for i, bas in enumerate(uni.basfns[frame]): vals[:,i] = ne.evaluate(bas)
        for i, vec in enumerate(vector):
            fields[:,i] = (vals * orbs.get_group(vec)[mocoefs].values).sum(axis=1)
    # If the resolution of fields will be memory intensive, evaluate
    # each basis function on the fly per MO which saves a large
    # np.array in memory but is redundant and less efficient
    else:
        print('Evaluating {} basis functions {} times (slow).'.format(nbas, nvec))
        fields = np.zeros((npts, nvec), dtype=np.float64)
        for i, vec in enumerate(vector):
            c = orbs.get_group(vec)[mocoefs].values
            for j, bas in enumerate(uni.basfns[frame]):
                fields[:,i] += c[j] * ne.evaluate(bas)
    t2 = datetime.now()
    print('Timing: compute MOs - {:.2f}s'.format((t2-t1).total_seconds()))

    field = AtomicField(fld_ps, field_values=[fields[:,i] for i in range(nvec)])
    if not inplace: return field
    # Don't collect infinity fields if this is run a bunch of times
    if hasattr(uni, '_field'): del uni.__dict__['_field']
    uni.field = field
    uni._traits_need_update = True

>>>>>>> 999b7e2b
<|MERGE_RESOLUTION|>--- conflicted
+++ resolved
@@ -1,1939 +1,460 @@
-<<<<<<< HEAD
-## -*- coding: utf-8 -*-
-## Copyright (c) 2015-2016, Exa Analytics Development Team
-## Distributed under the terms of the Apache License 2.0
-#"""
-#Numerical Orbital Functions
-##############################
-#Building discrete molecular orbitals (for visualization) requires a complex
-#set of operations that are provided by this module and wrapped into a clean API.
-#"""
-## Established
-#import sympy as sy
-#import numpy as np
-#import pandas as pd
-#import numexpr as ne
-#from datetime import datetime
-#from numba import jit, vectorize
-#from psutil import virtual_memory
-#from collections import OrderedDict
-#
-## Local
-#from exa import Series
-#from exatomic._config import config
-#from exatomic.field import AtomicField
-#from exa.relational.isotope import symbol_to_z
-#from exatomic.algorithms.basis import solid_harmonics, clean_sh
-#
-#symbol_to_z = symbol_to_z()
-#halfmem = virtual_memory().total / 2
-#solhar = clean_sh(solid_harmonics(6))
-#
-######################################################################
-## Numba vectorized operations for Orbital, MOMatrix, Density tables #
-## These will eventually be fully moved to matrices.py not meshgrid3d#
-######################################################################
-#
-#@jit(nopython=True)
-#def density_from_momatrix(cmat, occvec):
-#    nbas = len(occvec)
-#    arlen = nbas * (nbas + 1) // 2
-#    dens = np.empty(arlen, dtype=np.float64)
-#    chi1 = np.empty(arlen, dtype=np.int64)
-#    chi2 = np.empty(arlen, dtype=np.int64)
-#    frame = np.empty(arlen, dtype=np.int64)
-#    cnt = 0
-#    for i in range(nbas):
-#        for j in range(i + 1):
-#            dens[cnt] = (cmat[i,:] * cmat[j,:] * occvec).sum()
-#            chi1[cnt] = i
-#            chi2[cnt] = j
-#            frame[cnt] = 0
-#            cnt += 1
-#    return chi1, chi2, dens, frame
-#
-#@jit(nopython=True)
-#def density_as_square(denvec):
-#    nbas = int((-1 + np.sqrt(1 - 4 * -2 * len(denvec))) / 2)
-#    square = np.empty((nbas, nbas), dtype=np.float64)
-#    cnt = 0
-#    for i in range(nbas):
-#        for j in range(i + 1):
-#            square[i, j] = denvec[cnt]
-#            square[j, i] = denvec[cnt]
-#            cnt += 1
-#    return square
-#
-#@jit(nopython=True)
-#def momatrix_as_square(movec):
-#    nbas = np.int64(len(movec) ** (1/2))
-#    square = np.empty((nbas, nbas), dtype=np.float64)
-#    cnt = 0
-#    for i in range(nbas):
-#        for j in range(nbas):
-#            square[j, i] = movec[cnt]
-#            cnt += 1
-#    return square
-#
-#@jit(nopython=True, cache=True, nogil=True)
-#def meshgrid3d(x, y, z):
-#    tot = len(x) * len(y) * len(z)
-#    xs = np.empty(tot, dtype=np.float64)
-#    ys = np.empty(tot, dtype=np.float64)
-#    zs = np.empty(tot, dtype=np.float64)
-#    cnt = 0
-#    for i in x:
-#        for j in y:
-#            for k in z:
-#                xs[cnt] = i
-#                ys[cnt] = j
-#                zs[cnt] = k
-#                cnt += 1
-#    return xs, ys, zs
-#
-#################################################################
-## Functions used in the generation of basis functions and MOs. #
-#################################################################
-#
-#def make_fps(rmin=None, rmax=None, nr=None, nrfps=1,
-#             xmin=None, xmax=None, nx=None, frame=0,
-#             ymin=None, ymax=None, ny=None, field_type=0,
-#             zmin=None, zmax=None, nz=None, label=0,
-#             ox=None, dxi=None, dxj=None, dxk=None,
-#             oy=None, dyi=None, dyj=None, dyk=None,
-#             oz=None, dzi=None, dzj=None, dzk=None):
-#    """
-#    Generate the necessary field parameters of a numerical grid field
-#    as an exatomic.field.AtomicField.
-#
-#    Args
-#        nrfps (int): number of field parameters with same dimensions
-#        rmin (float): minimum value in an arbitrary cartesian direction
-#        rmax (float): maximum value in an arbitrary cartesian direction
-#        nr (int): number of grid points between rmin and rmax
-#        xmin (float): minimum in x direction (optional)
-#        xmax (float): maximum in x direction (optional)
-#        ymin (float): minimum in y direction (optional)
-#        ymax (float): maximum in y direction (optional)
-#        zmin (float): minimum in z direction (optional)
-#        zmax (float): maximum in z direction (optional)
-#        nx (int): steps in x direction (optional)
-#        ny (int): steps in y direction (optional)
-#        nz (int): steps in z direction (optional)
-#        ox (float): origin in x direction (optional)
-#        oy (float): origin in y direction (optional)
-#        oz (float): origin in z direction (optional)
-#        dxi (float): x-component of x-vector specifying a voxel
-#        dxj (float): y-component of x-vector specifying a voxel
-#        dxk (float): z-component of x-vector specifying a voxel
-#        dyi (float): x-component of y-vector specifying a voxel
-#        dyj (float): y-component of y-vector specifying a voxel
-#        dyk (float): z-component of y-vector specifying a voxel
-#        dzi (float): x-component of z-vector specifying a voxel
-#        dzj (float): y-component of z-vector specifying a voxel
-#        dzk (float): z-component of z-vector specifying a voxel
-#        label (str): an identifier passed to the widget (optional)
-#        field_type (str): alternative identifier (optional)
-#
-#    Returns
-#        fps (pd.Series): field parameters
-#    """
-#    if any((par is None for par in [rmin, rmax, nr])):
-#        if all((par is not None for par in (xmin, xmax, nx,
-#                                            ymin, ymax, ny,
-#                                            zmin, zmax, nz))):
-#            pass
-#        elif all((par is None for par in (ox, dxi, dxj, dxk))):
-#            raise Exception("Must supply at least rmin, rmax, nr or field"
-#                            " parameters as specified by a cube file.")
-#    d = {}
-#    allcarts = [['x', 0, xmin, xmax, nx, ox, (dxi, dxj, dxk)],
-#                ['y', 1, ymin, ymax, ny, oy, (dyi, dyj, dyk)],
-#                ['z', 2, zmin, zmax, nz, oz, (dzi, dzj, dzk)]]
-#    for akey, aix, amin, amax, na, oa, da in allcarts:
-#        if oa is None:
-#            amin = rmin if amin is None else amin
-#            amax = rmax if amax is None else amax
-#            na = nr if na is None else na
-#        else: amin = oa
-#        dw = [0, 0, 0]
-#        if all(i is None for i in da): dw[aix] = (amax - amin) / na
-#        else: dw = da
-#        d[akey] = [amin, na, dw]
-#    fp = pd.Series({
-#        'dxi': d['x'][2][0], 'dyj': d['y'][2][1], 'dzk': d['z'][2][2],
-#        'dxj': d['x'][2][1], 'dyk': d['y'][2][2], 'dzi': d['z'][2][0],
-#        'dxk': d['x'][2][2], 'dyi': d['y'][2][0], 'dzj': d['z'][2][1],
-#        'ox': d['x'][0], 'oy': d['y'][0], 'oz': d['z'][0], 'frame': frame,
-#        'nx': d['x'][1], 'ny': d['y'][1], 'nz': d['z'][1], 'label': label,
-#        'field_type': field_type
-#        })
-#    return pd.concat([fp] * nrfps, axis=1).T
-#
-#
-#def _sphr_prefac(nuc, sh, L, ml):
-#    """
-#    Create strings of the pre-exponential factor of a given
-#    spherical basis function as a function of l, ml quantum numbers.
-#
-#    Args
-#        L (int): angular momentum quantum numbers
-#        ml (int): magnetic quantum number
-#        nuc (dict): atomic position
-#        sh (dict): cleaned solid harmonics
-#
-#    Returns
-#        prefacs (list): pre-exponential factors
-#    """
-#
-#    return [pre.format(**nuc) for pre in sh[(L, ml)]]
-#
-#
-#def _cart_prefac(nuc, pre, L, l, m, n):
-#    """
-#    As with _sphr_prefac, create the string version of the pre-exponential
-#    factor in a given basis function, this time as a function of cartesian
-#    powers (l, m, n) instead of (l, ml) quantum numbers.
-#
-#    Args
-#        L (int): angular momentum quantum number
-#        l (int): powers of x
-#        m (int): powers of y
-#        n (int): powers of z
-#        nuc (dict): atomic position
-#        pre (str): '' unless ADF
-#
-#    Returns
-#        prefacs (list): pre-exponential factors
-#    """
-#    if not L: return [pre]
-#    if pre and not pre.endswith('*'): pre = '{}*'.format(pre)
-#    lin, nlin = '{}*', '{}**{}*'
-#    for cart, powr in OrderedDict([('{x}', l),
-#                                   ('{y}', m),
-#                                   ('{z}', n)]).items():
-#        if not powr: continue
-#        stargs = [cart]
-#        fmt = lin if powr == 1 else nlin
-#        if powr > 1: stargs.append(powr)
-#        pre += fmt.format(*stargs)
-#    return [pre.format(**nuc)]
-#
-#def gen_basfn(prefacs, shell, rexp, precision=10):
-#    """
-#    Given a list of pre-exponential factors and a shell of
-#    primitive functions (slice of basis set table), return
-#    the string that is the basis function written out as it
-#    would be on paper.
-#
-#    Args
-#        prefacs (list): string of pre-exponential factors
-#        shell (exatomic.basis.BasisSet): a shell of the basis set table
-#        rexp (str): the r-dependent exponent (including atomic position)
-#
-#    Returns
-#        basis function (str)
-#    """
-#    bastr = '{prefac}({prims})'
-#    bastrs = []
-#    primitive = '{{Nd:.{precision}f}}*exp' \
-#                '(-{{alpha:.{precision}f}}*{rexp})'.format(rexp=rexp,
-#                                                           precision=precision)
-#    for prefac in prefacs:
-#        primitives = shell.apply(lambda x: primitive.format(**x), axis=1)
-#        bastrs.append(bastr.format(prefac=prefac,
-#                                   prims='+'.join(primitives.values)))
-#    return '+'.join(bastrs)
-#
-#
-#def gen_basfns(uni, frame=None):
-#    """
-#    Given an exatomic.container.Universe that contains complete momatrix
-#    and basis_set attributes, generates and returns the strings corresponding
-#    to how the basis functions would be written out with paper and pencil.
-#    This is mainly for debugging and testing generality to deal with different
-#    computational codes' basis function ordering schemes.
-#
-#    Args
-#        uni (exatomic.container.Universe): must contain momatrix and basis_set
-#
-#    Returns
-#        bastrs (list): list of strings of basis functions
-#    """
-#    frame = uni.atom.nframes - 1 if frame is None else frame
-#    # Group the dataframes appropriately
-#    sets = uni.basis_set.cardinal_groupby().get_group(frame).groupby('set')
-#    funcs = uni.basis_set_order.cardinal_groupby().get_group(frame).groupby('center')
-#    atom = uni.atom.cardinal_groupby().get_group(frame)
-#    # Set some variables based on basis set info
-#    larg = {'sh': None, 'pre': None}
-#    if uni.basis_set.spherical:
-#        # Basis set order columns for spherical functions
-#        ordrcols = ['L', 'ml', 'shell']
-#        prefunc = _sphr_prefac
-#        # To avoid bool checking for each basis function
-#        lkey = 'sh'
-#        # Get the string versions of the symbolic solid harmonics
-#        larg[lkey] = solhar
-#    else:
-#        # Basis set order columns for cartesian functions
-#        ordrcols = ['L', 'l', 'm', 'n', 'shell']
-#        prefunc = _cart_prefac
-#        # To avoid bool checking for each basis function
-#        lkey = 'pre'
-#        # Placeholder for potential custom prefactors from ADF
-#        larg[lkey] = ''
-#    # The number of arguments to pass to _prefac
-#    rgslice = slice(0, len(ordrcols) - 1)
-#    # In the case of ADF orbitals (currently only one that
-#    # requires 'r' and 'prefac' on a per basis function basis
-#    if not uni.basis_set.gaussian:
-#        ordrcols = ordrcols[:-1] + ['r', 'prefac'] + ordrcols[-1:]
-#        exkey = 'r'
-#    else: exkey = 'r2'
-#    # Iterate over atomic positions
-#    basfns = []
-#    for i, (seht, x, y, z) in enumerate(zip(atom['set'], atom['x'],
-#                                            atom['y'], atom['z'])):
-#        # Dict of strings of atomic position
-#        nuc = _atompos(x, y, z)
-#        # Regroup dataframes
-#        bas = sets.get_group(seht).groupby('L')
-#        ordr = funcs.get_group(i)
-#        # Iterate over atom centered basis functions
-#        for args in zip(*[ordr[col] for col in ordrcols]):
-#            # Get the shell of primitive functions
-#            shell = bas.get_group(args[0]).groupby('shell').get_group(args[-1])
-#            try:
-#                # Only used for ADF orbitals currently
-#                preexp, prefac = args[4:6]
-#                preexp = '' if not preexp else '({})**{}*'.format(nuc[exkey], preexp)
-#                prefac = '' if not prefac else '{}*'.format(prefac)
-#                larg['pre'] = '{}{}'.format(preexp, prefac)
-#            except ValueError:
-#                # Otherwise it's useless
-#                larg['pre'] = ''
-#            # The pre-exponential factors (besides the additional ADF ones)
-#            prefacs = prefunc(nuc, larg[lkey], *args[rgslice])
-#            # Put together the basis function
-#            basfns.append(gen_basfn(prefacs, shell, nuc[exkey]))
-#    return basfns
-#
-#
-#def _atompos(x, y, z, precision=10):
-#    nuc = {}
-#    p = '{{}}{{}}{{:.{}f}}'.format(precision).format
-#    for key, cart in [('x', x), ('y', y), ('z', z)]:
-#        if np.isclose(cart, 0):
-#            nuc[key] = key
-#        else:
-#            cart, op = (cart, '-') if cart > 0 else (np.abs(cart), '+')
-#            nuc[key] = '({})'.format(p(key, op, cart).strip('0'))
-#    nuc['r2'] = '({}**2+{}**2+{}**2)'.format(nuc['x'], nuc['y'], nuc['z'])
-#    nuc['r'] = '{}**0.5'.format(nuc['r2'])
-#    return nuc
-#
-#
-#def numerical_grid_from_field_params(fld_ps):
-#    if isinstance(fld_ps, pd.DataFrame):
-#        fld_ps = fld_ps.ix[fld_ps.index.values[0]]
-#    ox, nx, dx = fld_ps.ox, fld_ps.nx, fld_ps.dxi
-#    oy, ny, dy = fld_ps.oy, fld_ps.ny, fld_ps.dyj
-#    oz, nz, dz = fld_ps.oz, fld_ps.nz, fld_ps.dzk
-#    mx = ox + (nx - 1) * dx
-#    my = oy + (ny - 1) * dy
-#    mz = oz + (nz - 1) * dz
-#    x = np.linspace(ox, mx, nx)
-#    y = np.linspace(oy, my, ny)
-#    z = np.linspace(oz, mz, nz)
-#    return meshgrid3d(x, y, z)
-#
-#
-#def _determine_field_params(universe, field_params, nvec):
-#    if field_params is None:
-#        dr = 41
-#        rmin = min(universe.atom['x'].min(),
-#                   universe.atom['y'].min(),
-#                   universe.atom['z'].min()) - 4
-#        rmax = max(universe.atom['x'].max(),
-#                   universe.atom['y'].max(),
-#                   universe.atom['z'].max()) + 4
-#        return make_fps(rmin, rmax, dr, nrfps=nvec)
-#    else:
-#        return make_fps(nrfps=nvec, **field_params)
-#
-#
-#def _determine_vector(uni, vector):
-#    if isinstance(vector, int): return [vector]
-#    typs = (list, tuple, range, np.ndarray)
-#    if isinstance(vector, typs): return vector
-#    if vector is None:
-#        if hasattr(uni, 'orbital'):
-#            homo = uni.orbital.get_orbital().vector
-#        elif hasattr(uni.frame, 'N_e'):
-#            homo = uni.frame['N_e'].values[0]
-#        elif hasattr(uni.atom, 'Zeff'):
-#            homo = uni.atom['Zeff'].sum() // 2
-#        elif hasattr(uni.atom, 'Z'):
-#            homo = uni.atom['Z'].sum() // 2
-#        else:
-#            uni.atom['Z'] = uni.atom['symbol'].map(symbol_to_z)
-#            homo = uni.atom['Z'].sum() // 2
-#        if homo < 15: return range(0, homo + 15)
-#        else: return range(homo - 15, homo + 5)
-#    else: raise TypeError('Try specifying vector as a list or int')
-#
-#
-#def add_molecular_orbitals(uni, field_params=None, mocoefs=None,
-#                           vector=None, frame=None, inplace=True):
-#    """
-#    If a universe contains enough information to generate
-#    molecular orbitals (basis_set, basis_set_summary and momatrix),
-#    evaluate the molecular orbitals on a discretized grid. If vector
-#    is not provided, attempts to calculate vectors by the sum of Z/Zeff
-#    of the atoms present divided by two; roughly (HOMO-15,LUMO+5).
-#
-#    Args
-#        uni (exatomic.container.Universe): a universe
-#        field_params (dict,pd.Series): dict with {'rmin', 'rmax', 'nr'}
-#        mocoefs (str): column in momatrix (default 'coef')
-#        vector (int, list, range, np.array): the MO vectors to evaluate
-#        inplace (bool): if False, return the field obj instead of modifying uni
-#
-#    Warning:
-#       If inplace is True, removes any fields previously attached to the universe
-#    """
-#    # Preliminary assignment and array dimensions
-#    frame = uni.atom.nframes - 1
-#    vector = _determine_vector(uni, vector)
-#    if mocoefs is None: mocoefs = 'coef'
-#    if mocoefs not in uni.momatrix.columns:
-#        print('mocoefs {} is not in uni.momatrix'.format(mocoefs))
-#        return
-#    fld_ps = _determine_field_params(uni, field_params, len(vector))
-#    x, y, z = numerical_grid_from_field_params(fld_ps)
-#    nbas = len(uni.basis_set_order.index)
-#    norb = uni.momatrix.orbital.max()
-#    nvec = len(vector)
-#    npts = len(x)
-#
-#    print('Warning: not extensively validated. Consider adding tests.')
-#    # Build the strings corresponding to basis functions
-#    # basfns is frame dependent but takes a few seconds to generate,
-#    # so cache a frame's basis functions with a dict of key {frame: basfns} value
-#    print('frame', frame)
-#    if hasattr(uni, 'basfns'):
-#        if frame in uni.basfns: pass
-#        else: uni.basfns[frame] = gen_basfns(uni, frame=frame)
-#    else: uni.basfns = {frame: gen_basfns(uni, frame=frame)}
-#    orbs = uni.momatrix.groupby('orbital')
-#
-#    t1 = datetime.now()
-#    # Evaluate basis functions one time and store all in a single
-#    # large numpy array which is much more efficient but can require
-#    # a lot of memory if the resolution of the field is very fine
-#    if (norb * npts * 8) < halfmem:
-#        print('Evaluating {} basis functions once.'.format(nbas))
-#        fields = np.empty((npts, nvec), dtype=np.float64)
-#        vals = np.empty((npts, nbas), dtype=np.float64)
-#        for i, bas in enumerate(uni.basfns[frame]): vals[:,i] = ne.evaluate(bas)
-#        for i, vec in enumerate(vector):
-#            fields[:,i] = (vals * orbs.get_group(vec)[mocoefs].values).sum(axis=1)
-#    # If the resolution of fields will be memory intensive, evaluate
-#    # each basis function on the fly per MO which saves a large
-#    # np.array in memory but is redundant and less efficient
-#    else:
-#        print('Evaluating {} basis functions {} times (slow).'.format(nbas, nvec))
-#        fields = np.zeros((npts, nvec), dtype=np.float64)
-#        for i, vec in enumerate(vector):
-#            c = orbs.get_group(vec)[mocoefs].values
-#            for j, bas in enumerate(uni.basfns[frame]):
-#                fields[:,i] += c[j] * ne.evaluate(bas)
-#    t2 = datetime.now()
-#    print('Timing: compute MOs - {:.2f}s'.format((t2-t1).total_seconds()))
-#
-#    field = AtomicField(fld_ps, field_values=[fields[:,i] for i in range(nvec)])
-#    if not inplace: return field
-#    # Don't collect infinity fields if this is run a bunch of times
-#    if hasattr(uni, '_field'): del uni.__dict__['_field']
-#    uni.field = field
-#    uni._traits_need_update = True
-### -*- coding: utf-8 -*-
-### Copyright (c) 2015-2016, Exa Analytics Development Team
-### Distributed under the terms of the Apache License 2.0
-##"""
-##Numerical Orbital Functions
-###############################
-##Building discrete molecular orbitals (for visualization) requires a complex
-##set of operations that are provided by this module and wrapped into a clean API.
-##"""
-### Established
-###import sympy as sy
-##import numpy as np
-##import pandas as pd
-##import numexpr as ne
-##from datetime import datetime
-##from numba import jit#, vectorize
-##from psutil import virtual_memory
-##from collections import OrderedDict
-##
-### Local
-###from exa import Series
-###from exatomic._config import config
-##from exatomic.field import AtomicField
-##from exa.relational.isotope import symbol_to_z
-##from exatomic.algorithms.basis import solid_harmonics, clean_sh
-##
-##symbol_to_z = symbol_to_z()
-##halfmem = virtual_memory().total / 2
-##solhar = clean_sh(solid_harmonics(6))
-##
-#######################################################################
-### Numba vectorized operations for Orbital, MOMatrix, Density tables #
-### These will eventually be fully moved to matrices.py not meshgrid3d#
-#######################################################################
-##
-##@jit(nopython=True)
-##def density_from_momatrix(cmat, occvec):
-##    nbas = len(occvec)
-##    arlen = nbas * (nbas + 1) // 2
-##    dens = np.empty(arlen, dtype=np.float64)
-##    chi1 = np.empty(arlen, dtype=np.int64)
-##    chi2 = np.empty(arlen, dtype=np.int64)
-##    frame = np.empty(arlen, dtype=np.int64)
-##    cnt = 0
-##    for i in range(nbas):
-##        for j in range(i + 1):
-##            dens[cnt] = (cmat[i,:] * cmat[j,:] * occvec).sum()
-##            chi1[cnt] = i
-##            chi2[cnt] = j
-##            frame[cnt] = 0
-##            cnt += 1
-##    return chi1, chi2, dens, frame
-##
-##@jit(nopython=True)
-##def density_as_square(denvec):
-##    nbas = int((-1 + np.sqrt(1 - 4 * -2 * len(denvec))) / 2)
-##    square = np.empty((nbas, nbas), dtype=np.float64)
-##    cnt = 0
-##    for i in range(nbas):
-##        for j in range(i + 1):
-##            square[i, j] = denvec[cnt]
-##            square[j, i] = denvec[cnt]
-##            cnt += 1
-##    return square
-##
-##@jit(nopython=True)
-##def momatrix_as_square(movec):
-##    nbas = np.int64(len(movec) ** (1/2))
-##    square = np.empty((nbas, nbas), dtype=np.float64)
-##    cnt = 0
-##    for i in range(nbas):
-##        for j in range(nbas):
-##            square[j, i] = movec[cnt]
-##            cnt += 1
-##    return square
-##
-##@jit(nopython=True, cache=True, nogil=True)
-##def meshgrid3d(x, y, z):
-##    tot = len(x) * len(y) * len(z)
-##    xs = np.empty(tot, dtype=np.float64)
-##    ys = np.empty(tot, dtype=np.float64)
-##    zs = np.empty(tot, dtype=np.float64)
-##    cnt = 0
-##    for i in x:
-##        for j in y:
-##            for k in z:
-##                xs[cnt] = i
-##                ys[cnt] = j
-##                zs[cnt] = k
-##                cnt += 1
-##    return xs, ys, zs
-##
-##################################################################
-### Functions used in the generation of basis functions and MOs. #
-##################################################################
-##
-##def make_fps(rmin=None, rmax=None, nr=None, nrfps=1,
-##             xmin=None, xmax=None, nx=None, frame=0,
-##             ymin=None, ymax=None, ny=None, field_type=0,
-##             zmin=None, zmax=None, nz=None, label=0,
-##             ox=None, dxi=None, dxj=None, dxk=None,
-##             oy=None, dyi=None, dyj=None, dyk=None,
-##             oz=None, dzi=None, dzj=None, dzk=None):
-##    """
-##    Generate the necessary field parameters of a numerical grid field
-##    as an exatomic.field.AtomicField.
-##
-##    Args
-##        nrfps (int): number of field parameters with same dimensions
-##        rmin (float): minimum value in an arbitrary cartesian direction
-##        rmax (float): maximum value in an arbitrary cartesian direction
-##        nr (int): number of grid points between rmin and rmax
-##        xmin (float): minimum in x direction (optional)
-##        xmax (float): maximum in x direction (optional)
-##        ymin (float): minimum in y direction (optional)
-##        ymax (float): maximum in y direction (optional)
-##        zmin (float): minimum in z direction (optional)
-##        zmax (float): maximum in z direction (optional)
-##        nx (int): steps in x direction (optional)
-##        ny (int): steps in y direction (optional)
-##        nz (int): steps in z direction (optional)
-##        ox (float): origin in x direction (optional)
-##        oy (float): origin in y direction (optional)
-##        oz (float): origin in z direction (optional)
-##        dxi (float): x-component of x-vector specifying a voxel
-##        dxj (float): y-component of x-vector specifying a voxel
-##        dxk (float): z-component of x-vector specifying a voxel
-##        dyi (float): x-component of y-vector specifying a voxel
-##        dyj (float): y-component of y-vector specifying a voxel
-##        dyk (float): z-component of y-vector specifying a voxel
-##        dzi (float): x-component of z-vector specifying a voxel
-##        dzj (float): y-component of z-vector specifying a voxel
-##        dzk (float): z-component of z-vector specifying a voxel
-##        label (str): an identifier passed to the widget (optional)
-##        field_type (str): alternative identifier (optional)
-##
-##    Returns
-##        fps (pd.Series): field parameters
-##    """
-##    if any((par is None for par in [rmin, rmax, nr])):
-##        if all((par is None for par in (ox, dxi, dxj, dxk))):
-##            raise Exception("Must supply at least rmin, rmax, nr or field"
-##                            " parameters as specified by a cube file.")
-##    d = {}
-##    allcarts = [['x', 0, xmin, xmax, nx, ox, (dxi, dxj, dxk)],
-##                ['y', 1, ymin, ymax, ny, oy, (dyi, dyj, dyk)],
-##                ['z', 2, zmin, zmax, nz, oz, (dzi, dzj, dzk)]]
-##    for akey, aix, amin, amax, na, oa, da in allcarts:
-##        if oa is None:
-##            amin = rmin if amin is None else amin
-##            amax = rmax if amax is None else amax
-##            na = nr if na is None else na
-##        else: amin = oa
-##        dw = [0, 0, 0]
-##        if all(i is None for i in da): dw[aix] = (amax - amin) / na
-##        else: dw = da
-##        d[akey] = [amin, na, dw]
-##    fp = pd.Series({
-##        'dxi': d['x'][2][0], 'dyj': d['y'][2][1], 'dzk': d['z'][2][2],
-##        'dxj': d['x'][2][1], 'dyk': d['y'][2][2], 'dzi': d['z'][2][0],
-##        'dxk': d['x'][2][2], 'dyi': d['y'][2][0], 'dzj': d['z'][2][1],
-##        'ox': d['x'][0], 'oy': d['y'][0], 'oz': d['z'][0], 'frame': frame,
-##        'nx': d['x'][1], 'ny': d['y'][1], 'nz': d['z'][1], 'label': label,
-##        'field_type': field_type
-##        })
-##    return pd.concat([fp] * nrfps, axis=1).T
-##
-##
-##def _sphr_prefac(nuc, sh, L, ml):
-##    """
-##    Create strings of the pre-exponential factor of a given
-##    spherical basis function as a function of l, ml quantum numbers.
-##
-##    Args
-##        L (int): angular momentum quantum numbers
-##        ml (int): magnetic quantum number
-##        nuc (dict): atomic position
-##        sh (dict): cleaned solid harmonics
-##
-##    Returns
-##        prefacs (list): pre-exponential factors
-##    """
-##
-##    return [pre.format(**nuc) for pre in sh[(L, ml)]]
-##
-##
-##def _cart_prefac(nuc, pre, L, l, m, n):
-##    """
-##    As with _sphr_prefac, create the string version of the pre-exponential
-##    factor in a given basis function, this time as a function of cartesian
-##    powers (l, m, n) instead of (l, ml) quantum numbers.
-##
-##    Args
-##        L (int): angular momentum quantum number
-##        l (int): powers of x
-##        m (int): powers of y
-##        n (int): powers of z
-##        nuc (dict): atomic position
-##        pre (str): '' unless ADF
-##
-##    Returns
-##        prefacs (list): pre-exponential factors
-##    """
-##    if not L: return [pre]
-##    if pre and not pre.endswith('*'): pre = '{}*'.format(pre)
-##    lin, nlin = '{}*', '{}**{}*'
-##    for cart, powr in OrderedDict([('{x}', l),
-##                                   ('{y}', m),
-##                                   ('{z}', n)]).items():
-##        if not powr: continue
-##        stargs = [cart]
-##        fmt = lin if powr == 1 else nlin
-##        if powr > 1: stargs.append(powr)
-##        pre += fmt.format(*stargs)
-##    return [pre.format(**nuc)]
-##
-##def gen_basfn(prefacs, shell, rexp, precision=10):
-##    """
-##    Given a list of pre-exponential factors and a shell of
-##    primitive functions (slice of basis set table), return
-##    the string that is the basis function written out as it
-##    would be on paper.
-##
-##    Args
-##        prefacs (list): string of pre-exponential factors
-##        shell (exatomic.basis.BasisSet): a shell of the basis set table
-##        rexp (str): the r-dependent exponent (including atomic position)
-##
-##    Returns
-##        basis function (str)
-##    """
-##    bastr = '{prefac}({prims})'
-##    bastrs = []
-##    primitive = '{{Nd:.{precision}f}}*exp' \
-##                '(-{{alpha:.{precision}f}}*{rexp})'.format(rexp=rexp,
-##                                                           precision=precision)
-##    for prefac in prefacs:
-##        primitives = shell.apply(lambda x: primitive.format(**x), axis=1)
-##        bastrs.append(bastr.format(prefac=prefac,
-##                                   prims='+'.join(primitives.values)))
-##    return '+'.join(bastrs)
-##
-##
-##def gen_basfns(uni, frame=None):
-##    """
-##    Given an exatomic.container.Universe that contains complete momatrix
-##    and basis_set attributes, generates and returns the strings corresponding
-##    to how the basis functions would be written out with paper and pencil.
-##    This is mainly for debugging and testing generality to deal with different
-##    computational codes' basis function ordering schemes.
-##
-##    Args
-##        uni (exatomic.container.Universe): must contain momatrix and basis_set
-##
-##    Returns
-##        bastrs (list): list of strings of basis functions
-##    """
-##    frame = uni.atom.nframes - 1 if frame is None else frame
-##    # Group the dataframes appropriately
-##    sets = uni.basis_set.cardinal_groupby().get_group(frame).groupby('set')
-##    funcs = uni.basis_set_order.cardinal_groupby().get_group(frame).groupby('center')
-##    atom = uni.atom.cardinal_groupby().get_group(frame)
-##    # Set some variables based on basis set info
-##    larg = {'sh': None, 'pre': None}
-##    if uni.basis_set.spherical:
-##        # Basis set order columns for spherical functions
-##        ordrcols = ['L', 'ml', 'shell']
-##        prefunc = _sphr_prefac
-##        # To avoid bool checking for each basis function
-##        lkey = 'sh'
-##        # Get the string versions of the symbolic solid harmonics
-##        larg[lkey] = solhar
-##    else:
-##        # Basis set order columns for cartesian functions
-##        ordrcols = ['L', 'l', 'm', 'n', 'shell']
-##        prefunc = _cart_prefac
-##        # To avoid bool checking for each basis function
-##        lkey = 'pre'
-##        # Placeholder for potential custom prefactors from ADF
-##        larg[lkey] = ''
-##    # The number of arguments to pass to _prefac
-##    rgslice = slice(0, len(ordrcols) - 1)
-##    # In the case of ADF orbitals (currently only one that
-##    # requires 'r' and 'prefac' on a per basis function basis
-##    if not uni.basis_set.gaussian:
-##        ordrcols = ordrcols[:-1] + ['r', 'prefac'] + ordrcols[-1:]
-##        exkey = 'r'
-##    else: exkey = 'r2'
-##    # Iterate over atomic positions
-##    basfns = []
-##    for i, (seht, x, y, z) in enumerate(zip(atom['set'], atom['x'],
-##                                            atom['y'], atom['z'])):
-##        # Dict of strings of atomic position
-##        nuc = _atompos(x, y, z)
-##        # Regroup dataframes
-##        bas = sets.get_group(seht).groupby('L')
-##        ordr = funcs.get_group(i)
-##        # Iterate over atom centered basis functions
-##        for args in zip(*[ordr[col] for col in ordrcols]):
-##            # Get the shell of primitive functions
-##            shell = bas.get_group(args[0]).groupby('shell').get_group(args[-1])
-##            try:
-##                # Only used for ADF orbitals currently
-##                preexp, prefac = args[4:6]
-##                preexp = '' if not preexp else '({})**{}*'.format(nuc[exkey], preexp)
-##                prefac = '' if not prefac else '{}*'.format(prefac)
-##                larg['pre'] = '{}{}'.format(preexp, prefac)
-##            except ValueError:
-##                # Otherwise it's useless
-##                larg['pre'] = ''
-##            # The pre-exponential factors (besides the additional ADF ones)
-##            prefacs = prefunc(nuc, larg[lkey], *args[rgslice])
-##            # Put together the basis function
-##            print(prefacs, shell, nuc[exkey])
-##            basfns.append(gen_basfn(prefacs, shell, nuc[exkey]))
-##    return basfns
-##
-##
-##def _atompos(x, y, z, precision=10):
-##    nuc = {}
-##    p = '{{}}{{}}{{:.{}f}}'.format(precision).format
-##    for key, cart in [('x', x), ('y', y), ('z', z)]:
-##        if np.isclose(cart, 0):
-##            nuc[key] = key
-##        else:
-##            cart, op = (cart, '-') if cart > 0 else (np.abs(cart), '+')
-##            nuc[key] = '({})'.format(p(key, op, cart).strip('0'))
-##    nuc['r2'] = '({}**2+{}**2+{}**2)'.format(nuc['x'], nuc['y'], nuc['z'])
-##    nuc['r'] = '{}**0.5'.format(nuc['r2'])
-##    return nuc
-##
-##
-##def numerical_grid_from_field_params(fld_ps):
-##    if isinstance(fld_ps, pd.DataFrame):
-##        fld_ps = fld_ps.ix[fld_ps.index.values[0]]
-##    ox, nx, dx = fld_ps.ox, fld_ps.nx, fld_ps.dxi
-##    oy, ny, dy = fld_ps.oy, fld_ps.ny, fld_ps.dyj
-##    oz, nz, dz = fld_ps.oz, fld_ps.nz, fld_ps.dzk
-##    mx = ox + (nx - 1) * dx
-##    my = oy + (ny - 1) * dy
-##    mz = oz + (nz - 1) * dz
-##    x = np.linspace(ox, mx, nx)
-##    y = np.linspace(oy, my, ny)
-##    z = np.linspace(oz, mz, nz)
-##    return meshgrid3d(x, y, z)
-##
-##
-##def _determine_field_params(universe, field_params, nvec):
-##    if field_params is None:
-##        dr = 41
-##        rmin = min(universe.atom['x'].min(),
-##                   universe.atom['y'].min(),
-##                   universe.atom['z'].min()) - 4
-##        rmax = max(universe.atom['x'].max(),
-##                   universe.atom['y'].max(),
-##                   universe.atom['z'].max()) + 4
-##        return make_fps(rmin, rmax, dr, nrfps=nvec)
-##    else:
-##        return make_fps(nrfps=nvec, **field_params)
-##
-##
-##def _determine_vector(uni, vector):
-##    if isinstance(vector, int): return [vector]
-##    typs = (list, tuple, range, np.ndarray)
-##    if isinstance(vector, typs): return vector
-##    if vector is None:
-##        if hasattr(uni, 'orbital'):
-##            homo = uni.orbital.get_orbital().vector
-##        elif hasattr(uni.frame, 'N_e'):
-##            homo = uni.frame['N_e'].values[0]
-##        elif hasattr(uni.atom, 'Zeff'):
-##            homo = uni.atom['Zeff'].sum() // 2
-##        elif hasattr(uni.atom, 'Z'):
-##            homo = uni.atom['Z'].sum() // 2
-##        else:
-##            uni.atom['Z'] = uni.atom['symbol'].map(symbol_to_z)
-##            homo = uni.atom['Z'].sum() // 2
-##        if homo < 15: return range(0, homo + 15)
-##        else: return range(homo - 15, homo + 5)
-##    else: raise TypeError('Try specifying vector as a list or int')
-##
-##
-##def add_molecular_orbitals(uni, field_params=None, mocoefs=None,
-##                           vector=None, frame=None, inplace=True):
-##    """
-##    If a universe contains enough information to generate
-##    molecular orbitals (basis_set, basis_set_summary and momatrix),
-##    evaluate the molecular orbitals on a discretized grid. If vector
-##    is not provided, attempts to calculate vectors by the sum of Z/Zeff
-##    of the atoms present divided by two; roughly (HOMO-15,LUMO+5).
-##
-##    Args
-##        uni (exatomic.container.Universe): a universe
-##        field_params (dict,pd.Series): dict with {'rmin', 'rmax', 'nr'}
-##        mocoefs (str): column in momatrix (default 'coef')
-##        vector (int, list, range, np.array): the MO vectors to evaluate
-##        inplace (bool): if False, return the field obj instead of modifying uni
-##
-##    Warning:
-##       If inplace is True, removes any fields previously attached to the universe
-##    """
-##    # Preliminary assignment and array dimensions
-##    vector = _determine_vector(uni, vector)
-##    if mocoefs is None: mocoefs = 'coef'
-##    elif mocoefs not in uni.momatrix.columns:
-##        print('mocoefs {} is not in uni.momatrix'.format(mocoefs))
-##        return
-##    fld_ps = _determine_field_params(uni, field_params, len(vector))
-##    x, y, z = numerical_grid_from_field_params(fld_ps)
-##    nbas = len(uni.basis_set_order.index)
-##    norb = uni.momatrix.orbital.max()
-##    nvec = len(vector)
-##    npts = len(x)
-##
-##    # Build the strings corresponding to basis functions
-##    print('Warning: not extensively tested. Please be careful.')
-##    basfns = gen_basfns(uni, frame=frame)
-##    orbs = uni.momatrix.groupby('orbital')
-##
-##    # Evaluate basis functions one time and store all in a single
-##    # large numpy array which is much more efficient but can require
-##    # a lot of memory if the resolution of the field is very fine
-##    if (norb * npts * 8) < halfmem:
-##        t1 = datetime.now()
-##        print('Evaluating basis functions once.')
-##        fields = np.empty((npts, nvec), dtype=np.float64)
-##        vals = np.empty((npts, nbas), dtype=np.float64)
-##        for i, bas in enumerate(basfns): vals[:,i] = ne.evaluate(bas)
-##        for i, vec in enumerate(vector):
-##            fields[:,i] = (vals * orbs.get_group(vec).coef.values).sum(axis=1)
-##        t2 = datetime.now()
-##        print('Timing: compute MOs - {:.2f}s'.format((t2-t1).total_seconds()))
-##    # If the resolution of fields will be memory intensive, evaluate
-##    # each basis function on the fly per MO which saves a large
-##    # np.array in memory but is redundant and less efficient
-##    else:
-##        t1 = datetime.now()
-##        print('Evaluating basis functions per MO.')
-##        fields = np.zeros((npts, nvec), dtype=np.float64)
-##        for i, vec in enumerate(vector):
-##            c = orbs.get_group(vec).coef.values
-##            for j, bas in enumerate(basfns):
-##                fields[:,i] += c[j] * ne.evaluate(bas)
-##        t2 = datetime.now()
-##        print('Timing: compute MOs - {:.2f}s'.format((t2-t1).total_seconds()))
-##
-##    field = AtomicField(fld_ps, field_values=[fields[:,i] for i in range(nvec)])
-##    if not inplace: return field
-##    # Don't collect infinity fields if this is run a bunch of times
-##    if hasattr(uni, '_field'): del uni.__dict__['_field']
-##    uni.field = field
-##    uni._traits_need_update = True
-#### -*- coding: utf-8 -*-
-#### Copyright (c) 2015-2016, Exa Analytics Development Team
-#### Distributed under the terms of the Apache License 2.0
-###"""
-###Numerical Orbital Functions
-################################
-###Building discrete molecular orbitals (for visualization) requires a complex
-###set of operations that are provided by this module and wrapped into a clean API.
-###"""
-#### Established
-####import sympy as sy
-###import numpy as np
-###import pandas as pd
-####import numexpr as ne
-###from datetime import datetime
-####from numba import jit, vectorize
-###from psutil import virtual_memory
-###from collections import OrderedDict
-###
-##### For voluminating GTFs
-####import pandas as pd
-###from sympy import Add, Mul
-###from exatomic.algorithms.basis import solid_harmonics
-####from exatomic.field import AtomicField
-###from exa.relational.isotope import symbol_to_z
-###from exatomic.algorithms.basis import clean_sh
-###
-###symbol_to_z = symbol_to_z()
-###halfmem = virtual_memory().total / 2
-###solhar = clean_sh(solid_harmonics(6))
-###
-########################################################################
-#### Numba vectorized operations for Orbital, MOMatrix, Density tables #
-#### These will eventually be fully moved to matrices.py not meshgrid3d#
-########################################################################
-###
-####@jit(nopython=True)
-###def density_from_momatrix(cmat, occvec):
-###    print("orbital.density_from_matrix")
-###    nbas = len(occvec)
-###    arlen = nbas * (nbas + 1) // 2
-###    dens = np.empty(arlen, dtype=np.float64)
-###    chi1 = np.empty(arlen, dtype=np.int64)
-###    chi2 = np.empty(arlen, dtype=np.int64)
-###    frame = np.empty(arlen, dtype=np.int64)
-###    cnt = 0
-###    for i in range(nbas):
-###        for j in range(i + 1):
-###            dens[cnt] = (cmat[i,:] * cmat[j,:] * occvec).sum()
-###            chi1[cnt] = i
-###            chi2[cnt] = j
-###            frame[cnt] = 0
-###            cnt += 1
-###    return chi1, chi2, dens, frame
-###
-####@jit(nopython=True)
-###def density_as_square(denvec):
-###    print("orbital.density_as_square")
-###    nbas = int((-1 + np.sqrt(1 - 4 * -2 * len(denvec))) / 2)
-###    square = np.empty((nbas, nbas), dtype=np.float64)
-###    cnt = 0
-###    for i in range(nbas):
-###        for j in range(i + 1):
-###            square[i, j] = denvec[cnt]
-###            square[j, i] = denvec[cnt]
-###            cnt += 1
-###    return square
-###
-####@jit(nopython=True)
-###def momatrix_as_square(movec):
-###    print("orbital.momatrix_as_square")
-###    nbas = np.int64(len(movec) ** (1/2))
-###    square = np.empty((nbas, nbas), dtype=np.float64)
-###    cnt = 0
-###    for i in range(nbas):
-###        for j in range(nbas):
-###            square[j, i] = movec[cnt]
-###            cnt += 1
-###    return square
-###
-####@jit(nopython=True, cache=True, nogil=True)
-###def meshgrid3d(x, y, z):
-###    print("orbital.meshgrid3d")
-###    tot = len(x) * len(y) * len(z)
-###    xs = np.empty(tot, dtype=np.float64)
-###    ys = np.empty(tot, dtype=np.float64)
-###    zs = np.empty(tot, dtype=np.float64)
-###    cnt = 0
-###    for i in x:
-###        for j in y:
-###            for k in z:
-###                xs[cnt] = i
-###                ys[cnt] = j
-###                zs[cnt] = k
-###                cnt += 1
-###    return xs, ys, zs
-###
-###################################################################
-#### Functions used in the generation of basis functions and MOs. #
-###################################################################
-###
-###class Nucpos(object):
-###
-###    def __str__(self):
-###        return 'Nucpos({},{},{},{})'.format(self.x, self.y, self.z, self.pre)
-###
-###    def __init__(self, x, y, z, pre=None, prefac=None):
-###        print("orbital.Nucpos")
-###        self.x  = '(x-{:.10f})'.format(x) if not np.isclose(x, 0) else 'x'
-###        self.y  = '(y-{:.10f})'.format(y) if not np.isclose(y, 0) else 'y'
-###        self.z  = '(z-{:.10f})'.format(z) if not np.isclose(z, 0) else 'z'
-###        self.r2 = '({}**2+{}**2+{}**2)'.format(self.x, self.y, self.z)
-###        self.r = self.r2 + '**0.5'
-###        self.pre = '' if (pre is None or not pre) else '({})**{}*'.format(self.r, pre)
-###        self.prefac = '' if (prefac is None or not prefac) else '{}*'.format(prefac)
-###
-###def make_fps(rmin=None, rmax=None, nr=None, nrfps=1,
-###             xmin=None, xmax=None, nx=None, frame=0,
-###             ymin=None, ymax=None, ny=None, field_type=0,
-###             zmin=None, zmax=None, nz=None, label=0,
-###             ox=None, dxi=None, dxj=None, dxk=None,
-###             oy=None, dyi=None, dyj=None, dyk=None,
-###             oz=None, dzi=None, dzj=None, dzk=None):
-###    """
-###    Generate the necessary field parameters of a numerical grid field
-###    as an exatomic.field.AtomicField.
-###
-###    Args
-###        nrfps (int): number of field parameters with same dimensions
-###        rmin (float): minimum value in an arbitrary cartesian direction
-###        rmax (float): maximum value in an arbitrary cartesian direction
-###        nr (int): number of grid points between rmin and rmax
-###        xmin (float): minimum in x direction (optional)
-###        xmax (float): maximum in x direction (optional)
-###        ymin (float): minimum in y direction (optional)
-###        ymax (float): maximum in y direction (optional)
-###        zmin (float): minimum in z direction (optional)
-###        zmax (float): maximum in z direction (optional)
-###        nx (int): steps in x direction (optional)
-###        ny (int): steps in y direction (optional)
-###        nz (int): steps in z direction (optional)
-###        ox (float): origin in x direction (optional)
-###        oy (float): origin in y direction (optional)
-###        oz (float): origin in z direction (optional)
-###        dxi (float): x-component of x-vector specifying a voxel
-###        dxj (float): y-component of x-vector specifying a voxel
-###        dxk (float): z-component of x-vector specifying a voxel
-###        dyi (float): x-component of y-vector specifying a voxel
-###        dyj (float): y-component of y-vector specifying a voxel
-###        dyk (float): z-component of y-vector specifying a voxel
-###        dzi (float): x-component of z-vector specifying a voxel
-###        dzj (float): y-component of z-vector specifying a voxel
-###        dzk (float): z-component of z-vector specifying a voxel
-###        label (str): an identifier passed to the widget (optional)
-###        field_type (str): alternative identifier (optional)
-###
-###    Returns
-###        fps (pd.Series): field parameters
-###    """
-###    print("orbital.make_fps")
-###    if any((par is None for par in [rmin, rmax, nr])):
-###        if all((par is None for par in (ox, dxi, dxj, dxk))):
-###            raise Exception("Must supply at least rmin, rmax, nr or field"
-###                            " parameters as specified by a cube file.")
-###    d = {}
-###    allcarts = [['x', 0, xmin, xmax, nx, ox, (dxi, dxj, dxk)],
-###                ['y', 1, ymin, ymax, ny, oy, (dyi, dyj, dyk)],
-###                ['z', 2, zmin, zmax, nz, oz, (dzi, dzj, dzk)]]
-###    for akey, aix, amin, amax, na, oa, da in allcarts:
-###        if oa is None:
-###            amin = rmin if amin is None else amin
-###            amax = rmax if amax is None else amax
-###            na = nr if na is None else na
-###        else: amin = oa
-###        dz = [0, 0, 0]
-###        if all(i is None for i in da): dz[aix] = (amax - amin) / na
-###        else: dz = da
-###        d[akey] = [amin, na, dz]
-###    fp = pd.Series({'ox': d['x'][0],    'oy': d['y'][0],      'oz': d['z'][0],
-###                    'nx': d['x'][1],    'ny': d['y'][1],      'nz': d['z'][1],
-###                   'dxi': d['x'][2][0], 'dyj': d['y'][2][1], 'dzk': d['z'][2][2],
-###                   'dxj': d['x'][2][1], 'dyk': d['y'][2][2], 'dzi': d['z'][2][0],
-###                   'dxk': d['x'][2][2], 'dyi': d['y'][2][0], 'dzj': d['z'][2][1],
-###                   'frame': frame})
-###    fp = pd.concat([fp] * nrfps, axis=1).T
-###    if isinstance(label, list) and len(label) == nrfps:
-###        fp['label'] = label
-###    else:
-###        fp['label'] = [label] * nrfps
-###    if isinstance(field_type, list) and len(field_type) == nrfps:
-###        fp['field_type'] = field_type
-###    else:
-###        fp['field_type'] = [field_type] * nrfps
-###    return fp
-###
-###
-###def clean_sh(sh):
-###    """
-###    Takes symbolic representation of solid harmonic functions
-###    and cleans them to lists of strings to be used in generating
-###    string forms of basis functions.
-###
-###    Args
-###        sh (OrderedDict): the output of exatomic.algorithms.basis.solid_harmonics
-###
-###    Returns
-###        clean (OrderedDict): cleaned for use in generating string basis functions
-###    """
-###    print("orbital.clean_sh")
-###    clean = OrderedDict()
-###    mlp = {1: 'nuc.x', -1: 'nuc.y', 0: 'nuc.z'}
-###    for L, ml in sh:
-###        if not L:
-###            clean[(L, ml)] = ['']
-###            continue
-###        if L == 1:
-###            clean[(L, ml)] = ['{{{}}}*'.format(mlp[ml])]
-###            continue
-###        symbolic = sh[(L, ml)].expand(basic=True)
-###        if type(symbolic) == Mul:
-###            coef, sym = symbolic.as_coeff_Mul()
-###            coef = '{:.10f}*'.format(coef)
-###            sym = str(sym).replace('*', '')
-###            sym = '*'.join(['{{nuc.{}}}'.format(char) for char in sym])
-###            clean[(L, ml)] = [''.join([coef, sym, '*'])]
-###            continue
-###        elif type(symbolic) == Add:
-###            clean[(L, ml)] = []
-###            dat = list(symbolic.as_coefficients_dict().items())
-###            for sym, coef in dat:
-###                coef ='{:.10f}*'.format(coef)
-###                powers = {'x': 0, 'y': 0, 'z': 0}
-###                sym = str(sym).replace('*', '')
-###                for i, j in zip(sym, sym[1:]):
-###                    if j.isnumeric(): powers[i] = int(j)
-###                    elif i.isalpha(): powers[i] = 1
-###                if sym[-1].isalpha(): powers[sym[-1]] = 1
-###                lin = '{{nuc.{}}}*'
-###                nlin = '{{nuc.{}}}**{}*'
-###                for cart, power in powers.items():
-###                    if power:
-###                        stargs = [cart]
-###                        fmt = lin if power == 1 else nlin
-###                        if power > 1: stargs.append(power)
-###                        coef += fmt.format(*stargs)
-###                clean[(L, ml)].append(coef)
-###    return clean
-###
-###
-###def _sphr_prefac(clean, L, ml, nuc):
-###    """
-###    Create strings of the pre-exponential factor of a given
-###    spherical basis function as a function of l, ml quantum numbers.
-###
-###    Args
-###        L (int): angular momentum quantum numbers
-###        ml (int): magnetic quantum number
-###        nuc (dict): atomic position
-###        sh (dict): cleaned solid harmonics
-###
-###    Returns
-###        prefacs (list): pre-exponential factors
-###    """
-###    print("orbital._sphr_prefac")
-###    cln = clean[(L, ml)]
-###    if any(('nuc' in pre for pre in cln)):
-###        cln = [pre.format(nuc=nuc) for pre in cln]
-###    return cln
-###    #return [pre.format(**nuc) for pre in sh[(L, ml)]]
-###
-###
-###def _cart_prefac(nuc, pre, L, l, m, n):
-###    """
-###    As with _sphr_prefac, create the string version of the pre-exponential
-###    factor in a given basis function, this time as a function of cartesian
-###    powers (l, m, n) instead of (l, ml) quantum numbers.
-###
-###    Args
-###        L (int): angular momentum quantum number
-###        l (int): powers of x
-###        m (int): powers of y
-###        n (int): powers of z
-###        nuc (dict): atomic position
-###        pre (str): '' unless ADF
-###
-###    Returns
-###        prefacs (list): pre-exponential factors
-###    """
-###    print("orbital._cart_prefac")
-###    #prefac = '{}{}'.format(nucpos.pre, nucpos.prefac)
-###    #if L == 0: return [prefac]
-###    if not L: return [pre]
-###    if pre and not pre.endswith('*'): pre = '{}*'.format(pre)
-###    lin, nlin = '{}*', '{}**{}*'
-###    for cart, powr in OrderedDict([('{x}', l),
-###                                   ('{y}', m),
-###                                   ('{z}', n)]).items():
-###        if not powr: continue
-###        stargs = [cart]
-###        fmt = lin if powr == 1 else nlin
-###        if powr > 1: stargs.append(powr)
-###        pre += fmt.format(*stargs)
-###    return [pre.format(**nuc)]
-###
-###def gen_basfn(prefacs, shell, rexp, precision=10):
-###    """
-###    Given a list of pre-exponential factors and a shell of
-###    primitive functions (slice of basis set table), return
-###    the string that is the basis function written out as it
-###    would be on paper.
-###
-###    Args
-###        prefacs (list): string of pre-exponential factors
-###        shell (exatomic.basis.BasisSet): a shell of the basis set table
-###        rexp (str): the r-dependent exponent (including atomic position)
-###
-###    Returns
-###        basis function (str)
-###    """
-###    print("orbital.gen_basfn")
-###    bastr = '{prefac}({prims})'
-###    bastrs = []
-###    primitive = '{{Nd:.{precision}f}}*exp' \
-###                '(-{{alpha:.{precision}f}}*{rexp})'.format(rexp=rexp,
-###                                                           precision=precision)
-###    for prefac in prefacs:
-###        primitives = shell.apply(lambda x: primitive.format(**x), axis=1)
-###        bastrs.append(bastr.format(prefac=prefac,
-###                                   prims='+'.join(primitives.values)))
-###    return '+'.join(bastrs)
-###
-###def gen_basfns(universe, frame=None):
-###    """
-###    Given an exatomic.container.Universe that contains complete momatrix
-###    and basis_set attributes, generates and returns the strings corresponding
-###    to how the basis functions would be written out with paper and pencil.
-###    This is mainly for debugging and testing generality to deal with different
-###    computational codes' basis function ordering schemes.
-###
-###    Args
-###        uni (exatomic.container.Universe): must contain momatrix and basis_set
-###
-###    Returns
-###        bastrs (list): list of strings of basis functions
-###    """
-###    print("orbital.gen_basfns")
-###    # Get the symbolic spherical functions
-###    lmax = universe.basis_set.lmax
-###    sh = clean_sh(solid_harmonics(lmax))
-###    #frame = uni.atom.nframes - 1 if frame is None else frame
-###    # Group the dataframes appropriately
-###    #sets = uni.basis_set.cardinal_groupby().get_group(frame).groupby('set')
-###    #funcs = uni.basis_set_order.cardinal_groupby().get_group(frame).groupby('center')
-###    #atom = uni.atom.cardinal_groupby().get_group(frame)
-###    # Set some variables based on basis set info
-###    #larg = {'sh': None, 'pre': None}
-###    #if uni.basis_set.spherical:
-###        # Basis set order columns for spherical functions
-###    #    ordrcols = ['L', 'ml', 'shell']
-###    #    prefunc = _sphr_prefac
-###        # To avoid bool checking for each basis function
-###    #    lkey = 'sh'
-###        # Get the string versions of the symbolic solid harmonics
-###    #    larg[lkey] = solhar
-###    #else:
-###        # Basis set order columns for cartesian functions
-###    #    ordrcols = ['L', 'l', 'm', 'n', 'shell']
-###    #    prefunc = _cart_prefac
-###        # To avoid bool checking for each basis function
-###    #    lkey = 'pre'
-###        # Placeholder for potential custom prefactors from ADF
-###    #    larg[lkey] = ''
-###    # The number of arguments to pass to _prefac
-###    #rgslice = slice(0, len(ordrcols) - 1)
-###    # In the case of ADF orbitals (currently only one that
-###    # requires 'r' and 'prefac' on a per basis function basis
-###    #if not uni.basis_set.gaussian:
-###    #    ordrcols = ordrcols[:-1] + ['r', 'prefac'] + ordrcols[-1:]
-###    #    exkey = 'r'
-###    #else: exkey = 'r2'
-###    # Iterate over atomic positions
-###    basfns = []
-###    for i, (seht, x, y, z) in enumerate(zip(atom['set'], atom['x'],
-###                                            atom['y'], atom['z'])):
-###        # Dict of strings of atomic position
-###        nuc = _atompos(x, y, z)
-###        # Regroup dataframes
-###        bas = bases.get_group(seht).groupby('L')
-###        basord = centers.get_group(i)
-###        if universe.basis_set.spherical:
-###            # Iterate over spherical atom-centered basis functions
-###            for L, ml, shfunc in zip(basord['L'], basord['ml'], basord['shell']):
-###                grp = bas.get_group(L).groupby('shell').get_group(shfunc)
-###                prefacs = _sphr_prefac(sh, L, ml, nucpos)
-###                basfns.append(gen_basfn(prefacs, grp, nucpos.r2))
-###        else:
-###            # Iterate over cartesian atom-centered basis functions
-###            args = ['L', 'l', 'm', 'n', 'shell']
-###            #kwargs = {'pre': None, 'prefac': None}
-###            if 'pre' in basord.columns:
-###                args.append('pre')
-###                if 'prefac' in basord.columns: args.append('prefac')
-###            for row in zip(*[basord[i] for i in args]):
-###                L, l, m, n, shfunc = row[:5]
-###                pre, prefac = row[5:6], row[6:7]
-###                nucpos = Nucpos(x, y, z, pre=pre, prefac=prefac)
-###                grp = bas.get_group(L).groupby('shell').get_group(shfunc)
-###                prefacs = _cart_prefac(L, l, m, n, nucpos)
-###                basfns.append(gen_basfn(prefacs, grp, nucpos.r))
-###    return basfns
-###
-###def numerical_grid_from_field_params(field_params):
-###    print("orbital.numerical_grid_from_field_params")
-###    mx = field_params.ox[0] + (field_params.nx[0] - 1) * field_params.dxi[0]
-###    my = field_params.oy[0] + (field_params.ny[0] - 1) * field_params.dyj[0]
-###    mz = field_params.oz[0] + (field_params.nz[0] - 1) * field_params.dzk[0]
-###    x = np.linspace(field_params.ox[0], mx, field_params.nx[0])
-###    y = np.linspace(field_params.oy[0], my, field_params.ny[0])
-###    z = np.linspace(field_params.oz[0], mz, field_params.nz[0])
-###    return meshgrid3d(x, y, z)
-###
-###
-###def _determine_field_params(universe, field_params, nvec):
-###    print("orbital._determine_field_params")
-###    if field_params is None:
-###        dr = 41
-###        rmin = min(universe.atom['x'].min(),
-###                   universe.atom['y'].min(),
-###                   universe.atom['z'].min()) - 4
-###        rmax = max(universe.atom['x'].max(),
-###                   universe.atom['y'].max(),
-###                   universe.atom['z'].max()) + 4
-###        return make_fps(rmin, rmax, dr, nrfps=nvec)
-###    else:
-###        return make_fps(nrfps=nvec, **field_params)
-###
-###def _determine_vectors(universe, vector):
-###    print("orbital._determine_vectors")
-###    if isinstance(vector, int): return [vector]
-###    typs = (list, tuple, range, np.ndarray)
-###    if isinstance(vector, typs): return vector
-###    if vector is None:
-###        if hasattr(uni, 'orbital'):
-###            homo = uni.orbital.get_orbital().vector
-###        elif hasattr(uni.frame, 'N_e'):
-###            homo = uni.frame['N_e'].values[0]
-###        elif hasattr(uni.atom, 'Zeff'):
-###            homo = uni.atom['Zeff'].sum() // 2
-###        elif hasattr(uni.atom, 'Z'):
-###            homo = uni.atom['Z'].sum() // 2
-###        else:
-###            return range(homo - 15, homo + 5)
-###    else:
-###        raise TypeError('Try specifying vector as a list or int')
-###
-###def _determine_mocoefs(universe, mocoefs, vector):
-###    print("orbital._determine_mocoefs")
-###    if mocoefs is None: return 'coef'
-###    if mocoefs not in universe.momatrix.columns:
-###        raise Exception('mocoefs must be a column in universe.momatrix')
-###    return mocoefs
-###
-###def _evaluate_fields(universe, vector, mocoefs, npoints, nbas, x, y, z):
-###    print("orbital._evaluate_fields")
-###    bvals = np.zeros((npoints, nbas), dtype=np.float64)
-###    fvals = np.zeros((npoints, len(vector)), dtype=np.float64)
-###    vectors = universe.momatrix.groupby('orbital')
-###    for name, bf in universe.basis_functions.items():
-###        bvals[:,int(name[2:])] = bf(x, y, z)
-###    for i, vno in enumerate(vector):
-###        vec = vectors.get_group(vno)
-###        for chi, coef in zip(vec['chi'], vec[mocoefs]):
-###            if np.abs(coef) > 1e-10:
-###                fvals[:, i] += coef * bvals[:, chi]
-###    return fvals
-###
-####def add_molecular_orbitals(universe, field_params=None, mocoefs=None,
-####                           vector=None, frame=None):
-####            uni.atom['Z'] = uni.atom['symbol'].map(symbol_to_z)
-####            homo = uni.atom['Z'].sum() // 2
-####        if homo < 15: return range(0, homo + 15)
-####        else: return range(homo - 15, homo + 5)
-####    else: raise TypeError('Try specifying vector as a list or int')
-###
-###
-###def add_molecular_orbitals(uni, field_params=None, mocoefs=None,
-###                           vector=None, frame=None, inplace=True):
-###    """
-###    If a universe contains enough information to generate
-###    molecular orbitals (basis_set, basis_set_summary and momatrix),
-###    evaluate the molecular orbitals on a discretized grid. If vector
-###    is not provided, attempts to calculate vectors by the sum of Z/Zeff
-###    of the atoms present divided by two; roughly (HOMO-15,LUMO+5).
-###
-###    Args
-###        uni (exatomic.container.Universe): a universe
-###        field_params (dict,pd.Series): dict with {'rmin', 'rmax', 'nr'}
-###        mocoefs (str): column in momatrix (default 'coef')
-###        vector (int, list, range, np.array): the MO vectors to evaluate
-###        inplace (bool): if False, return the field obj instead of modifying uni
-###
-###    Warning:
-###       If inplace is True, removes any fields previously attached to the universe
-###    """
-###    print("orbital.add_molecular_orbitals")
-###    if hasattr(universe, '_field'):
-###        del universe.__dict__['_field']
-###    # Preliminary setup for minimal input parameters
-###    vector = _determine_vectors(universe, vector)
-###    mocoefs = _determine_mocoefs(universe, mocoefs, vector)
-###    frame = universe.atom.nframes + 1 if frame is None else frame
-###    field_params = _determine_field_params(universe, field_params, len(vector))
-###    # Array dimensions
-###    lastatom = universe.atom.last_frame
-###    nbas = len(universe.basis_set_order.index)
-###    try:
-###        nprim = lastatom['set'].map(universe.basis_set.primitives().to_dict()).sum()
-###    except:
-###        nprim = None
-###
-###    if not hasattr(universe, 'basis_functions'):
-###        print('Warning: not extensively tested. Please be careful.')
-###        print('Compiling basis functions, may take a while.')
-###        t1 = datetime.now()
-###        basfns = gen_basfns(universe)
-###        universe.basis_functions = _compile_basfns(basfns)
-###        t2 = datetime.now()
-###        tt = (t2-t1).total_seconds()
-###        print("Compile time : {:.2f}s\n"
-###              "Size of basis: {} primitives\n"
-###              "             : {} functions".format(tt, nprim, nbas))
-###
-###    t1 = datetime.now()
-###    x, y, z = numerical_grid_from_field_params(field_params)
-###    npoints = len(x)
-####    # Preliminary assignment and array dimensions
-####    vector = _determine_vector(uni, vector)
-####    if mocoefs is None: mocoefs = 'coef'
-####    elif mocoefs not in uni.momatrix.columns:
-####        print('mocoefs {} is not in uni.momatrix'.format(mocoefs))
-####        return
-####    fld_ps = _determine_field_params(uni, field_params, len(vector))
-####    x, y, z = numerical_grid_from_field_params(fld_ps)
-####    nbas = len(uni.basis_set_order.index)
-####    norb = uni.momatrix.orbital.max()
-###    nvec = len(vector)
-###    npts = len(x)
-###
-###    # Build the strings corresponding to basis functions
-###    print('Warning: not extensively tested. Please be careful.')
-###    basfns = gen_basfns(uni, frame=frame)
-###    orbs = uni.momatrix.groupby('orbital')
-###
-###
-###if config['dynamic']['numba'] == 'true':
-###    from numba import jit
-###    density_from_momatrix = jit(nopython=True)(density_from_momatrix)
-###    density_as_square = jit(nopython=True)(density_as_square)
-###    momatrix_as_square = jit(nopython=True)(momatrix_as_square)
-###    meshgrid3d = jit(nopython=True, cache=True, nogil=True)(meshgrid3d)
-###    #compute_mos = jit(nopython=True, cache=True)(compute_mos)
-###else:
-###    print('add_molecular_orbitals will not work without having numba installed')
-
-=======
-# -*- coding: utf-8 -*-
-# Copyright (c) 2015-2016, Exa Analytics Development Team
-# Distributed under the terms of the Apache License 2.0
-"""
-Numerical Orbital Functions
-#############################
-Building discrete molecular orbitals (for visualization) requires a complex
-set of operations that are provided by this module and wrapped into a clean API.
-"""
-# Established
-import sympy as sy
-import numpy as np
-import pandas as pd
-import numexpr as ne
-from datetime import datetime
-from numba import jit, vectorize
-from psutil import virtual_memory
-from collections import OrderedDict
-
-# Local
-from exa import Series
-from exatomic._config import config
-from exatomic.field import AtomicField
-from exa.relational.isotope import symbol_to_z
-from exatomic.algorithms.basis import solid_harmonics, clean_sh
-
-symbol_to_z = symbol_to_z()
-halfmem = virtual_memory().total / 2
-solhar = clean_sh(solid_harmonics(6))
-
-#####################################################################
-# Numba vectorized operations for Orbital, MOMatrix, Density tables #
-# These will eventually be fully moved to matrices.py not meshgrid3d#
-#####################################################################
-
-@jit(nopython=True)
-def density_from_momatrix(cmat, occvec):
-    nbas = len(occvec)
-    arlen = nbas * (nbas + 1) // 2
-    dens = np.empty(arlen, dtype=np.float64)
-    chi1 = np.empty(arlen, dtype=np.int64)
-    chi2 = np.empty(arlen, dtype=np.int64)
-    frame = np.empty(arlen, dtype=np.int64)
-    cnt = 0
-    for i in range(nbas):
-        for j in range(i + 1):
-            dens[cnt] = (cmat[i,:] * cmat[j,:] * occvec).sum()
-            chi1[cnt] = i
-            chi2[cnt] = j
-            frame[cnt] = 0
-            cnt += 1
-    return chi1, chi2, dens, frame
-
-@jit(nopython=True)
-def density_as_square(denvec):
-    nbas = int((-1 + np.sqrt(1 - 4 * -2 * len(denvec))) / 2)
-    square = np.empty((nbas, nbas), dtype=np.float64)
-    cnt = 0
-    for i in range(nbas):
-        for j in range(i + 1):
-            square[i, j] = denvec[cnt]
-            square[j, i] = denvec[cnt]
-            cnt += 1
-    return square
-
-@jit(nopython=True)
-def momatrix_as_square(movec):
-    nbas = np.int64(len(movec) ** (1/2))
-    square = np.empty((nbas, nbas), dtype=np.float64)
-    cnt = 0
-    for i in range(nbas):
-        for j in range(nbas):
-            square[j, i] = movec[cnt]
-            cnt += 1
-    return square
-
-@jit(nopython=True, cache=True, nogil=True)
-def meshgrid3d(x, y, z):
-    tot = len(x) * len(y) * len(z)
-    xs = np.empty(tot, dtype=np.float64)
-    ys = np.empty(tot, dtype=np.float64)
-    zs = np.empty(tot, dtype=np.float64)
-    cnt = 0
-    for i in x:
-        for j in y:
-            for k in z:
-                xs[cnt] = i
-                ys[cnt] = j
-                zs[cnt] = k
-                cnt += 1
-    return xs, ys, zs
-
-################################################################
-# Functions used in the generation of basis functions and MOs. #
-################################################################
-
-def make_fps(rmin=None, rmax=None, nr=None, nrfps=1,
-             xmin=None, xmax=None, nx=None, frame=0,
-             ymin=None, ymax=None, ny=None, field_type=0,
-             zmin=None, zmax=None, nz=None, label=0,
-             ox=None, dxi=None, dxj=None, dxk=None,
-             oy=None, dyi=None, dyj=None, dyk=None,
-             oz=None, dzi=None, dzj=None, dzk=None):
-    """
-    Generate the necessary field parameters of a numerical grid field
-    as an exatomic.field.AtomicField.
-
-    Args
-        nrfps (int): number of field parameters with same dimensions
-        rmin (float): minimum value in an arbitrary cartesian direction
-        rmax (float): maximum value in an arbitrary cartesian direction
-        nr (int): number of grid points between rmin and rmax
-        xmin (float): minimum in x direction (optional)
-        xmax (float): maximum in x direction (optional)
-        ymin (float): minimum in y direction (optional)
-        ymax (float): maximum in y direction (optional)
-        zmin (float): minimum in z direction (optional)
-        zmax (float): maximum in z direction (optional)
-        nx (int): steps in x direction (optional)
-        ny (int): steps in y direction (optional)
-        nz (int): steps in z direction (optional)
-        ox (float): origin in x direction (optional)
-        oy (float): origin in y direction (optional)
-        oz (float): origin in z direction (optional)
-        dxi (float): x-component of x-vector specifying a voxel
-        dxj (float): y-component of x-vector specifying a voxel
-        dxk (float): z-component of x-vector specifying a voxel
-        dyi (float): x-component of y-vector specifying a voxel
-        dyj (float): y-component of y-vector specifying a voxel
-        dyk (float): z-component of y-vector specifying a voxel
-        dzi (float): x-component of z-vector specifying a voxel
-        dzj (float): y-component of z-vector specifying a voxel
-        dzk (float): z-component of z-vector specifying a voxel
-        label (str): an identifier passed to the widget (optional)
-        field_type (str): alternative identifier (optional)
-
-    Returns
-        fps (pd.Series): field parameters
-    """
-    if any((par is None for par in [rmin, rmax, nr])):
-        if all((par is not None for par in (xmin, xmax, nx,
-                                            ymin, ymax, ny,
-                                            zmin, zmax, nz))):
-            pass
-        elif all((par is None for par in (ox, dxi, dxj, dxk))):
-            raise Exception("Must supply at least rmin, rmax, nr or field"
-                            " parameters as specified by a cube file.")
-    d = {}
-    allcarts = [['x', 0, xmin, xmax, nx, ox, (dxi, dxj, dxk)],
-                ['y', 1, ymin, ymax, ny, oy, (dyi, dyj, dyk)],
-                ['z', 2, zmin, zmax, nz, oz, (dzi, dzj, dzk)]]
-    for akey, aix, amin, amax, na, oa, da in allcarts:
-        if oa is None:
-            amin = rmin if amin is None else amin
-            amax = rmax if amax is None else amax
-            na = nr if na is None else na
-        else: amin = oa
-        dw = [0, 0, 0]
-        if all(i is None for i in da): dw[aix] = (amax - amin) / na
-        else: dw = da
-        d[akey] = [amin, na, dw]
-    fp = pd.Series({
-        'dxi': d['x'][2][0], 'dyj': d['y'][2][1], 'dzk': d['z'][2][2],
-        'dxj': d['x'][2][1], 'dyk': d['y'][2][2], 'dzi': d['z'][2][0],
-        'dxk': d['x'][2][2], 'dyi': d['y'][2][0], 'dzj': d['z'][2][1],
-        'ox': d['x'][0], 'oy': d['y'][0], 'oz': d['z'][0], 'frame': frame,
-        'nx': d['x'][1], 'ny': d['y'][1], 'nz': d['z'][1], 'label': label,
-        'field_type': field_type
-        })
-    return pd.concat([fp] * nrfps, axis=1).T
-
-
-def _sphr_prefac(nuc, sh, L, ml):
-    """
-    Create strings of the pre-exponential factor of a given
-    spherical basis function as a function of l, ml quantum numbers.
-
-    Args
-        L (int): angular momentum quantum numbers
-        ml (int): magnetic quantum number
-        nuc (dict): atomic position
-        sh (dict): cleaned solid harmonics
-
-    Returns
-        prefacs (list): pre-exponential factors
-    """
-
-    return [pre.format(**nuc) for pre in sh[(L, ml)]]
-
-
-def _cart_prefac(nuc, pre, L, l, m, n):
-    """
-    As with _sphr_prefac, create the string version of the pre-exponential
-    factor in a given basis function, this time as a function of cartesian
-    powers (l, m, n) instead of (l, ml) quantum numbers.
-
-    Args
-        L (int): angular momentum quantum number
-        l (int): powers of x
-        m (int): powers of y
-        n (int): powers of z
-        nuc (dict): atomic position
-        pre (str): '' unless ADF
-
-    Returns
-        prefacs (list): pre-exponential factors
-    """
-    if not L: return [pre]
-    if pre and not pre.endswith('*'): pre = '{}*'.format(pre)
-    lin, nlin = '{}*', '{}**{}*'
-    for cart, powr in OrderedDict([('{x}', l),
-                                   ('{y}', m),
-                                   ('{z}', n)]).items():
-        if not powr: continue
-        stargs = [cart]
-        fmt = lin if powr == 1 else nlin
-        if powr > 1: stargs.append(powr)
-        pre += fmt.format(*stargs)
-    return [pre.format(**nuc)]
-
-def gen_basfn(prefacs, shell, rexp, precision=10):
-    """
-    Given a list of pre-exponential factors and a shell of
-    primitive functions (slice of basis set table), return
-    the string that is the basis function written out as it
-    would be on paper.
-
-    Args
-        prefacs (list): string of pre-exponential factors
-        shell (exatomic.basis.BasisSet): a shell of the basis set table
-        rexp (str): the r-dependent exponent (including atomic position)
-
-    Returns
-        basis function (str)
-    """
-    bastr = '{prefac}({prims})'
-    bastrs = []
-    primitive = '{{Nd:.{precision}f}}*exp' \
-                '(-{{alpha:.{precision}f}}*{rexp})'.format(rexp=rexp,
-                                                           precision=precision)
-    for prefac in prefacs:
-        primitives = shell.apply(lambda x: primitive.format(**x), axis=1)
-        bastrs.append(bastr.format(prefac=prefac,
-                                   prims='+'.join(primitives.values)))
-    return '+'.join(bastrs)
-
-
-def gen_basfns(uni, frame=None):
-    """
-    Given an exatomic.container.Universe that contains complete momatrix
-    and basis_set attributes, generates and returns the strings corresponding
-    to how the basis functions would be written out with paper and pencil.
-    This is mainly for debugging and testing generality to deal with different
-    computational codes' basis function ordering schemes.
-
-    Args
-        uni (exatomic.container.Universe): must contain momatrix and basis_set
-
-    Returns
-        bastrs (list): list of strings of basis functions
-    """
-    frame = uni.atom.nframes - 1 if frame is None else frame
-    # Group the dataframes appropriately
-    sets = uni.basis_set.groupby('frame').get_group(frame).groupby('set')
-    funcs = uni.basis_set_order.groupby('frame').get_group(frame).groupby('center')
-    atom = uni.atom.groupby('frame').get_group(frame)
-    # Set some variables based on basis set info
-    larg = {'sh': None, 'pre': None}
-    if uni.basis_set.spherical:
-        # Basis set order columns for spherical functions
-        ordrcols = ['L', 'ml', 'shell']
-        prefunc = _sphr_prefac
-        # To avoid bool checking for each basis function
-        lkey = 'sh'
-        # Get the string versions of the symbolic solid harmonics
-        larg[lkey] = solhar
-    else:
-        # Basis set order columns for cartesian functions
-        ordrcols = ['L', 'l', 'm', 'n', 'shell']
-        prefunc = _cart_prefac
-        # To avoid bool checking for each basis function
-        lkey = 'pre'
-        # Placeholder for potential custom prefactors from ADF
-        larg[lkey] = ''
-    # The number of arguments to pass to _prefac
-    rgslice = slice(0, len(ordrcols) - 1)
-    # In the case of ADF orbitals (currently only one that
-    # requires 'r' and 'prefac' on a per basis function basis
-    if not uni.basis_set.gaussian:
-        ordrcols = ordrcols[:-1] + ['r', 'prefac'] + ordrcols[-1:]
-        exkey = 'r'
-    else: exkey = 'r2'
-    # Iterate over atomic positions
-    basfns = []
-    print(ordrcols)
-    for i, (seht, x, y, z) in enumerate(zip(atom['set'], atom['x'],
-                                            atom['y'], atom['z'])):
-        # Dict of strings of atomic position
-        nuc = _atompos(x, y, z)
-        # Regroup dataframes
-        bas = sets.get_group(seht).groupby('L')
-        ordr = funcs.get_group(i)
-        # Iterate over atom centered basis functions
-        for args in zip(*[ordr[col] for col in ordrcols]):
-            # Get the shell of primitive functions
-            shell = bas.get_group(args[0]).groupby('shell').get_group(args[-1])
-            try:
-                # Only used for ADF orbitals currently
-                preexp, prefac = args[4:6]
-                preexp = '' if not preexp else '({})**{}*'.format(nuc[exkey], preexp)
-                prefac = '' if not prefac else '{}*'.format(prefac)
-                larg['pre'] = '{}{}'.format(preexp, prefac)
-            except ValueError:
-                # Otherwise it's useless
-                larg['pre'] = ''
-            # The pre-exponential factors (besides the additional ADF ones)
-            prefacs = prefunc(nuc, larg[lkey], *args[rgslice])
-            # Put together the basis function
-            basfns.append(gen_basfn(prefacs, shell, nuc[exkey]))
-    return basfns
-
-
-def _atompos(x, y, z, precision=10):
-    nuc = {}
-    p = '{{}}{{}}{{:.{}f}}'.format(precision).format
-    for key, cart in [('x', x), ('y', y), ('z', z)]:
-        if np.isclose(cart, 0):
-            nuc[key] = key
-        else:
-            cart, op = (cart, '-') if cart > 0 else (np.abs(cart), '+')
-            nuc[key] = '({})'.format(p(key, op, cart).strip('0'))
-    nuc['r2'] = '({}**2+{}**2+{}**2)'.format(nuc['x'], nuc['y'], nuc['z'])
-    nuc['r'] = '{}**0.5'.format(nuc['r2'])
-    return nuc
-
-
-def numerical_grid_from_field_params(fld_ps):
-    if isinstance(fld_ps, pd.DataFrame):
-        fld_ps = fld_ps.ix[fld_ps.index.values[0]]
-    ox, nx, dx = fld_ps.ox, fld_ps.nx, fld_ps.dxi
-    oy, ny, dy = fld_ps.oy, fld_ps.ny, fld_ps.dyj
-    oz, nz, dz = fld_ps.oz, fld_ps.nz, fld_ps.dzk
-    mx = ox + (nx - 1) * dx
-    my = oy + (ny - 1) * dy
-    mz = oz + (nz - 1) * dz
-    x = np.linspace(ox, mx, nx)
-    y = np.linspace(oy, my, ny)
-    z = np.linspace(oz, mz, nz)
-    return meshgrid3d(x, y, z)
-
-
-def _determine_field_params(universe, field_params, nvec):
-    if field_params is None:
-        dr = 41
-        rmin = min(universe.atom['x'].min(),
-                   universe.atom['y'].min(),
-                   universe.atom['z'].min()) - 4
-        rmax = max(universe.atom['x'].max(),
-                   universe.atom['y'].max(),
-                   universe.atom['z'].max()) + 4
-        return make_fps(rmin, rmax, dr, nrfps=nvec)
-    else:
-        return make_fps(nrfps=nvec, **field_params)
-
-
-def _determine_vector(uni, vector):
-    if isinstance(vector, int): return [vector]
-    typs = (list, tuple, range, np.ndarray)
-    if isinstance(vector, typs): return vector
-    if vector is None:
-        if hasattr(uni, 'orbital'):
-            homo = uni.orbital.get_orbital().vector
-        elif hasattr(uni.frame, 'N_e'):
-            homo = uni.frame['N_e'].values[0]
-        elif hasattr(uni.atom, 'Zeff'):
-            homo = uni.atom['Zeff'].sum() // 2
-        elif hasattr(uni.atom, 'Z'):
-            homo = uni.atom['Z'].sum() // 2
-        else:
-            uni.atom['Z'] = uni.atom['symbol'].map(symbol_to_z)
-            homo = uni.atom['Z'].sum() // 2
-        if homo < 15: return range(0, homo + 15)
-        else: return range(homo - 15, homo + 5)
-    else: raise TypeError('Try specifying vector as a list or int')
-
-
-def add_molecular_orbitals(uni, field_params=None, mocoefs=None,
-                           vector=None, frame=None, inplace=True):
-    """
-    If a universe contains enough information to generate
-    molecular orbitals (basis_set, basis_set_summary and momatrix),
-    evaluate the molecular orbitals on a discretized grid. If vector
-    is not provided, attempts to calculate vectors by the sum of Z/Zeff
-    of the atoms present divided by two; roughly (HOMO-15,LUMO+5).
-
-    Args
-        uni (exatomic.container.Universe): a universe
-        field_params (dict,pd.Series): dict with {'rmin', 'rmax', 'nr'}
-        mocoefs (str): column in momatrix (default 'coef')
-        vector (int, list, range, np.array): the MO vectors to evaluate
-        inplace (bool): if False, return the field obj instead of modifying uni
-
-    Warning:
-       If inplace is True, removes any fields previously attached to the universe
-    """
-    # Preliminary assignment and array dimensions
-    frame = uni.atom.nframes - 1
-    vector = _determine_vector(uni, vector)
-    if mocoefs is None: mocoefs = 'coef'
-    if mocoefs not in uni.momatrix.columns:
-        print('mocoefs {} is not in uni.momatrix'.format(mocoefs))
-        return
-    fld_ps = _determine_field_params(uni, field_params, len(vector))
-    x, y, z = numerical_grid_from_field_params(fld_ps)
-    nbas = len(uni.basis_set_order.index)
-    norb = uni.momatrix.orbital.max()
-    nvec = len(vector)
-    npts = len(x)
-
-    print('Warning: not extensively validated. Consider adding tests.')
-    # Build the strings corresponding to basis functions
-    # basfns is frame dependent but takes a few seconds to generate,
-    # so cache a frame's basis functions with a dict of key {frame: basfns} value
-    print('frame', frame)
-    if hasattr(uni, 'basfns'):
-        if frame in uni.basfns: pass
-        else: uni.basfns[frame] = gen_basfns(uni, frame=frame)
-    else: uni.basfns = {frame: gen_basfns(uni, frame=frame)}
-    orbs = uni.momatrix.groupby('orbital')
-
-    t1 = datetime.now()
-    # Evaluate basis functions one time and store all in a single
-    # large numpy array which is much more efficient but can require
-    # a lot of memory if the resolution of the field is very fine
-    if (norb * npts * 8) < halfmem:
-        print('Evaluating {} basis functions once.'.format(nbas))
-        fields = np.empty((npts, nvec), dtype=np.float64)
-        vals = np.empty((npts, nbas), dtype=np.float64)
-        for i, bas in enumerate(uni.basfns[frame]): vals[:,i] = ne.evaluate(bas)
-        for i, vec in enumerate(vector):
-            fields[:,i] = (vals * orbs.get_group(vec)[mocoefs].values).sum(axis=1)
-    # If the resolution of fields will be memory intensive, evaluate
-    # each basis function on the fly per MO which saves a large
-    # np.array in memory but is redundant and less efficient
-    else:
-        print('Evaluating {} basis functions {} times (slow).'.format(nbas, nvec))
-        fields = np.zeros((npts, nvec), dtype=np.float64)
-        for i, vec in enumerate(vector):
-            c = orbs.get_group(vec)[mocoefs].values
-            for j, bas in enumerate(uni.basfns[frame]):
-                fields[:,i] += c[j] * ne.evaluate(bas)
-    t2 = datetime.now()
-    print('Timing: compute MOs - {:.2f}s'.format((t2-t1).total_seconds()))
-
-    field = AtomicField(fld_ps, field_values=[fields[:,i] for i in range(nvec)])
-    if not inplace: return field
-    # Don't collect infinity fields if this is run a bunch of times
-    if hasattr(uni, '_field'): del uni.__dict__['_field']
-    uni.field = field
-    uni._traits_need_update = True
-
->>>>>>> 999b7e2b
+# -*- coding: utf-8 -*-
+# Copyright (c) 2015-2017, Exa Analytics Development Team
+# Distributed under the terms of the Apache License 2.0
+#"""
+#Numerical Orbital Functions
+##############################
+#Building discrete molecular orbitals (for visualization) requires a complex
+#set of operations that are provided by this module and wrapped into a clean API.
+#"""
+## Established
+#import sympy as sy
+#import numpy as np
+#import pandas as pd
+#import numexpr as ne
+#from datetime import datetime
+#from numba import jit, vectorize
+#from psutil import virtual_memory
+#from collections import OrderedDict
+#
+## Local
+#from exa import Series
+#from exatomic._config import config
+#from exatomic.field import AtomicField
+#from exa.relational.isotope import symbol_to_z
+#from exatomic.algorithms.basis import solid_harmonics, clean_sh
+#
+#symbol_to_z = symbol_to_z()
+#halfmem = virtual_memory().total / 2
+#solhar = clean_sh(solid_harmonics(6))
+#
+######################################################################
+## Numba vectorized operations for Orbital, MOMatrix, Density tables #
+## These will eventually be fully moved to matrices.py not meshgrid3d#
+######################################################################
+#
+#@jit(nopython=True)
+#def density_from_momatrix(cmat, occvec):
+#    nbas = len(occvec)
+#    arlen = nbas * (nbas + 1) // 2
+#    dens = np.empty(arlen, dtype=np.float64)
+#    chi1 = np.empty(arlen, dtype=np.int64)
+#    chi2 = np.empty(arlen, dtype=np.int64)
+#    frame = np.empty(arlen, dtype=np.int64)
+#    cnt = 0
+#    for i in range(nbas):
+#        for j in range(i + 1):
+#            dens[cnt] = (cmat[i,:] * cmat[j,:] * occvec).sum()
+#            chi1[cnt] = i
+#            chi2[cnt] = j
+#            frame[cnt] = 0
+#            cnt += 1
+#    return chi1, chi2, dens, frame
+#
+#@jit(nopython=True)
+#def density_as_square(denvec):
+#    nbas = int((-1 + np.sqrt(1 - 4 * -2 * len(denvec))) / 2)
+#    square = np.empty((nbas, nbas), dtype=np.float64)
+#    cnt = 0
+#    for i in range(nbas):
+#        for j in range(i + 1):
+#            square[i, j] = denvec[cnt]
+#            square[j, i] = denvec[cnt]
+#            cnt += 1
+#    return square
+#
+#@jit(nopython=True)
+#def momatrix_as_square(movec):
+#    nbas = np.int64(len(movec) ** (1/2))
+#    square = np.empty((nbas, nbas), dtype=np.float64)
+#    cnt = 0
+#    for i in range(nbas):
+#        for j in range(nbas):
+#            square[j, i] = movec[cnt]
+#            cnt += 1
+#    return square
+#
+#@jit(nopython=True, cache=True, nogil=True)
+#def meshgrid3d(x, y, z):
+#    tot = len(x) * len(y) * len(z)
+#    xs = np.empty(tot, dtype=np.float64)
+#    ys = np.empty(tot, dtype=np.float64)
+#    zs = np.empty(tot, dtype=np.float64)
+#    cnt = 0
+#    for i in x:
+#        for j in y:
+#            for k in z:
+#                xs[cnt] = i
+#                ys[cnt] = j
+#                zs[cnt] = k
+#                cnt += 1
+#    return xs, ys, zs
+#
+#################################################################
+## Functions used in the generation of basis functions and MOs. #
+#################################################################
+#
+#def make_fps(rmin=None, rmax=None, nr=None, nrfps=1,
+#             xmin=None, xmax=None, nx=None, frame=0,
+#             ymin=None, ymax=None, ny=None, field_type=0,
+#             zmin=None, zmax=None, nz=None, label=0,
+#             ox=None, dxi=None, dxj=None, dxk=None,
+#             oy=None, dyi=None, dyj=None, dyk=None,
+#             oz=None, dzi=None, dzj=None, dzk=None):
+#    """
+#    Generate the necessary field parameters of a numerical grid field
+#    as an exatomic.field.AtomicField.
+#
+#    Args
+#        nrfps (int): number of field parameters with same dimensions
+#        rmin (float): minimum value in an arbitrary cartesian direction
+#        rmax (float): maximum value in an arbitrary cartesian direction
+#        nr (int): number of grid points between rmin and rmax
+#        xmin (float): minimum in x direction (optional)
+#        xmax (float): maximum in x direction (optional)
+#        ymin (float): minimum in y direction (optional)
+#        ymax (float): maximum in y direction (optional)
+#        zmin (float): minimum in z direction (optional)
+#        zmax (float): maximum in z direction (optional)
+#        nx (int): steps in x direction (optional)
+#        ny (int): steps in y direction (optional)
+#        nz (int): steps in z direction (optional)
+#        ox (float): origin in x direction (optional)
+#        oy (float): origin in y direction (optional)
+#        oz (float): origin in z direction (optional)
+#        dxi (float): x-component of x-vector specifying a voxel
+#        dxj (float): y-component of x-vector specifying a voxel
+#        dxk (float): z-component of x-vector specifying a voxel
+#        dyi (float): x-component of y-vector specifying a voxel
+#        dyj (float): y-component of y-vector specifying a voxel
+#        dyk (float): z-component of y-vector specifying a voxel
+#        dzi (float): x-component of z-vector specifying a voxel
+#        dzj (float): y-component of z-vector specifying a voxel
+#        dzk (float): z-component of z-vector specifying a voxel
+#        label (str): an identifier passed to the widget (optional)
+#        field_type (str): alternative identifier (optional)
+#
+#    Returns
+#        fps (pd.Series): field parameters
+#    """
+#    if any((par is None for par in [rmin, rmax, nr])):
+#        if all((par is not None for par in (xmin, xmax, nx,
+#                                            ymin, ymax, ny,
+#                                            zmin, zmax, nz))):
+#            pass
+#        elif all((par is None for par in (ox, dxi, dxj, dxk))):
+#            raise Exception("Must supply at least rmin, rmax, nr or field"
+#                            " parameters as specified by a cube file.")
+#    d = {}
+#    allcarts = [['x', 0, xmin, xmax, nx, ox, (dxi, dxj, dxk)],
+#                ['y', 1, ymin, ymax, ny, oy, (dyi, dyj, dyk)],
+#                ['z', 2, zmin, zmax, nz, oz, (dzi, dzj, dzk)]]
+#    for akey, aix, amin, amax, na, oa, da in allcarts:
+#        if oa is None:
+#            amin = rmin if amin is None else amin
+#            amax = rmax if amax is None else amax
+#            na = nr if na is None else na
+#        else: amin = oa
+#        dw = [0, 0, 0]
+#        if all(i is None for i in da): dw[aix] = (amax - amin) / na
+#        else: dw = da
+#        d[akey] = [amin, na, dw]
+#    fp = pd.Series({
+#        'dxi': d['x'][2][0], 'dyj': d['y'][2][1], 'dzk': d['z'][2][2],
+#        'dxj': d['x'][2][1], 'dyk': d['y'][2][2], 'dzi': d['z'][2][0],
+#        'dxk': d['x'][2][2], 'dyi': d['y'][2][0], 'dzj': d['z'][2][1],
+#        'ox': d['x'][0], 'oy': d['y'][0], 'oz': d['z'][0], 'frame': frame,
+#        'nx': d['x'][1], 'ny': d['y'][1], 'nz': d['z'][1], 'label': label,
+#        'field_type': field_type
+#        })
+#    return pd.concat([fp] * nrfps, axis=1).T
+#
+#
+#def _sphr_prefac(nuc, sh, L, ml):
+#    """
+#    Create strings of the pre-exponential factor of a given
+#    spherical basis function as a function of l, ml quantum numbers.
+#
+#    Args
+#        L (int): angular momentum quantum numbers
+#        ml (int): magnetic quantum number
+#        nuc (dict): atomic position
+#        sh (dict): cleaned solid harmonics
+#
+#    Returns
+#        prefacs (list): pre-exponential factors
+#    """
+#
+#    return [pre.format(**nuc) for pre in sh[(L, ml)]]
+#
+#
+#def _cart_prefac(nuc, pre, L, l, m, n):
+#    """
+#    As with _sphr_prefac, create the string version of the pre-exponential
+#    factor in a given basis function, this time as a function of cartesian
+#    powers (l, m, n) instead of (l, ml) quantum numbers.
+#
+#    Args
+#        L (int): angular momentum quantum number
+#        l (int): powers of x
+#        m (int): powers of y
+#        n (int): powers of z
+#        nuc (dict): atomic position
+#        pre (str): '' unless ADF
+#
+#    Returns
+#        prefacs (list): pre-exponential factors
+#    """
+#    if not L: return [pre]
+#    if pre and not pre.endswith('*'): pre = '{}*'.format(pre)
+#    lin, nlin = '{}*', '{}**{}*'
+#    for cart, powr in OrderedDict([('{x}', l),
+#                                   ('{y}', m),
+#                                   ('{z}', n)]).items():
+#        if not powr: continue
+#        stargs = [cart]
+#        fmt = lin if powr == 1 else nlin
+#        if powr > 1: stargs.append(powr)
+#        pre += fmt.format(*stargs)
+#    return [pre.format(**nuc)]
+#
+#def gen_basfn(prefacs, shell, rexp, precision=10):
+#    """
+#    Given a list of pre-exponential factors and a shell of
+#    primitive functions (slice of basis set table), return
+#    the string that is the basis function written out as it
+#    would be on paper.
+#
+#    Args
+#        prefacs (list): string of pre-exponential factors
+#        shell (exatomic.basis.BasisSet): a shell of the basis set table
+#        rexp (str): the r-dependent exponent (including atomic position)
+#
+#    Returns
+#        basis function (str)
+#    """
+#    bastr = '{prefac}({prims})'
+#    bastrs = []
+#    primitive = '{{Nd:.{precision}f}}*exp' \
+#                '(-{{alpha:.{precision}f}}*{rexp})'.format(rexp=rexp,
+#                                                           precision=precision)
+#    for prefac in prefacs:
+#        primitives = shell.apply(lambda x: primitive.format(**x), axis=1)
+#        bastrs.append(bastr.format(prefac=prefac,
+#                                   prims='+'.join(primitives.values)))
+#    return '+'.join(bastrs)
+#
+#
+#def gen_basfns(uni, frame=None):
+#    """
+#    Given an exatomic.container.Universe that contains complete momatrix
+#    and basis_set attributes, generates and returns the strings corresponding
+#    to how the basis functions would be written out with paper and pencil.
+#    This is mainly for debugging and testing generality to deal with different
+#    computational codes' basis function ordering schemes.
+#
+#    Args
+#        uni (exatomic.container.Universe): must contain momatrix and basis_set
+#
+#    Returns
+#        bastrs (list): list of strings of basis functions
+#    """
+#    frame = uni.atom.nframes - 1 if frame is None else frame
+#    # Group the dataframes appropriately
+#    sets = uni.basis_set.groupby('frame').get_group(frame).groupby('set')
+#    funcs = uni.basis_set_order.groupby('frame').get_group(frame).groupby('center')
+#    atom = uni.atom.groupby('frame').get_group(frame)
+#    # Set some variables based on basis set info
+#    larg = {'sh': None, 'pre': None}
+#    if uni.basis_set.spherical:
+#        # Basis set order columns for spherical functions
+#        ordrcols = ['L', 'ml', 'shell']
+#        prefunc = _sphr_prefac
+#        # To avoid bool checking for each basis function
+#        lkey = 'sh'
+#        # Get the string versions of the symbolic solid harmonics
+#        larg[lkey] = solhar
+#    else:
+#        # Basis set order columns for cartesian functions
+#        ordrcols = ['L', 'l', 'm', 'n', 'shell']
+#        prefunc = _cart_prefac
+#        # To avoid bool checking for each basis function
+#        lkey = 'pre'
+#        # Placeholder for potential custom prefactors from ADF
+#        larg[lkey] = ''
+#    # The number of arguments to pass to _prefac
+#    rgslice = slice(0, len(ordrcols) - 1)
+#    # In the case of ADF orbitals (currently only one that
+#    # requires 'r' and 'prefac' on a per basis function basis
+#    if not uni.basis_set.gaussian:
+#        ordrcols = ordrcols[:-1] + ['r', 'prefac'] + ordrcols[-1:]
+#        exkey = 'r'
+#    else: exkey = 'r2'
+#    # Iterate over atomic positions
+#    basfns = []
+#    print(ordrcols)
+#    for i, (seht, x, y, z) in enumerate(zip(atom['set'], atom['x'],
+#                                            atom['y'], atom['z'])):
+#        # Dict of strings of atomic position
+#        nuc = _atompos(x, y, z)
+#        # Regroup dataframes
+#        bas = sets.get_group(seht).groupby('L')
+#        ordr = funcs.get_group(i)
+#        # Iterate over atom centered basis functions
+#        for args in zip(*[ordr[col] for col in ordrcols]):
+#            # Get the shell of primitive functions
+#            shell = bas.get_group(args[0]).groupby('shell').get_group(args[-1])
+#            try:
+#                # Only used for ADF orbitals currently
+#                preexp, prefac = args[4:6]
+#                preexp = '' if not preexp else '({})**{}*'.format(nuc[exkey], preexp)
+#                prefac = '' if not prefac else '{}*'.format(prefac)
+#                larg['pre'] = '{}{}'.format(preexp, prefac)
+#            except ValueError:
+#                # Otherwise it's useless
+#                larg['pre'] = ''
+#            # The pre-exponential factors (besides the additional ADF ones)
+#            prefacs = prefunc(nuc, larg[lkey], *args[rgslice])
+#            # Put together the basis function
+#            basfns.append(gen_basfn(prefacs, shell, nuc[exkey]))
+#    return basfns
+#
+#
+#def _atompos(x, y, z, precision=10):
+#    nuc = {}
+#    p = '{{}}{{}}{{:.{}f}}'.format(precision).format
+#    for key, cart in [('x', x), ('y', y), ('z', z)]:
+#        if np.isclose(cart, 0):
+#            nuc[key] = key
+#        else:
+#            cart, op = (cart, '-') if cart > 0 else (np.abs(cart), '+')
+#            nuc[key] = '({})'.format(p(key, op, cart).strip('0'))
+#    nuc['r2'] = '({}**2+{}**2+{}**2)'.format(nuc['x'], nuc['y'], nuc['z'])
+#    nuc['r'] = '{}**0.5'.format(nuc['r2'])
+#    return nuc
+#
+#
+#def numerical_grid_from_field_params(fld_ps):
+#    if isinstance(fld_ps, pd.DataFrame):
+#        fld_ps = fld_ps.ix[fld_ps.index.values[0]]
+#    ox, nx, dx = fld_ps.ox, fld_ps.nx, fld_ps.dxi
+#    oy, ny, dy = fld_ps.oy, fld_ps.ny, fld_ps.dyj
+#    oz, nz, dz = fld_ps.oz, fld_ps.nz, fld_ps.dzk
+#    mx = ox + (nx - 1) * dx
+#    my = oy + (ny - 1) * dy
+#    mz = oz + (nz - 1) * dz
+#    x = np.linspace(ox, mx, nx)
+#    y = np.linspace(oy, my, ny)
+#    z = np.linspace(oz, mz, nz)
+#    return meshgrid3d(x, y, z)
+#
+#
+#def _determine_field_params(universe, field_params, nvec):
+#    if field_params is None:
+#        dr = 41
+#        rmin = min(universe.atom['x'].min(),
+#                   universe.atom['y'].min(),
+#                   universe.atom['z'].min()) - 4
+#        rmax = max(universe.atom['x'].max(),
+#                   universe.atom['y'].max(),
+#                   universe.atom['z'].max()) + 4
+#        return make_fps(rmin, rmax, dr, nrfps=nvec)
+#    else:
+#        return make_fps(nrfps=nvec, **field_params)
+#
+#
+#def _determine_vector(uni, vector):
+#    if isinstance(vector, int): return [vector]
+#    typs = (list, tuple, range, np.ndarray)
+#    if isinstance(vector, typs): return vector
+#    if vector is None:
+#        if hasattr(uni, 'orbital'):
+#            homo = uni.orbital.get_orbital().vector
+#        elif hasattr(uni.frame, 'N_e'):
+#            homo = uni.frame['N_e'].values[0]
+#        elif hasattr(uni.atom, 'Zeff'):
+#            homo = uni.atom['Zeff'].sum() // 2
+#        elif hasattr(uni.atom, 'Z'):
+#            homo = uni.atom['Z'].sum() // 2
+#        else:
+#            uni.atom['Z'] = uni.atom['symbol'].map(symbol_to_z)
+#            homo = uni.atom['Z'].sum() // 2
+#        if homo < 15: return range(0, homo + 15)
+#        else: return range(homo - 15, homo + 5)
+#    else: raise TypeError('Try specifying vector as a list or int')
+#
+#
+#def add_molecular_orbitals(uni, field_params=None, mocoefs=None,
+#                           vector=None, frame=None, inplace=True):
+#    """
+#    If a universe contains enough information to generate
+#    molecular orbitals (basis_set, basis_set_summary and momatrix),
+#    evaluate the molecular orbitals on a discretized grid. If vector
+#    is not provided, attempts to calculate vectors by the sum of Z/Zeff
+#    of the atoms present divided by two; roughly (HOMO-15,LUMO+5).
+#
+#    Args
+#        uni (exatomic.container.Universe): a universe
+#        field_params (dict,pd.Series): dict with {'rmin', 'rmax', 'nr'}
+#        mocoefs (str): column in momatrix (default 'coef')
+#        vector (int, list, range, np.array): the MO vectors to evaluate
+#        inplace (bool): if False, return the field obj instead of modifying uni
+#
+#    Warning:
+#       If inplace is True, removes any fields previously attached to the universe
+#    """
+#    # Preliminary assignment and array dimensions
+#    frame = uni.atom.nframes - 1
+#    vector = _determine_vector(uni, vector)
+#    if mocoefs is None: mocoefs = 'coef'
+#    if mocoefs not in uni.momatrix.columns:
+#        print('mocoefs {} is not in uni.momatrix'.format(mocoefs))
+#        return
+#    fld_ps = _determine_field_params(uni, field_params, len(vector))
+#    x, y, z = numerical_grid_from_field_params(fld_ps)
+#    nbas = len(uni.basis_set_order.index)
+#    norb = uni.momatrix.orbital.max()
+#    nvec = len(vector)
+#    npts = len(x)
+#
+#    print('Warning: not extensively validated. Consider adding tests.')
+#    # Build the strings corresponding to basis functions
+#    # basfns is frame dependent but takes a few seconds to generate,
+#    # so cache a frame's basis functions with a dict of key {frame: basfns} value
+#    print('frame', frame)
+#    if hasattr(uni, 'basfns'):
+#        if frame in uni.basfns: pass
+#        else: uni.basfns[frame] = gen_basfns(uni, frame=frame)
+#    else: uni.basfns = {frame: gen_basfns(uni, frame=frame)}
+#    orbs = uni.momatrix.groupby('orbital')
+#
+#    t1 = datetime.now()
+#    # Evaluate basis functions one time and store all in a single
+#    # large numpy array which is much more efficient but can require
+#    # a lot of memory if the resolution of the field is very fine
+#    if (norb * npts * 8) < halfmem:
+#        print('Evaluating {} basis functions once.'.format(nbas))
+#        fields = np.empty((npts, nvec), dtype=np.float64)
+#        vals = np.empty((npts, nbas), dtype=np.float64)
+#        for i, bas in enumerate(uni.basfns[frame]): vals[:,i] = ne.evaluate(bas)
+#        for i, vec in enumerate(vector):
+#            fields[:,i] = (vals * orbs.get_group(vec)[mocoefs].values).sum(axis=1)
+#    # If the resolution of fields will be memory intensive, evaluate
+#    # each basis function on the fly per MO which saves a large
+#    # np.array in memory but is redundant and less efficient
+#    else:
+#        print('Evaluating {} basis functions {} times (slow).'.format(nbas, nvec))
+#        fields = np.zeros((npts, nvec), dtype=np.float64)
+#        for i, vec in enumerate(vector):
+#            c = orbs.get_group(vec)[mocoefs].values
+#            for j, bas in enumerate(uni.basfns[frame]):
+#                fields[:,i] += c[j] * ne.evaluate(bas)
+#    t2 = datetime.now()
+#    print('Timing: compute MOs - {:.2f}s'.format((t2-t1).total_seconds()))
+#
+#    field = AtomicField(fld_ps, field_values=[fields[:,i] for i in range(nvec)])
+#    if not inplace: return field
+#    # Don't collect infinity fields if this is run a bunch of times
+#    if hasattr(uni, '_field'): del uni.__dict__['_field']
+#    uni.field = field
+#    uni._traits_need_update = True