--- conflicted
+++ resolved
@@ -18,7 +18,6 @@
 from itertools import combinations_with_replacement as cwr
 
 import numpy as np
-<<<<<<< HEAD
 import pandas as pd
 from numexpr import evaluate
 
@@ -53,56 +52,11 @@
     enum_cartesian[i] = np.array([[0, 0, 0]]) if not cnts \
                         else np.array([[c[x] for x in 'xyz'] for c in cnts])
 lmap.update([('px', 1), ('py', 1), ('pz', 1)])
-=======
-from numba import jit, vectorize, prange
-from numexpr import evaluate
-from symengine import var, exp, Mul, Integer#, Add
-x, y, z = var("x y z")
-# _x, _y, _z = var("_x _y _z")
-
-lorder = ['s', 'p', 'd', 'f', 'g', 'h', 'i', 'k', 'l', 'm']
-_spher = [2 * i + 1 for i in range(len(lorder))]
-_carts = [  1,   3,   6,  10,  15,  21,  28]
-
-lmap = OrderedDict([(l, i) for i, l in enumerate(lorder)])
-lmap.update([('px', 1), ('py', 1), ('pz', 1)])
-rlmap = {value: key for key, value
-         in lmap.items() if len(key) == 1}
-
-spher_ml_count = OrderedDict([(l, d) for l, d in zip(lorder, _spher)])
-spher_lml_count = OrderedDict([(i, d) for i, d in
-                              enumerate(spher_ml_count.values())])
-cart_ml_count = OrderedDict([(l, d) for l, d in zip(lorder, _carts)])
-cart_lml_count = OrderedDict([(i, d) for i, d in
-                             enumerate(cart_ml_count.values())])
-
-enum_cartesian = {0: [[0, 0, 0]],
-                  1: [[1, 0, 0], [0, 1, 0], [0, 0, 1]],
-                  2: [[2, 0, 0], [1, 1, 0], [1, 0, 1],
-                      [0, 2, 0], [0, 1, 1], [0, 0, 2]],
-                  3: [[3, 0, 0], [2, 1, 0], [2, 0, 1],
-                      [1, 2, 0], [1, 1, 1], [1, 0, 2],
-                      [0, 3, 0], [0, 2, 1], [0, 1, 2],
-                      [0, 0, 3]],
-                  4: [[4, 0, 0], [3, 1, 0], [3, 0, 1],
-                      [2, 2, 0], [2, 1, 1], [2, 0, 2],
-                      [1, 3, 0], [1, 2, 1], [1, 1, 2],
-                      [1, 0, 3], [0, 4, 0], [0, 3, 1],
-                      [0, 2, 2], [0, 1, 3], [0, 0, 4]],
-                  5: [[5, 0, 0], [4, 1, 0], [4, 0, 1],
-                      [3, 2, 0], [3, 1, 1], [3, 0, 2],
-                      [2, 3, 0], [2, 2, 1], [2, 1, 2],
-                      [2, 0, 3], [1, 4, 0], [1, 3, 1],
-                      [1, 2, 2], [1, 1, 3], [1, 0, 4],
-                      [0, 5, 0], [0, 4, 1], [0, 3, 2],
-                      [0, 2, 3], [0, 1, 4], [0, 0, 5]]}
->>>>>>> 332522bb
 gaussian_cartesian = enum_cartesian.copy()
 gaussian_cartesian[2] = np.array([[2, 0, 0], [0, 2, 0], [0, 0, 2],
                                   [1, 1, 0], [1, 0, 1], [0, 1, 1]])
 
 
-<<<<<<< HEAD
 def _hermite_gaussians(lmax):
     order = 2 * lmax + 1
     hgs = OrderedDict()
@@ -162,122 +116,10 @@
     def _bot_sh(lp, kr, sp, sm):
         return ((2 ** kr * (2 * lp + 1) / (2 * lp + 2)) ** 0.5 *
                 (_y * sp + (1 - kr) * _x * sm))
-=======
-
-def new_solid_harmonics(lmax):
-    """Symbolic, recursive solid harmonics for the angular component
-    of a wave function."""
-    def _top_sh(lp, sp, sm):
-        kr = int(not lp)
-        return (np.sqrt(2 ** kr * (2 * lp + 1) / (2 * lp + 2)) *
-                (x * sp - (1 - kr) * y * sm))
-    def _mid_sh(lp, m, sm, smm):
-        return (((2 * lp + 1) * z * sm - np.sqrt((lp + m) *
-                (lp - m)) * (x*x + y*y + z*z) * smm) /
-                (np.sqrt((lp + m + 1) * (lp - m + 1))))
-    def _bot_sh(lp, sp, sm):
-        kr = int(not lp)
-        return (np.sqrt(2 ** kr * (2 * lp + 1) / (2 * lp + 2)) *
-                (y * sp + (1 - kr) * x * sm))
     sh = OrderedDict([(l, OrderedDict([])) for l in range(lmax + 1)])
     sh[0][0] = Integer(1)
     for l in range(1, lmax + 1):
         lp = l - 1
-        mls = list(range(-l, l + 1))
-        sh[l][mls[0]] = _bot_sh(lp, sh[lp][lp], sh[lp][-lp])
-        for ml in mls[1:-1]:
-            try:
-                rec = sh[lp - 1][ml]
-            except KeyError:
-                rec = sh[lp][ml]
-            sh[l][ml] = _mid_sh(lp, ml, sh[lp][ml], rec)
-        sh[l][mls[-1]] = _top_sh(lp, sh[lp][lp], sh[lp][-lp])
-    return sh
-
-
-def solid_harmonics(lmax):
-    """Symbolic, recursive solid harmonics for the angular component
-    of a wave function."""
-    def _top_sh(lp, sp, sm):
-        kr = int(not lp)
-        return ((2 ** kr * (2 * lp + 1) / (2 * lp + 2)) ** 0.5 *
-                (x * sp - (1 - kr) * y * sm))
-    def _mid_sh(lp, m, sm, smm):
-        return (((2 * lp + 1) * z * sm - ((lp + m) * (lp - m)) ** 0.5 *
-                (x*x + y*y + z*z) * smm) /
-                (((lp + m + 1) * (lp - m + 1)) ** 0.5))
-    def _bot_sh(lp, sp, sm):
-        kr = int(not lp)
-        return ((2 ** kr * (2 * lp + 1) / (2 * lp + 2)) ** 0.5 *
-                (y * sp + (1 - kr) * x * sm))
-    sh = OrderedDict([((0, 0), Integer(1))])
-    for l in range(1, lmax + 1):
-        lp = l - 1
-        mls = list(range(-l, l + 1))
-        sh[(l, mls[0])] = _bot_sh(lp, sh[(lp, lp)], sh[(lp, -lp)])
-        for ml in mls[1:-1]:
-            try:
-                rec = sh[(lp - 1, ml)]
-            except KeyError:
-                rec = sh[(lp, ml)]
-            sh[(l, ml)] = _mid_sh(lp, ml, sh[(lp, ml)], rec)
-        sh[(l, mls[-1])] = _top_sh(lp, sh[(lp, lp)], sh[(lp, -lp)])
-    return sh
-
-# def car2sph(sh, cart):
-#     """Turns symbolic solid harmonic functions into a dictionary of
-#     arrays containing cartesian to spherical transformation matrices.
-#
-#     Args
-#         sh (OrderedDict): the result of solid_harmonics(l_tot)
-#         cart (dict): dictionary of l, cartesian l, m, n ordering
-#     """
-#     conv, prevL, mlcnt = {}, 0, 0
-#     for (L, ml), sym in sh.items():
-#         if L > 5: continue
-#         mlcnt = mlcnt if prevL == L else 0
-#         conv.setdefault(L, np.zeros((cart_lml_count[L],
-#                                      spher_lml_count[L]),
-#                                     dtype=np.float64))
-#         coefs = sym.expand().as_coefficients_dict()
-#         for i, (l, m, n) in enumerate(cart[L]):
-#             if L == 1:
-#                 conv[L] = np.array(cart[L])
-#                 break
-#             key = x ** l * y ** m * z ** n
-#             conv[L][i, mlcnt] = coefs[key]
-#         prevL = L
-#         mlcnt += 1
-#     return conv
-
-
-new_enum_cartesian = {0: [[0, 0, 0]]}
-for L in range(1, 9):
-    combs = [Counter(c) for c in cwr('xyz', L)]
-    new_enum_cartesian[L] = [[c[i] for i in 'xyz'] for c in combs]
-
-
-def new_solid_harmonics(lmax):
-    """Symbolic, recursive solid harmonics for the angular component
-    of a wave function."""
-    def _top_sh(lp, sp, sm):
-        kr = int(not lp)
-        return ((2 ** kr * (2 * lp + 1) / (2 * lp + 2)) ** 0.5 *
-                (x * sp - (1 - kr) * y * sm))
-    def _mid_sh(lp, m, sm, smm):
-        return (((2 * lp + 1) * z * sm - ((lp + m) * (lp - m)) ** 0.5 *
-                (x*x + y*y + z*z) * smm) /
-                (((lp + m + 1) * (lp - m + 1)) ** 0.5))
-    def _bot_sh(lp, sp, sm):
-        kr = int(not lp)
-        return ((2 ** kr * (2 * lp + 1) / (2 * lp + 2)) ** 0.5 *
-                (y * sp + (1 - kr) * x * sm))
->>>>>>> 332522bb
-    sh = OrderedDict([(l, OrderedDict([])) for l in range(lmax + 1)])
-    sh[0][0] = Integer(1)
-    for l in range(1, lmax + 1):
-        lp = l - 1
-<<<<<<< HEAD
         kr = int(not lp)
         mls = list(range(-l, l + 1))
         sh[l][mls[0]] = _bot_sh(lp, kr, sh[lp][lp], sh[lp][-lp])
@@ -297,38 +139,12 @@
             c2s[L] = np.array(cart[L])
             continue
         cdxs = [reduce(mul, xyz) for xyz in cwr((_x, _y, _z), L)]
-=======
-        mls = list(range(-l, l + 1))
-        sh[l][mls[0]] = _bot_sh(lp, sh[lp][lp], sh[lp][-lp])
-        for ml in mls[1:-1]:
-            try:
-                rec = sh[lp - 1][ml]
-            except KeyError:
-                rec = sh[lp][ml]
-            sh[l][ml] = _mid_sh(lp, ml, sh[lp][ml], rec)
-        sh[l][mls[-1]] = _top_sh(lp, sh[lp][lp], sh[lp][-lp])
-    return sh
-
-
-def new_car2sph(sh, cart, orderedp=True):
-    conv = {L: np.zeros((cart_lml_count[L],
-                        spher_lml_count[L]))
-            for L in range(max(sh.keys()) + 1)}
-    for L, mls in sh.items():
-        if not L or (L == 1 and orderedp):
-            conv[L] = np.array(cart[L])
-            continue
-        enum = [Counter(c) for c in cwr('xyz', L)]
-        lmn = [[en[i] for i in 'xyz'] for en in enum]
-        cdxs = [reduce(mul, i) for i in cwr((x, y, z), L)]
->>>>>>> 332522bb
         for ml, sym in mls.items():
             mli = ml + L
             coefs = sym.expand().as_coefficients_dict()
             for crt, coef in coefs.items():
                 if isinstance(crt, Integer): continue
                 idx = cdxs.index(crt)
-<<<<<<< HEAD
                 c2s[L][idx, mli] = coefs[cdxs[idx]]
     return c2s
 
@@ -341,64 +157,6 @@
 
     def diff(self, cart='x', order=1):
         """Compute the nth order derivative symbolically with respect to cart.
-=======
-                l, m, n = lmn[idx]
-                dif = max(l,m,n) - min(l,m,n)
-                # Hack job ??
-                if dif == L:
-                    fc = 1
-                elif L == 3 and not dif:
-                    fc = np.sqrt(15)
-                elif L == 4 and dif == 2:
-                    fc = np.sqrt(105) / 3
-                elif L == 4 and dif == 1:
-                    fc = np.sqrt(35)
-                else:
-                    fc = np.sqrt(2 * L - 1)
-                conv[L][idx, mli] = 1 / fc * coefs[cdxs[idx]]
-    return conv
-
-
-class Basis(object):
-
-    def evaluate_diff(self, xs, ys, zs, cart='x', order=1):
-        flds = np.empty((self.nbas, len(xs)), dtype=np.float64)
-        for i, f in enumerate(self.functions):
-            flds[i] = evaluate(str(f.diff(cart=cart, order=order)))
-        return flds
-
-    def evaluate(self, xs, ys, zs):
-        flds = np.empty((self.nbas, len(xs)), dtype=np.float64)
-        for i, f in enumerate(self.functions):
-            flds[i] = evaluate(str(f))
-        return flds
-
-    def __repr__(self):
-        return 'Basis({})'.format(self.nbas)
-
-    def __len__(self):
-        return len(self.functions)
-
-    def __getitem__(self, key):
-        return self.functions.__getitem__(key)
-
-    def __init__(self, functions):
-        self.functions = functions
-        self.nbas = len(self.functions)
-
-
-class _Function(ABC):
-
-    _x = property(lambda self: var("_x"))
-    _y = property(lambda self: var("_y"))
-    _z = property(lambda self: var("_z"))
-    _r = property(lambda self: (_x**2 + _y**2 + _z**2)**0.5)
-    _r2 = property(lambda self: _x**2 + _y**2 + _z**2)
-
-    @classmethod
-    def diff(cls, cart='x', order=1, expr=None):
-        """Compute the nth order derivative with respect to cart.
->>>>>>> 332522bb
 
         Args
             cart (str): 'x', 'y', or 'z'
@@ -407,7 +165,6 @@
         Returns
             expr (symbolic): The symbolic derivative
         """
-<<<<<<< HEAD
         assert cart in ['x', 'y', 'z']
         assert isinstance(order, int) and order > 0
         expr = self._expr
@@ -426,25 +183,11 @@
 
     def __repr__(self):
         return str(self._expr)
-=======
-        if not isinstance(order, int) or order < 0:
-            raise Exception("order must be non-negative int")
-        expr = self._expr
-        for i in range(order):
-            expr = expr.diff('_'+cart+'s')
-        return cls(expr)
-
-    def evaluate(self, xs, ys, zs):
-        return evaluate(self._expr.subs({'_x': 'xs',
-                                         '_y': 'ys',
-                                         '_z': 'zs'}))
->>>>>>> 332522bb
 
     def __init__(self, expr):
         self._expr = expr
 
 
-<<<<<<< HEAD
 class Basis(object):
 
     def integrals(self):
@@ -533,40 +276,8 @@
 
     def _evaluate_diff_sto(self, xs, ys, zs, cart):
         raise NotImplementedError("Verify symbolic differentiation of STOs.")
-    # def _evaluate_diff_cart(self, xs, ys, zs, cart):
-    #     flds, itr, i = self._prep_eval(len(xs))
-    #     for center, x, y, z, shell, ii, jj, *ang in itr:
-    #         norm = self._nrm(shell, *ang)
-    #         a = self._angular(x, y, z, *ang)
-    #         da = a.diff(cart=cart).evaluate(xs, ys, zs)
-    #         a = a.evaluate(xs, ys, zs)
-    #         for j in range(jj):
-    #             r = self._radial(x, y, z, shell.alphas, norm[:, j])
-    #             dr = r.diff(cart=cart).evaluate(xs, ys, zs)
-    #             r = r.evaluate(xs, ys, zs)
-    #             flds[i] = evaluate('da * r + a * dr')
-    #             i += 1
-    #     return flds
-    #
-    # def integrals(self):
-    #     from exatomic.core.basis import Overlap
-    #     if self._program != 'molcas':
-    #         raise NotImplementedError('Must test for codes != molcas')
-    #     p2c, *prims = self._primitives()
-    #     povl = _square(_primitive_overlap(*prims))
-    #     covl = np.dot(p2c.T, np.dot(povl, p2c))
-    #     # pkin = _square(_primitive_kinetic(*prims))
-    #     # ckin = np.dot(p2c.T, np.dot(pkin, p2c))
-    #     if self._spherical:
-    #         c2s = self._cart_to_sphr(True)
-    #         covl = np.dot(c2s.T, np.dot(covl, c2s))
-    #         # ckin = np.dot(c2s.T, np.dot(ckin, c2s))
-    #     covl = _triangle(covl)
-    #     # ckin = _triangle(ckin)
-    #     chi0, chi1 = _tri_indices(covl)
-    #     return Overlap.from_dict({'chi0': chi0, 'chi1': chi1,
-    #                               'frame': 0, 'coef': covl})
-    #
+
+
     def evaluate(self, xs, ys, zs):
         if not self._gaussian:
             return self._evaluate_sto(xs, ys, zs)
@@ -588,10 +299,6 @@
 
     def __init__(self, uni, frame=0, cartp=True):
         self._program = uni.meta['program']
-        #self._shls = uni.enumerate_shells()
-        #self._atom = uni.atom
-        #self._basis_set = uni.basis_set
-        #self._basis_set_order = uni.basis_set_order
         ptrs, xyzs, shells = uni.enumerate_shells()
         self._ptrs = ptrs
         self._xyzs = xyzs
@@ -613,320 +320,3 @@
         #     self._itr = _iter_atoms_shells_cart
         #     self._nrm = Shell.new_cart_norm_contract
         #     self._nrm = Shell.sto_norm_contract
-=======
-class BasisFunction(ABC):
-    """Abstract base class for simple container of basis set information.
-
-    Attributes
-        x, y, z (symbolic): symbolic cartesian values
-        r, r2 (symbolic): symbolic radial values (in terms of x,y,z)
-        center (int): arbitrary atom center index
-        xa, ya, za (float): atomic positions
-        expnt (symbolic): exponential radial dependence
-        alphas (np.array): primitive exponents
-        ds (np.array): primitive contraction coefficients
-        Ns (np.array): primitive normalization constants
-        cs (np.array): overall contraction coefficients
-        ps (int): length of the above arrays
-    """
-    # Class level properties as they can be shared between instances
-    x = property(lambda self: x)
-    y = property(lambda self: y)
-    z = property(lambda self: z)
-    r = property(lambda self: (x**2 + y**2 + z**2)**0.5)
-    r2 = property(lambda self: x**2 + y**2 + z**2)
-
-    # Abstract methods must be implemented in all sub-classes
-    @abstractmethod
-    def _angular(self): pass
-    @abstractmethod
-    def _prim_norm(self): pass
-    @abstractmethod
-    def _cont_norm(self): pass
-
-    # Symbolic derivative of the basis function
-    def diff(self, cart='x', order=1, expr=None):
-        """Compute the nth order derivative with respect to cart.
-
-        Args
-            cart (str): 'x', 'y', or 'z'
-            order (int): order of differentiation
-
-        Returns
-            expr (symbolic): The symbolic derivative
-        """
-        if not isinstance(order, int) or order < 0:
-            raise Exception("order must be non-negative int")
-        expr = self._angular() * self._radial()
-        for i in range(order):
-            expr = expr.diff(cart+'s')
-        return expr
-
-    # Radial dependence should be the same regardless of angular terms
-    def _radial(self):
-        return sum((c * exp(-a * self.expnt)
-                    for c, a in zip(self.cs, self.alphas)))
-
-    # Substitute atomic position into a symbolic expression
-    def _subs(self, expr):
-        return expr.subs({'x': 'xs-{}'.format(self.xa),
-                          'y': 'ys-{}'.format(self.ya),
-                          'z': 'zs-{}'.format(self.za)})
-
-    def __str__(self):
-        return str(self._angular() * self._radial())
-
-    def __init__(self, center, xa, ya, za, ds, alphas,
-                 gaussian=True):
-        self.center = center
-        self.xa = xa
-        self.ya = ya
-        self.za = za
-        ex = self.r2 if gaussian else self.r
-        self.expnt = self._subs(ex)
-        try:
-            self.ds = ds.values
-            self.alphas = alphas.values
-        except AttributeError:
-            self.ds = ds
-            self.alphas = alphas
-        self.ps = len(self.ds)
-        self.Ns = self._prim_norm()
-        self.cs = self._cont_norm()
-
-
-class CartesianBasisFunction(BasisFunction):
-    """A basis function with cartesian angular dependence.
-    (See also :class:`~exatomic.algorithms.basis.BasisFunction`.)
-
-    Attributes:
-        l (int): cartesian power in x
-        m (int): cartesian power in y
-        n (int): cartesian power in z
-        L (int): sum of l, m, and n
-    """
-
-    def _angular(self):
-        addtl = 1
-        if self.rpre: addtl *= self.rpre
-        if self.rpow: addtl *= self.r ** rpow
-        return self._subs(addtl * self.x ** self.l *
-                                  self.y ** self.m *
-                                  self.z ** self.n)
-
-    def _prim_norm(self):
-        if self.gaussian:
-            return _prim_cart_norm(self.alphas, self.l, self.m, self.n)
-        return _prim_sto_norm(self.alphas, self.rpow)
-
-    def _cont_norm(self):
-        return self.Ns * self.ds * _cont_norm(self.ds, self.alphas, self.Ns,
-                                              self.l, self.m, self.n)
-
-    def __repr__(self):
-        return (f'CBF(x={self.xa:.2f},y={self.ya:.2f},z={self.za:.2f},'
-                f'l={self.l},m={self.m},n={self.n},p={self.ps})')
-
-    def __init__(self, center, xa, ya, za, ds, alphas, l, m, n,
-                 gaussian=True, rpow=0, rpre=0):
-        self.l = l
-        self.m = m
-        self.n = n
-        self.L = l + m + n
-        self.rpow = rpow
-        self.rpre = rpre
-        self.gaussian = gaussian
-        super(CartesianBasisFunction, self).__init__(
-            center, xa, ya, za, ds, alphas, gaussian=gaussian)
-
-
-class SphericalBasisFunction(BasisFunction):
-    """A basis function with spherical angular dependence.
-    (See also :class:`~exatomic.algorithms.basis.BasisFunction`.)
-
-    Attributes:
-        L (int): orbital angular momentum
-        ml (int): magnetic quantum number
-    """
-
-    sh = property(lambda self: new_solid_harmonics(6))
-
-    def _angular(self):
-        return self._subs(self.sh[self.L][self.ml])
-
-    def _prim_norm(self):
-        return _prim_sphr_norm(self.alphas, self.L)
-
-    def _cont_norm(self):
-        return self.Ns * self.ds
-
-    def __repr__(self):
-        return (f'SBF(x={self.xa:.2f},y={self.ya:.2f},z={self.za:.2f},'
-                f'L={self.L},ml={self.ml},p={self.ps})')
-
-    def __init__(self, center, xa, ya, za, ds, alphas, L, ml,
-                 gaussian=True, l=0, m=0, n=0):
-        self.L = L
-        self.ml = ml
-        self.l = l
-        self.m = m
-        self.n = n
-        super(SphericalBasisFunction, self).__init__(
-            center, xa, ya, za, ds, alphas, gaussian=gaussian)
-
-
-def gen_bfns(uni, frame=0, forcecart=False):
-    bso = uni.basis_set_order.groupby(['frame', 'center'])
-    sets = uni.basis_set.groupby(['frame', 'set'])
-    atom = uni.atom.groupby('frame').get_group(frame)
-    atom = enumerate(zip(atom['set'], atom['x'],
-                         atom['y'], atom['z']))
-    bfns = []
-    # for i, (seht, x, y, z) in atom:
-    #     ordr = bso.get_group((frame, i))
-    #     bas = sets.get_group((frame, seht)).groupby(('L', 'shell'))
-    #     for L, ml, shl, l, m, n in zip(ordr['L'], ordr['ml'],
-    #                                    ordr['shell'], ordr['l'],
-    #                                    ordr['m'], ordr['n']):
-    #         s = bas.get_group((L, shl))
-    #         if L < 2:
-    #             bfns.append(CartesianBasisFunction(
-    #                 i, x, y, z, s['d'], s['alpha'], L, l, m, n))
-    #         else:
-    #             bfns.append(SphericalBasisFunction(
-    #                 i, x, y, z, s['d'], s['alpha'], L, ml))
-    # return Basis(bfns)
-    if forcecart:
-        for i, (seht, x, y, z) in atom:
-            bas = sets.get_group((frame, seht)).groupby('L')
-            for L, grp in bas:
-                for l, m, n in new_enum_cartesian[L]:
-                    for sh, sub in grp.groupby('shell'):
-                        bfns.append(CartesianBasisFunction(
-                            i, x, y, z, sub['d'], sub['alpha'], l, m, n))
-    elif uni.basis_set.spherical:
-        for i, (seht, x, y, z) in atom:
-            ordr = bso.get_group((frame, i))
-            bas = sets.get_group((frame, seht)).groupby(['L', 'shell'])
-            for L, ml, shl in zip(ordr['L'], ordr['ml'],
-                                  ordr['shell']):
-                s = bas.get_group((L, shl))
-                bfns.append(SphericalBasisFunction(
-                    i, x, y, z, s['d'], s['alpha'], L, ml))
-    elif all(i in uni.basis_set_order.columns for i in ('l', 'm', 'n')):
-        for i, (seht, x, y, z) in atom:
-            ordr = bso.get_group((frame, i))
-            bas = sets.get_group((frame, seht)).groupby('L')
-            for L, l, m, n in zip(ordr['L'], ordr['l'],
-                                  ordr['m'], ordr['n']):
-                s = bas.get_group((L, shl))
-                bfns.append(CartesianBasisFunction(
-                    i, x, y, z, s['d'], s['alpha'], l, m, n))
-    else:
-        print('basis not obtained')
-    return Basis(bfns)
-
-
-@jit(nopython=True, cache=True)
-def _fac(n,v): return _fac(n-1, n*v) if n else v
-@jit(nopython=True, cache=True)
-def _fac2(n,v): return _fac2(n-2, n*v) if n > 0 else v
-@jit(nopython=True, cache=True)
-def fac(n): return _fac(n, 1) if n > -1 else 0
-@jit(nopython=True, cache=True)
-def fac2(n): return _fac2(n, 1) if n > 1 else 1 if n > -2 else 0
-@jit(nopython=True, cache=True)
-def dfac21(n): return fac2(2 * n - 1)
-
-@vectorize(['int64(int64)'])
-def _vec_fac(n): return fac(n)
-@vectorize(['int64(int64)'])
-def _vec_fac2(n): return fac2(n)
-@vectorize(['int64(int64)'])
-def _vec_dfac21(n): return dfac21(n)
-
-@jit(nopython=True, cache=True)
-def normalize(alpha, L):
-    prefac = (2 / np.pi) ** (0.75)
-    numer = 2 ** L * alpha ** ((L + 1.5) / 2)
-    denom = dfac21(L) ** 0.5
-    return prefac * numer / denom
-@jit(nopython=True, cache=True)
-def _prim_sphr_norm(alphas, L):
-    Ns = np.empty(len(alphas), dtype=np.float64)
-    for i, a in enumerate(alphas):
-        Ns[i] = normalize(a, L)
-    return Ns
-@vectorize('float64(float64,int64)')
-def _vec_sphr_norm(alpha, L):
-    return normalize(alpha, L)
-
-@jit(nopython=True, cache=True)
-def prim_normalize(alpha, l, m, n):
-    numer = dfac21(l) * dfac21(m) * dfac21(n)
-    denom = alpha ** (l + m + n)
-    prefa = (np.pi / (2 * alpha)) ** 1.5
-    return 1 / np.sqrt(prefa * numer / denom)
-@jit(nopython=True, cache=True)
-def _prim_cart_norm(alphas, l, m, n):
-    Ns = np.empty(len(alphas), dtype=np.float64)
-    for i, a in enumerate(alphas):
-        Ns[i] = prim_normalize(a, l, m, n)
-    return Ns
-
-@jit(nopython=True, cache=True)
-def sto_normalize(alpha, n):
-    return (2 * alpha) ** n * ((2 * alpha) / fac(2 * n)) ** 0.5
-@jit(nopython=True, cache=True)
-def _prim_sto_norm(alphas, n):
-    Ns = np.empty(len(alphas), dtype=np.float64)
-    for i, a in enumerate(alphas):
-        Ns[i] = sto_normalize(a, n)
-    return Ns
-@vectorize('float64(float64,int64)')
-def _vec_sto_norm(alpha, n):
-    return sto_normalize(alpha, n)
-
-@jit(nopython=True, cache=True)
-def _cont_norm(ds, alphas, Ns, l, m, n):
-    tot = 0.
-    for di, ai, ni in zip(ds, alphas, Ns):
-        for dj, aj, nj in zip(ds, alphas, Ns):
-            t = 1 / (ai + aj)
-            S00 = np.pi ** 1.5 * t ** 1.5 * ni * nj
-            t = 0.5 * t
-            t1 = dfac21(l) * t ** l
-            t2 = dfac21(m) * t ** m
-            t3 = dfac21(n) * t ** n
-            tot += di * dj * S00 * t1 * t2 * t3
-    #tot = 1 / np.sqrt(tot)
-    return 1 / np.sqrt(tot)
-    #return Ns * ds * tot
-
-
-@jit(nopython=True, cache=True)
-def _ovl_indices(vals):
-    nel = vals.shape[0]
-    nbas = int(np.round(np.roots(np.array([1, 1, -2 * vals.shape[0]]))[1]))
-    chi0 = np.empty(nel, dtype=np.int64)
-    chi1 = np.empty(nel, dtype=np.int64)
-    cnt = 0
-    for i in prange(nbas):
-        for j in prange(i + 1):
-            chi0[cnt] = i
-            chi1[cnt] = j
-            cnt += 1
-    return chi0, chi1
-
-@jit(nopython=True, cache=True)
-def _square(vals):
-    nbas = int(np.round(np.roots(np.array([1, 1, -2 * vals.shape[0]]))[1]))
-    square = np.empty((nbas, nbas), dtype=np.float64)
-    cnt = 0
-    for i in prange(nbas):
-        for j in prange(i + 1):
-            square[i, j] = vals[cnt]
-            square[j, i] = vals[cnt]
-            cnt += 1
-    return square
->>>>>>> 332522bb
