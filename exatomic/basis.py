--- conflicted
+++ resolved
@@ -129,50 +129,39 @@
     +-------------------+----------+-------------------------------------------+
     | frame             | int/cat  | non-unique integer                        |
     +-------------------+----------+-------------------------------------------+
-<<<<<<< HEAD
-    '''
+    """
     _columns = ['alpha', 'd', 'shell_function', 'L', 'set']
-    _indices = ['function']
-    _traits = ['shell_function']
-    #_groupbys = ['frame']
-    #_precision = {'alpha': 8, 'd': 8}
-    _categories = {'set': np.int64, 'L': np.int64, 'shell_function': np.int64,
-                   'frame': np.int64}
-=======
-    """
-    _columns = ['alpha', 'd', 'shell_function', 'l', 'set']
     _groupby = ('frame', np.int64)
     _index = 'primitive'
     _traits = ['shell_function']
     _precision = {'alpha': 8, 'd': 8}
     _categories = {'set': np.int64, 'l': np.int64, 'shell_function': np.int64}
->>>>>>> 7d3c08ec
-
-    def _custom_traits(self):
-        g = self.grpd
-        alphas = g.apply(
-                 lambda x: x.groupby('set').apply(
-                 lambda y: y.groupby('shell_function').apply(
-                 lambda z: z['alpha'].values).values)).to_json(orient='values')
-        #alphas = Unicode(''.join(['[', alphas, ']'])).tag(sync=True)
-        alphas = Unicode(alphas).tag(sync=True)
-
-        ds = g.apply(
-             lambda x: x.groupby('set').apply(
-             lambda y: y.groupby('shell_function').apply(
-             lambda z: z['d'].values).values)).to_json(orient='values')
-        #ds = Unicode(''.join(['[', ds, ']'])).tag(sync=True)
-        ds = Unicode(ds).tag(sync=True)
-
-        ls = g.apply(
-             lambda x: x.groupby('set').apply(
-             lambda y: y.groupby('shell_function').apply(
-             lambda z: z['L'].astype(np.int64).values).values)).to_json(orient='values')
-        #ls = Unicode(''.join(['[', ls, ']'])).tag(sync=True)
-        ls = Unicode(ls).tag(sync=True)
-
-        return {'gaussianbasisset_d': ds, 'gaussianbasisset_l': ls,
-                'gaussianbasisset_alpha': alphas}
+
+#    def _custom_traits(self):
+#        g = self.grpd
+#        alphas = g.apply(
+#                 lambda x: x.groupby('set').apply(
+#                 lambda y: y.groupby('shell_function').apply(
+#                 lambda z: z['alpha'].values).values)).to_json(orient='values')
+#        #alphas = Unicode(''.join(['[', alphas, ']'])).tag(sync=True)
+#        alphas = Unicode(alphas).tag(sync=True)
+#
+#        ds = g.apply(
+#             lambda x: x.groupby('set').apply(
+#             lambda y: y.groupby('shell_function').apply(
+#             lambda z: z['d'].values).values)).to_json(orient='values')
+#        #ds = Unicode(''.join(['[', ds, ']'])).tag(sync=True)
+#        ds = Unicode(ds).tag(sync=True)
+#
+#        ls = g.apply(
+#             lambda x: x.groupby('set').apply(
+#             lambda y: y.groupby('shell_function').apply(
+#             lambda z: z['L'].astype(np.int64).values).values)).to_json(orient='values')
+#        #ls = Unicode(''.join(['[', ls, ']'])).tag(sync=True)
+#        ls = Unicode(ls).tag(sync=True)
+#
+#        return {'gaussianbasisset_d': ds, 'gaussianbasisset_l': ls,
+#                'gaussianbasisset_alpha': alphas}
 
     def basis_count(self):
         """
