# -*- coding: utf-8 -*-
<<<<<<< HEAD
# Copyright (c) 2015-2016, Exa Analytics Development Team
# Distributed under the terms of the Apache License 2.0
'''
Atomic Position Data
############################
This module provides a collection of dataframes supporting nuclear positions,
forces, velocities, symbols, etc. (all data associated with atoms as points).
'''
import numpy as np
import pandas as pd
from traitlets import Dict, Unicode
from exa.numerical import DataFrame, SparseDataFrame
from exa.relational.isotope import (symbol_to_color, symbol_to_radius,
                                   symbol_to_element_mass)
from exatomic import Length
from exatomic.error import PeriodicUniverseError
from exatomic.math.distance import minimal_image_counts
from exatomic.algorithms.geometry import make_small_molecule


class BaseAtom(DataFrame):
    '''
    Base atom dataframe; sets some default precision (for traits creation and
    visualization), required columns, and categories.

    +-------------------+----------+-------------------------------------------+
    | Column            | Type     | Description                               |
    +===================+==========+===========================================+
    | x                 | float    | position in x (req.)                      |
    +-------------------+----------+-------------------------------------------+
    | y                 | float    | position in y (req.)                      |
    +-------------------+----------+-------------------------------------------+
    | z                 | float    | position in z (req.)                      |
    +-------------------+----------+-------------------------------------------+
    | frame             | category | non-unique integer (req.)                 |
    +-------------------+----------+-------------------------------------------+
    | symbol            | category | element symbol (req.)                     |
    +-------------------+----------+-------------------------------------------+
    | fx                | float    | force in x                                |
    +-------------------+----------+-------------------------------------------+
    | fy                | float    | force in y                                |
    +-------------------+----------+-------------------------------------------+
    | fz                | float    | force in z                                |
    +-------------------+----------+-------------------------------------------+
    | vx                | float    | velocity in x                             |
    +-------------------+----------+-------------------------------------------+
    | vy                | float    | velocity in y                             |
    +-------------------+----------+-------------------------------------------+
    | vz                | float    | velocity in z                             |
    +-------------------+----------+-------------------------------------------+
    | label             | category | non-unique integer                        |
    +-------------------+----------+-------------------------------------------+
    '''
    _precision = {'x': 2, 'y': 2, 'z': 2}
    _indices = ['atom']
    _groupbys = ['frame']

    def __init__(self, *args, **kwargs):
        super().__init__(*args, **kwargs)
        self._revert_categories()
        # Fill "ghost" atoms with the default ghost atom (Dga)
        if 'symbol' in self:
            self.ix[self['symbol'].isin(['nan', 'NaN', 'none', 'None']), 'symbol'] = None
            self['symbol'].fillna('Dga', inplace=True)
        self._set_categories()


class Atom(BaseAtom):
    '''
    This table contains the absolute coordinates (regardless of boundary
    conditions) of atomic nuclei.
    '''
    _traits = ['x', 'y', 'z', 'set']
    _columns = ['x', 'y', 'z', 'symbol', 'frame']
    _categories = {'frame': np.int64, 'label': np.int64, 'symbol': str,
                   'bond_count': np.int64, 'set': np.int64, 'molecule': np.int64}

    def compute_element_masses(self):
        '''Map element symbols to their corresponding (element) mass.'''
        elem_mass = symbol_to_element_mass()
        self['mass'] = self['symbol'].astype('O').map(elem_mass)

    def reset_labels(self):
        '''Reset the "label" column.'''
        if 'label' in self:
            del self['label']
        nats = self.groupby('frame').size().values
        self['label'] = pd.Series([i for nat in nats for i in range(nat)], dtype='category')

    def _custom_traits(self):
        '''
        Create creates for the atomic size (using the covalent radius) and atom
        colors (using the common `Jmol`_ color scheme). Note that that data is
        present in the static data (see :mod:`~exa.relational.isotope`).

        .. _Jmol: http://jmol.sourceforge.net/jscolors/
        '''
        self._set_categories()
        kwargs = {}
        grps = self.groupby('frame')
        symbols = grps.apply(lambda g: g['symbol'].cat.codes.values)    # Pass integers rather than string symbols
        kwargs['atom_symbols'] = Unicode(symbols.to_json(orient='values')).tag(sync=True)
        symmap = {i: v for i, v in enumerate(self['symbol'].cat.categories)}
        sym2rad = symbol_to_radius()
        radii = sym2rad[self['symbol'].unique()]
        kwargs['atom_radii'] = Dict({i: radii[v] for i, v in symmap.items()}).tag(sync=True)  # (Int) symbol radii
        sym2col = symbol_to_color()
        colors = sym2col[self['symbol'].unique()]    # Same thing for colors
        colors = Dict({i: colors[v] for i, v in symmap.items()}).tag(sync=True)
        try:
            atom_set = grps.apply(lambda g: g['set']).to_json(orient='values')
            atom_set = Unicode(atom_set).tag(sync=True)
        except KeyError:
            atom_set = Unicode().tag(sync=True)
        kwargs['atom_colors'] = colors
        return kwargs


    @classmethod
    def from_small_molecule_data(cls, center=None, ligand=None, distance=None, geometry=None,
                                 offset=None, plane=None, axis=None, domains=None, unit='A'):
        '''
        A minimal molecule builder for simple one-center, homogeneous ligand
        molecules of various general chemistry molecular geometries. If domains
        is not specified and geometry is ambiguous (like 'bent'),
        it just guesses the simplest geometry (smallest number of domains).

        Args
            center (str): atomic symbol of central atom
            ligand (str): atomic symbol of ligand atoms
            distance (float): distance between central atom and any ligand
            geometry (str): molecular geometry
            domains (int): number of electronic domains
            offset (np.array): 3-array of position of central atom
            plane (str): cartesian plane of molecule (eg. for 'square_planar')
            axis (str): cartesian axis of molecule (eg. for 'linear')

        Returns
            exatomic.atom.Atom: Atom table of small molecule
        '''
        return cls(make_small_molecule(center=center, ligand=ligand, distance=distance,
                                       geometry=geometry, offset=offset, plane=plane,
                                       axis=axis, domains=domains, unit=unit))

    def __init__(self, *args, **kwargs):
        super().__init__(*args, **kwargs)
        if 'label' not in self:
            self.reset_labels()


class UnitAtom(SparseDataFrame):
    '''
    In unit cell coordinates (sparse) for periodic systems. These coordinates
    are used to update the corresponding :class:`~exatomic.atom.Atom` object
    '''
    _indices = ['atom']
    _columns = ['x', 'y', 'z']

    @classmethod
    def from_universe(cls, universe):
        '''
        '''
        if universe.frame.is_periodic:
            xyz = universe.atom[['x', 'y', 'z']].values.astype(np.float64)
            if 'rx' not in universe.frame:
                universe.compute_cell_magnitudes()
            counts = universe.frame['atom_count'].values.astype(np.int64)
            rxyz = universe.frame[['rx', 'ry', 'rz']].values.astype(np.float64)
            oxyz = universe.frame[['ox', 'oy', 'oz']].values.astype(np.float64)
            unit = pd.DataFrame(minimal_image_counts(xyz, rxyz, oxyz, counts), columns=['x', 'y', 'z'])
            unit = unit[unit != xyz].astype(np.float64).dropna(how='all').to_sparse()
            return cls(unit)
        raise PeriodicUniverseError()


class ProjectedAtom(SparseDataFrame):
    '''
    Projected atom coordinates (e.g. on 3x3x3 supercell). These coordinates are
    typically associated with their corresponding indices in another dataframe.
    '''
    _indices = ['two']
    _columns = ['x', 'y', 'z']

#class VisualA)

#class VisualAtom(SparseDataFrame):
#    '''
#    Akin to :class:`~exatomic.atom.UnitAtom`, this class is used to store a special
#    set of coordinates used specifically for visualization. Typically these coordinates
#    are the unit cell coordinates of a periodic system with select atoms translated
#    so as not to break apart molecules across the periodic boundary.
#    '''
#    _indices = ['atom']
#    _columns = ['x', 'y', 'z']
#
#    def _get_custom_traits(self):
#        return {}
#
#
#def compute_unit_atom(universe):
#    '''
#    Compute the in-unit-cell exatomic coordiations of a periodic universe.
#
#    Args:
#        universe: Periodic exatomic universe
#
#    Returns:
#        unit_atom (:class:`~exatomic.atom.UnitAtom`): Sparse dataframe of coordinations
#
#    Note:
#        The returned coordinate dataframe is sparse and is used to update the
#        atom dataframe as needed. Note that updating the atom dataframe overwrites
#        the data there, so typically one updates a copy of the atom dataframe.
#    '''
#    if not universe.is_periodic:
#        raise TypeError('Is this a periodic universe? Check frame for periodic column.')
#
#def OLD_compute_unit_atom(universe):
#    '''
#    Compute the unit cell coordinates of the atoms.
#
#    Args:
#        universe (:class:`~exatomic.universe.Universe`): Atomic universe
#
#    Returns:
#        sparse_df (:pandas:`~pandas.SparseDataFrame`): Sparse dataframe of in unit cell positions
#    '''
#    if not universe.is_periodic:
#        raise TypeError('Is this a periodic universe? Check frame for periodic column.')
#    if universe.is_vc:
#        raise NotImplementedError('Variable cell simulations not yet supported')
#    idx = universe.frame.index[0]
#    rxyz = universe.frame.ix[idx, ['rx', 'ry', 'rz']].values
#    oxyz = universe.frame.ix[idx, ['ox', 'oy', 'oz']].values
#    return universe.atom._compute_unit_atom_static_cell(rxyz, oxyz)
#
#
#def compute_projected_atom(universe):
#    '''
#    Computes the 3x3x3 supercell coordinates from the unit cell coordinates.
#
#    Args:
#        universe (:class:`~exatomic.universe.Universe`): The exatomic universe
#
#    Returns:
#        two (:class:`~exatomic.two.PeriodicTwo`): Two body distances
#    '''
#    if not universe.is_periodic:
#        raise TypeError('Is this a periodic universe? Check frame for periodic column.')
#    if universe.is_vc:
#        raise NotImplementedError('Variable cell simulations not yet supported')
#    return _compute_projected_static(universe)
#
#
#def _compute_projected_static(universe):
#    '''
#    Compute the 3x3x3 supercell coordinates given a static unit cell
#    '''
#    idx = universe.frame.index[0]
#    ua = universe.unit_atom
#    x = ua['x'].values
#    y = ua['y'].values
#    z = ua['z'].values
#    rx = universe.frame.ix[idx, 'rx']
#    ry = universe.frame.ix[idx, 'ry']
#    rz = universe.frame.ix[idx, 'rz']
#    x, y, z = supercell3d(x, y, z, rx, ry, rz)
#    df = pd.DataFrame.from_dict({'x': x, 'y': y, 'z': z})
#    df['frame'] = pd.Series(ua['frame'].astype(np.int64).values.tolist() * 27, dtype='category')
#    df['symbol'] = pd.Series(ua['symbol'].astype(str).values.tolist() * 27, dtype='category')
#    df['atom'] = pd.Series(ua.index.values.tolist() * 27, dtype='category')
#    return ProjectedAtom(df)
#
#
#def compute_visual_atom(universe):
#    '''
#    Creates visually pleasing exatomic coordinates (useful for periodic
#    systems).
#
#    See Also:
#        :func:`~exatomic.universe.Universe.compute_vis_atom`
#    '''
#    if not universe.is_periodic:
#        raise TypeError('Is this a periodic universe? Check frame for periodic column.')
#    if 'bond_count' not in universe.projected_atom:
#        universe.compute_projected_bond_count()
#    if not universe._is('molecule'):
#        universe.compute_molecule()
#
#    bonded = universe.two.ix[(universe.two['bond'] == True), ['prjd_atom0', 'prjd_atom1']]
#    updater = universe.projected_atom[universe.projected_atom.index.isin(bonded.stack())]
#    dup_atom = updater.ix[updater['atom'].duplicated(), 'atom']
#    if len(dup_atom) > 0:
#        dup = updater[updater['atom'].isin(dup_atom)].sort_values('bond_count', ascending=False)
#        updater = updater[~updater.index.isin(dup.index)]
#        updater = updater.set_index('atom')[['x', 'y', 'z']]
#        grps = dup.groupby('atom')
#        indices = np.empty((grps.ngroups, ), dtype='O')
#        for i, (atom, grp) in enumerate(grps):
#            if len(grp) > 0:
#                m = universe.atom.ix[atom, 'molecule']
#                diff = grp.index[1] - grp.index[0]
#                atom_m = universe.atom[universe.atom['molecule'] == m]
#                prjd = universe.projected_atom[universe.projected_atom['atom'].isin(atom_m.index)]
#                notidx = grp.index[1]
#                if grp['bond_count'].diff().values[-1] == 0:
#                    updater = pd.concat((atom_m[['x', 'y', 'z']], updater))
#                    updater = updater.reset_index().drop_duplicates('atom').set_index('atom')
#                    indices[i] = []
#                else:
#                    mol = bonded[bonded['prjd_atom0'].isin(prjd.index) |
#                                 bonded['prjd_atom1'].isin(prjd.index)].stack().values
#                    mol = mol[mol != notidx]
#                    mol += diff
#                    indices[i] = mol.tolist() + [grp.index[1]]
#            else:
#                indices[i] = []
#        indices = np.concatenate(indices).astype(np.int64)
#        up = universe.projected_atom[universe.projected_atom.index.isin(indices)]
#        up = up.set_index('atom')[['x', 'y', 'z']]
#        if len(up) > 0:
#            updater = pd.concat((up, updater))
#            updater = updater.reset_index().drop_duplicates('atom').set_index('atom')
#    else:
#        updater = updater.set_index('atom')[['x', 'y', 'z']]
#    vis = universe.atom.copy()[['x', 'y', 'z']]
#    vis.update(updater)
#    vis = vis[vis != universe.atom[['x', 'y', 'z']]].dropna(how='all')
#    vis = VisualAtom(vis.to_sparse())
#    return vis
#
=======
# Copyright (c) 2015-2016, Exa Analytics Development Team
# Distributed under the terms of the Apache License 2.0
"""
Atomic Position Data
############################
This module provides a collection of dataframes supporting nuclear positions,
forces, velocities, symbols, etc. (all data associated with atoms as points).
"""
import numpy as np
import pandas as pd
from traitlets import Dict, Unicode
from exa.numerical import DataFrame, SparseDataFrame, Series
from exa.relational.isotope import (symbol_to_color, symbol_to_radius,
                                   symbol_to_element_mass)
from exatomic.error import PeriodicUniverseError
from exatomic.algorithms.distance import minimal_image_counts


class Atom(DataFrame):
    """
    The atom dataframe.

    +-------------------+----------+-------------------------------------------+
    | Column            | Type     | Description                               |
    +===================+==========+===========================================+
    | x                 | float    | position in x (req.)                      |
    +-------------------+----------+-------------------------------------------+
    | y                 | float    | position in y (req.)                      |
    +-------------------+----------+-------------------------------------------+
    | z                 | float    | position in z (req.)                      |
    +-------------------+----------+-------------------------------------------+
    | frame             | category | non-unique integer (req.)                 |
    +-------------------+----------+-------------------------------------------+
    | symbol            | category | element symbol (req.)                     |
    +-------------------+----------+-------------------------------------------+
    | fx                | float    | force in x                                |
    +-------------------+----------+-------------------------------------------+
    | fy                | float    | force in y                                |
    +-------------------+----------+-------------------------------------------+
    | fz                | float    | force in z                                |
    +-------------------+----------+-------------------------------------------+
    | vx                | float    | velocity in x                             |
    +-------------------+----------+-------------------------------------------+
    | vy                | float    | velocity in y                             |
    +-------------------+----------+-------------------------------------------+
    | vz                | float    | velocity in z                             |
    +-------------------+----------+-------------------------------------------+
    """
    _precision = {'x': 2, 'y': 2, 'z': 2}
    _index = 'atom'
    _groupby = ('frame', np.int64)
    _categories = {'symbol': str, 'set': np.int64, 'molecule': np.int64}
    _traits = ['x', 'y', 'z', 'set']
    _columns = ['x', 'y', 'z', 'symbol']

    def get_element_masses(self):
        """Compute and return element masses from symbols."""
        elem_mass = symbol_to_element_mass()
        return self['symbol'].astype('O').map(elem_mass)

    def get_atom_labels(self):
        """
        Compute and return enumerated atoms.

        Returns:
            labels (:class:`~exa.numerical.Series`): Enumerated atom labels (of type int)
        """
        nats = self.grouped().size().values
        labels = Series([i for nat in nats for i in range(nat)], dtype='category')
        labels.index = self.index
        return labels

    def _custom_traits(self):
        """
        Create creates for the atomic size (using the covalent radius) and atom
        colors (using the common `Jmol`_ color scheme). Note that that data is
        present in the static data (see :mod:`~exa.relational.isotope`).

        .. _Jmol: http://jmol.sourceforge.net/jscolors/
        """
        self._set_categories()
        kwargs = {}
        grps = self.grouped()
        symbols = grps.apply(lambda g: g['symbol'].cat.codes.values)    # Pass integers rather than string symbols
        kwargs['atom_symbols'] = Unicode(symbols.to_json(orient='values')).tag(sync=True)
        symmap = {i: v for i, v in enumerate(self['symbol'].cat.categories)}
        sym2rad = symbol_to_radius()
        radii = sym2rad[self['symbol'].unique()]
        kwargs['atom_radii'] = Dict({i: radii[v] for i, v in symmap.items()}).tag(sync=True)  # (Int) symbol radii
        sym2col = symbol_to_color()
        colors = sym2col[self['symbol'].unique()]    # Same thing for colors
        kwargs['atom_colors'] = Dict({i: colors[v] for i, v in symmap.items()}).tag(sync=True)
        return kwargs


class UnitAtom(SparseDataFrame):
    """
    In unit cell coordinates (sparse) for periodic systems. These coordinates
    are used to update the corresponding :class:`~exatomic.atom.Atom` object
    """
    _index = 'atom'
    _columns = ['x', 'y', 'z']

    @classmethod
    def from_universe(cls, universe):
        """
        """
        if universe.frame.is_periodic():
            xyz = universe.atom[['x', 'y', 'z']].values.astype(np.float64)
            if 'rx' not in universe.frame:
                universe.frame.compute_cell_magnitudes()
            counts = universe.frame['atom_count'].values.astype(np.int64)
            rxyz = universe.frame[['rx', 'ry', 'rz']].values.astype(np.float64)
            oxyz = universe.frame[['ox', 'oy', 'oz']].values.astype(np.float64)
            unit = pd.DataFrame(minimal_image_counts(xyz, rxyz, oxyz, counts), columns=['x', 'y', 'z'])
            unit = unit[unit != xyz].astype(np.float64).to_sparse()
            unit.index = universe.atom.index
            return cls(unit)
        raise PeriodicUniverseError()


class ProjectedAtom(SparseDataFrame):
    """
    Projected atom coordinates (e.g. on 3x3x3 supercell). These coordinates are
    typically associated with their corresponding indices in another dataframe.

    Note:
        This table is computed when periodic two body properties are computed;
        it doesn't have meaning outside of that context.

    See Also:
        :func:`~exatomic.two.compute_periodic_two`.
    """
    _index = 'two'
    _columns = ['x', 'y', 'z']


class VisualAtom(SparseDataFrame):
    """
    """
    _index = 'atom'
    _columns = ['x', 'y', 'z']

    @classmethod
    def from_universe(cls, universe):
        """
        """
        if universe.frame.is_periodic():
            atom = universe.atom[['x', 'y', 'z']].copy()
            atom.update(universe.unit_atom)
            bonded = universe.atom_two.ix[universe.atom_two['bond'] == True, 'atom1'].astype(np.int64)
            prjd = universe.projected_atom.ix[bonded.index].to_dense()
            prjd['atom'] = bonded
            prjd.drop_duplicates('atom', inplace=True)
            prjd.set_index('atom', inplace=True)
            atom.update(prjd)
            atom = atom[atom != universe.atom[['x', 'y', 'z']]].to_sparse()
            return cls(atom)
        raise PeriodicUniverseError()
>>>>>>> 7d3c08ec
<|MERGE_RESOLUTION|>--- conflicted
+++ resolved
@@ -1,337 +1,4 @@
 # -*- coding: utf-8 -*-
-<<<<<<< HEAD
-# Copyright (c) 2015-2016, Exa Analytics Development Team
-# Distributed under the terms of the Apache License 2.0
-'''
-Atomic Position Data
-############################
-This module provides a collection of dataframes supporting nuclear positions,
-forces, velocities, symbols, etc. (all data associated with atoms as points).
-'''
-import numpy as np
-import pandas as pd
-from traitlets import Dict, Unicode
-from exa.numerical import DataFrame, SparseDataFrame
-from exa.relational.isotope import (symbol_to_color, symbol_to_radius,
-                                   symbol_to_element_mass)
-from exatomic import Length
-from exatomic.error import PeriodicUniverseError
-from exatomic.math.distance import minimal_image_counts
-from exatomic.algorithms.geometry import make_small_molecule
-
-
-class BaseAtom(DataFrame):
-    '''
-    Base atom dataframe; sets some default precision (for traits creation and
-    visualization), required columns, and categories.
-
-    +-------------------+----------+-------------------------------------------+
-    | Column            | Type     | Description                               |
-    +===================+==========+===========================================+
-    | x                 | float    | position in x (req.)                      |
-    +-------------------+----------+-------------------------------------------+
-    | y                 | float    | position in y (req.)                      |
-    +-------------------+----------+-------------------------------------------+
-    | z                 | float    | position in z (req.)                      |
-    +-------------------+----------+-------------------------------------------+
-    | frame             | category | non-unique integer (req.)                 |
-    +-------------------+----------+-------------------------------------------+
-    | symbol            | category | element symbol (req.)                     |
-    +-------------------+----------+-------------------------------------------+
-    | fx                | float    | force in x                                |
-    +-------------------+----------+-------------------------------------------+
-    | fy                | float    | force in y                                |
-    +-------------------+----------+-------------------------------------------+
-    | fz                | float    | force in z                                |
-    +-------------------+----------+-------------------------------------------+
-    | vx                | float    | velocity in x                             |
-    +-------------------+----------+-------------------------------------------+
-    | vy                | float    | velocity in y                             |
-    +-------------------+----------+-------------------------------------------+
-    | vz                | float    | velocity in z                             |
-    +-------------------+----------+-------------------------------------------+
-    | label             | category | non-unique integer                        |
-    +-------------------+----------+-------------------------------------------+
-    '''
-    _precision = {'x': 2, 'y': 2, 'z': 2}
-    _indices = ['atom']
-    _groupbys = ['frame']
-
-    def __init__(self, *args, **kwargs):
-        super().__init__(*args, **kwargs)
-        self._revert_categories()
-        # Fill "ghost" atoms with the default ghost atom (Dga)
-        if 'symbol' in self:
-            self.ix[self['symbol'].isin(['nan', 'NaN', 'none', 'None']), 'symbol'] = None
-            self['symbol'].fillna('Dga', inplace=True)
-        self._set_categories()
-
-
-class Atom(BaseAtom):
-    '''
-    This table contains the absolute coordinates (regardless of boundary
-    conditions) of atomic nuclei.
-    '''
-    _traits = ['x', 'y', 'z', 'set']
-    _columns = ['x', 'y', 'z', 'symbol', 'frame']
-    _categories = {'frame': np.int64, 'label': np.int64, 'symbol': str,
-                   'bond_count': np.int64, 'set': np.int64, 'molecule': np.int64}
-
-    def compute_element_masses(self):
-        '''Map element symbols to their corresponding (element) mass.'''
-        elem_mass = symbol_to_element_mass()
-        self['mass'] = self['symbol'].astype('O').map(elem_mass)
-
-    def reset_labels(self):
-        '''Reset the "label" column.'''
-        if 'label' in self:
-            del self['label']
-        nats = self.groupby('frame').size().values
-        self['label'] = pd.Series([i for nat in nats for i in range(nat)], dtype='category')
-
-    def _custom_traits(self):
-        '''
-        Create creates for the atomic size (using the covalent radius) and atom
-        colors (using the common `Jmol`_ color scheme). Note that that data is
-        present in the static data (see :mod:`~exa.relational.isotope`).
-
-        .. _Jmol: http://jmol.sourceforge.net/jscolors/
-        '''
-        self._set_categories()
-        kwargs = {}
-        grps = self.groupby('frame')
-        symbols = grps.apply(lambda g: g['symbol'].cat.codes.values)    # Pass integers rather than string symbols
-        kwargs['atom_symbols'] = Unicode(symbols.to_json(orient='values')).tag(sync=True)
-        symmap = {i: v for i, v in enumerate(self['symbol'].cat.categories)}
-        sym2rad = symbol_to_radius()
-        radii = sym2rad[self['symbol'].unique()]
-        kwargs['atom_radii'] = Dict({i: radii[v] for i, v in symmap.items()}).tag(sync=True)  # (Int) symbol radii
-        sym2col = symbol_to_color()
-        colors = sym2col[self['symbol'].unique()]    # Same thing for colors
-        colors = Dict({i: colors[v] for i, v in symmap.items()}).tag(sync=True)
-        try:
-            atom_set = grps.apply(lambda g: g['set']).to_json(orient='values')
-            atom_set = Unicode(atom_set).tag(sync=True)
-        except KeyError:
-            atom_set = Unicode().tag(sync=True)
-        kwargs['atom_colors'] = colors
-        return kwargs
-
-
-    @classmethod
-    def from_small_molecule_data(cls, center=None, ligand=None, distance=None, geometry=None,
-                                 offset=None, plane=None, axis=None, domains=None, unit='A'):
-        '''
-        A minimal molecule builder for simple one-center, homogeneous ligand
-        molecules of various general chemistry molecular geometries. If domains
-        is not specified and geometry is ambiguous (like 'bent'),
-        it just guesses the simplest geometry (smallest number of domains).
-
-        Args
-            center (str): atomic symbol of central atom
-            ligand (str): atomic symbol of ligand atoms
-            distance (float): distance between central atom and any ligand
-            geometry (str): molecular geometry
-            domains (int): number of electronic domains
-            offset (np.array): 3-array of position of central atom
-            plane (str): cartesian plane of molecule (eg. for 'square_planar')
-            axis (str): cartesian axis of molecule (eg. for 'linear')
-
-        Returns
-            exatomic.atom.Atom: Atom table of small molecule
-        '''
-        return cls(make_small_molecule(center=center, ligand=ligand, distance=distance,
-                                       geometry=geometry, offset=offset, plane=plane,
-                                       axis=axis, domains=domains, unit=unit))
-
-    def __init__(self, *args, **kwargs):
-        super().__init__(*args, **kwargs)
-        if 'label' not in self:
-            self.reset_labels()
-
-
-class UnitAtom(SparseDataFrame):
-    '''
-    In unit cell coordinates (sparse) for periodic systems. These coordinates
-    are used to update the corresponding :class:`~exatomic.atom.Atom` object
-    '''
-    _indices = ['atom']
-    _columns = ['x', 'y', 'z']
-
-    @classmethod
-    def from_universe(cls, universe):
-        '''
-        '''
-        if universe.frame.is_periodic:
-            xyz = universe.atom[['x', 'y', 'z']].values.astype(np.float64)
-            if 'rx' not in universe.frame:
-                universe.compute_cell_magnitudes()
-            counts = universe.frame['atom_count'].values.astype(np.int64)
-            rxyz = universe.frame[['rx', 'ry', 'rz']].values.astype(np.float64)
-            oxyz = universe.frame[['ox', 'oy', 'oz']].values.astype(np.float64)
-            unit = pd.DataFrame(minimal_image_counts(xyz, rxyz, oxyz, counts), columns=['x', 'y', 'z'])
-            unit = unit[unit != xyz].astype(np.float64).dropna(how='all').to_sparse()
-            return cls(unit)
-        raise PeriodicUniverseError()
-
-
-class ProjectedAtom(SparseDataFrame):
-    '''
-    Projected atom coordinates (e.g. on 3x3x3 supercell). These coordinates are
-    typically associated with their corresponding indices in another dataframe.
-    '''
-    _indices = ['two']
-    _columns = ['x', 'y', 'z']
-
-#class VisualA)
-
-#class VisualAtom(SparseDataFrame):
-#    '''
-#    Akin to :class:`~exatomic.atom.UnitAtom`, this class is used to store a special
-#    set of coordinates used specifically for visualization. Typically these coordinates
-#    are the unit cell coordinates of a periodic system with select atoms translated
-#    so as not to break apart molecules across the periodic boundary.
-#    '''
-#    _indices = ['atom']
-#    _columns = ['x', 'y', 'z']
-#
-#    def _get_custom_traits(self):
-#        return {}
-#
-#
-#def compute_unit_atom(universe):
-#    '''
-#    Compute the in-unit-cell exatomic coordiations of a periodic universe.
-#
-#    Args:
-#        universe: Periodic exatomic universe
-#
-#    Returns:
-#        unit_atom (:class:`~exatomic.atom.UnitAtom`): Sparse dataframe of coordinations
-#
-#    Note:
-#        The returned coordinate dataframe is sparse and is used to update the
-#        atom dataframe as needed. Note that updating the atom dataframe overwrites
-#        the data there, so typically one updates a copy of the atom dataframe.
-#    '''
-#    if not universe.is_periodic:
-#        raise TypeError('Is this a periodic universe? Check frame for periodic column.')
-#
-#def OLD_compute_unit_atom(universe):
-#    '''
-#    Compute the unit cell coordinates of the atoms.
-#
-#    Args:
-#        universe (:class:`~exatomic.universe.Universe`): Atomic universe
-#
-#    Returns:
-#        sparse_df (:pandas:`~pandas.SparseDataFrame`): Sparse dataframe of in unit cell positions
-#    '''
-#    if not universe.is_periodic:
-#        raise TypeError('Is this a periodic universe? Check frame for periodic column.')
-#    if universe.is_vc:
-#        raise NotImplementedError('Variable cell simulations not yet supported')
-#    idx = universe.frame.index[0]
-#    rxyz = universe.frame.ix[idx, ['rx', 'ry', 'rz']].values
-#    oxyz = universe.frame.ix[idx, ['ox', 'oy', 'oz']].values
-#    return universe.atom._compute_unit_atom_static_cell(rxyz, oxyz)
-#
-#
-#def compute_projected_atom(universe):
-#    '''
-#    Computes the 3x3x3 supercell coordinates from the unit cell coordinates.
-#
-#    Args:
-#        universe (:class:`~exatomic.universe.Universe`): The exatomic universe
-#
-#    Returns:
-#        two (:class:`~exatomic.two.PeriodicTwo`): Two body distances
-#    '''
-#    if not universe.is_periodic:
-#        raise TypeError('Is this a periodic universe? Check frame for periodic column.')
-#    if universe.is_vc:
-#        raise NotImplementedError('Variable cell simulations not yet supported')
-#    return _compute_projected_static(universe)
-#
-#
-#def _compute_projected_static(universe):
-#    '''
-#    Compute the 3x3x3 supercell coordinates given a static unit cell
-#    '''
-#    idx = universe.frame.index[0]
-#    ua = universe.unit_atom
-#    x = ua['x'].values
-#    y = ua['y'].values
-#    z = ua['z'].values
-#    rx = universe.frame.ix[idx, 'rx']
-#    ry = universe.frame.ix[idx, 'ry']
-#    rz = universe.frame.ix[idx, 'rz']
-#    x, y, z = supercell3d(x, y, z, rx, ry, rz)
-#    df = pd.DataFrame.from_dict({'x': x, 'y': y, 'z': z})
-#    df['frame'] = pd.Series(ua['frame'].astype(np.int64).values.tolist() * 27, dtype='category')
-#    df['symbol'] = pd.Series(ua['symbol'].astype(str).values.tolist() * 27, dtype='category')
-#    df['atom'] = pd.Series(ua.index.values.tolist() * 27, dtype='category')
-#    return ProjectedAtom(df)
-#
-#
-#def compute_visual_atom(universe):
-#    '''
-#    Creates visually pleasing exatomic coordinates (useful for periodic
-#    systems).
-#
-#    See Also:
-#        :func:`~exatomic.universe.Universe.compute_vis_atom`
-#    '''
-#    if not universe.is_periodic:
-#        raise TypeError('Is this a periodic universe? Check frame for periodic column.')
-#    if 'bond_count' not in universe.projected_atom:
-#        universe.compute_projected_bond_count()
-#    if not universe._is('molecule'):
-#        universe.compute_molecule()
-#
-#    bonded = universe.two.ix[(universe.two['bond'] == True), ['prjd_atom0', 'prjd_atom1']]
-#    updater = universe.projected_atom[universe.projected_atom.index.isin(bonded.stack())]
-#    dup_atom = updater.ix[updater['atom'].duplicated(), 'atom']
-#    if len(dup_atom) > 0:
-#        dup = updater[updater['atom'].isin(dup_atom)].sort_values('bond_count', ascending=False)
-#        updater = updater[~updater.index.isin(dup.index)]
-#        updater = updater.set_index('atom')[['x', 'y', 'z']]
-#        grps = dup.groupby('atom')
-#        indices = np.empty((grps.ngroups, ), dtype='O')
-#        for i, (atom, grp) in enumerate(grps):
-#            if len(grp) > 0:
-#                m = universe.atom.ix[atom, 'molecule']
-#                diff = grp.index[1] - grp.index[0]
-#                atom_m = universe.atom[universe.atom['molecule'] == m]
-#                prjd = universe.projected_atom[universe.projected_atom['atom'].isin(atom_m.index)]
-#                notidx = grp.index[1]
-#                if grp['bond_count'].diff().values[-1] == 0:
-#                    updater = pd.concat((atom_m[['x', 'y', 'z']], updater))
-#                    updater = updater.reset_index().drop_duplicates('atom').set_index('atom')
-#                    indices[i] = []
-#                else:
-#                    mol = bonded[bonded['prjd_atom0'].isin(prjd.index) |
-#                                 bonded['prjd_atom1'].isin(prjd.index)].stack().values
-#                    mol = mol[mol != notidx]
-#                    mol += diff
-#                    indices[i] = mol.tolist() + [grp.index[1]]
-#            else:
-#                indices[i] = []
-#        indices = np.concatenate(indices).astype(np.int64)
-#        up = universe.projected_atom[universe.projected_atom.index.isin(indices)]
-#        up = up.set_index('atom')[['x', 'y', 'z']]
-#        if len(up) > 0:
-#            updater = pd.concat((up, updater))
-#            updater = updater.reset_index().drop_duplicates('atom').set_index('atom')
-#    else:
-#        updater = updater.set_index('atom')[['x', 'y', 'z']]
-#    vis = universe.atom.copy()[['x', 'y', 'z']]
-#    vis.update(updater)
-#    vis = vis[vis != universe.atom[['x', 'y', 'z']]].dropna(how='all')
-#    vis = VisualAtom(vis.to_sparse())
-#    return vis
-#
-=======
 # Copyright (c) 2015-2016, Exa Analytics Development Team
 # Distributed under the terms of the Apache License 2.0
 """
@@ -426,6 +93,32 @@
         kwargs['atom_colors'] = Dict({i: colors[v] for i, v in symmap.items()}).tag(sync=True)
         return kwargs
 
+    @classmethod
+    def from_small_molecule_data(cls, center=None, ligand=None, distance=None, geometry=None,
+                                 offset=None, plane=None, axis=None, domains=None, unit='A'):
+        '''
+        A minimal molecule builder for simple one-center, homogeneous ligand
+        molecules of various general chemistry molecular geometries. If domains
+        is not specified and geometry is ambiguous (like 'bent'),
+        it just guesses the simplest geometry (smallest number of domains).
+
+        Args
+            center (str): atomic symbol of central atom
+            ligand (str): atomic symbol of ligand atoms
+            distance (float): distance between central atom and any ligand
+            geometry (str): molecular geometry
+            domains (int): number of electronic domains
+            offset (np.array): 3-array of position of central atom
+            plane (str): cartesian plane of molecule (eg. for 'square_planar')
+            axis (str): cartesian axis of molecule (eg. for 'linear')
+
+        Returns
+            exatomic.atom.Atom: Atom table of small molecule
+        '''
+        return cls(make_small_molecule(center=center, ligand=ligand, distance=distance,
+                                       geometry=geometry, offset=offset, plane=plane,
+                                       axis=axis, domains=domains, unit=unit))
+
 
 class UnitAtom(SparseDataFrame):
     """
@@ -490,5 +183,4 @@
             atom.update(prjd)
             atom = atom[atom != universe.atom[['x', 'y', 'z']]].to_sparse()
             return cls(atom)
-        raise PeriodicUniverseError()
->>>>>>> 7d3c08ec
+        raise PeriodicUniverseError()