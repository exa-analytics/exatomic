# -*- coding: utf-8 -*-
# Copyright (c) 2015-2017, Exa Analytics Development Team
# Distributed under the terms of the Apache License 2.0
"""
Universe Notebook Widget
#########################
"""
import os, re
import numpy as np
import pandas as pd
from base64 import b64decode
from collections import OrderedDict
from traitlets import (Bool, Int, Float, Unicode, CInt,
                       List, Any, Dict, Instance, link)
from ipywidgets import (
    Box, VBox, HBox, FloatSlider, IntSlider, Play,
    IntRangeSlider, DOMWidget, Layout, Button, Dropdown,
    register, jslink, widget_serialization
)
from exatomic.base import sym2radius, sym2color
from exatomic import __js_version__

###################
# Default layouts #
###################

gui_lo = Layout(width="195px")

#######################
# Common GUI patterns #
#######################


class Folder(VBox):
    """A VBox with a main widget that will show or hide widgets."""
    mlo = Layout(width="205px")
    lo = gui_lo


    def _close(self):
        """Close all widgets in the folder."""
        for widget in self.active_controls.values():
            widget.close()
        for widget in self.inactive_controls.values():
            widget.close()
        self.close()


    def _set_layout(self, widget=None):
        """Ensure all widgets are the same size."""
        if widget is not None:
            if isinstance(widget, Folder): return
            widget.layout = self.lo
        else:
            for widget in self.active_controls.values():
                if isinstance(widget, Folder): continue
                widget.layout = self.lo
            for widget in self.inactive_controls.values():
                if isinstance(widget, Folder): continue
                widget.layout = self.lo


    def _init_folder(self, control, content):
        """Set up controller for folder."""
        self.active_controls = OrderedDict([
            ('folder', control)])
        self.inactive_controls = content
        self._set_layout()
        def _controller(b):
            self.open_folder = self.open_folder == False
            self.set_gui()
        self.active_controls['folder'].on_click(_controller)


    def activate(self, *keys, **kwargs):
        """Activate a widget in the folder."""
        update = kwargs.pop("update", False)
        keys = list(self.inactive_controls.keys()) if not keys else keys
        for key in keys:
             self.active_controls[key] = self.inactive_controls.pop(key)
        if update:
            self.set_gui()


    def deactivate(self, *keys, **kwargs):
        """Deactivate a widget in the folder."""
        update = kwargs.pop("update", False)
        keys = list(self.active_controls.keys()) if not keys else keys
        for key in keys:
            if key == 'folder': continue
            self.inactive_controls[key] = self.active_controls.pop(key)
        if update:
            self.set_gui()


    def insert(self, idx, key, obj, active=True, update=False):
        """Insert a widget into the folder positionally by index."""
        self._set_layout(obj)
        nd = OrderedDict()
        od = self.active_controls if active else self.inactive_controls
        keys = list(od.keys())
        keys.insert(idx, key)
        for k in keys:
            if k == key: nd[k] = obj
            else: nd[k] = od[k]
        if active: self.active_controls = nd
        else: self.inactive_controls = nd
        if update:
            self.set_gui()


    def set_gui(self):
        """Open or close the folder."""
        self.children = list(self.active_controls.values())
        if not self.open_folder:
            self.children = self.children[:1]
        self.on_displayed(VBox._fire_children_displayed)


    def __init__(self, control, content, **kwargs):
        show = kwargs.pop("show", False)
        layout = kwargs.pop("layout", None)
        self.open_folder = show
        self._init_folder(control, content)
        layout = self.mlo if layout is None else layout
        super(Folder, self).__init__(list(self.active_controls.values()),
                                     layout=layout, **kwargs)



def gui_field_widgets(uni=False, test=False):
    """New widgets for field GUI functionality."""
    flims = {"min": 30, "max": 60, "value": 30,
                  "step": 1, "layout": gui_lo,
                 "continuous_update": False}
    iso_lims = {"continuous_update": False,
                "description": "Iso.",
                "layout": gui_lo}
    if uni: iso_lims.update({"min": 0.0001, "max": 0.1,
                             "value": 0.0005, "step": 0.0005,
                             "readout_format": ".4f"})
    else: iso_lims.update({"min": 3.0, "max": 10.0, "value": 2.0})
    if uni and not test: iso_lims["value"] = 0.03
    return OrderedDict(iso=FloatSlider(**iso_lims),
                       nx=IntSlider(description="Nx", **flims),
                       ny=IntSlider(description="Ny", **flims),
                       nz=IntSlider(description="Nz", **flims))



################
# Base classes #
################
@register
class ExatomicScene(DOMWidget):
    """Resizable three.js scene."""
    _model_module_version = Unicode(__js_version__).tag(sync=True)
    _model_module_version = Unicode(__js_version__).tag(sync=True)
    _view_module = Unicode("jupyter-exatomic").tag(sync=True)
    _model_module = Unicode("jupyter-exatomic").tag(sync=True)
    _model_name = Unicode("ExatomicSceneModel").tag(sync=True)
    _view_name = Unicode("ExatomicSceneView").tag(sync=True)
    clear = Bool(False).tag(sync=True)
    save = Bool(False).tag(sync=True)
    save_cam = Bool(False).tag(sync=True)
    cameras = List(trait=Dict()).tag(sync=True)
    field_pos = Unicode("#003399").tag(sync=True)
    field_neg = Unicode("#FF9900").tag(sync=True)
    field_iso = Float(2.0).tag(sync=True)
    field_ox = Float(-3.0).tag(sync=True)
    field_oy = Float(-3.0).tag(sync=True)
    field_oz = Float(-3.0).tag(sync=True)
    field_fx = Float(3.0).tag(sync=True)
    field_fy = Float(3.0).tag(sync=True)
    field_fz = Float(3.0).tag(sync=True)
    field_nx = Int(31).tag(sync=True)
    field_ny = Int(31).tag(sync=True)
    field_nz = Int(31).tag(sync=True)
    savedir = Unicode().tag(sync=True)
    imgname = Unicode().tag(sync=True)

    def _handle_custom_msg(self, msg, callback):
        """Custom message handler."""
        if msg['type'] == 'image':
            self._handle_image(msg['content'])
        elif msg['type'] == 'camera':
            self._handle_camera(msg['content'])
        else: print("Custom msg not handled.\n"
                    "type of msg : {}\n"
                    "msg         : {}".format(msg['type'], msg['content']))

    def _handle_camera(self, content):
        self.cameras.append(content)

    def _handle_image(self, content):
        """Save a PNG of the scene."""
        savedir = self.savedir
        if not savedir: savedir = os.getcwd()
        nxt = 0
        fmt = '{:06d}.png'.format
        fname = self.imgname if self.imgname else fmt(nxt)
        while os.path.isfile(os.sep.join([savedir, fname])):
            nxt += 1
            fname = fmt(nxt)
        repl = 'data:image/png;base64,'
        with open(os.sep.join([savedir, fname]), 'wb') as f:
            f.write(b64decode(content.replace(repl, '')))

    def _set_camera(self, c):
        self.send({'type': 'camera',
                   'content': self.cameras[c.new]})

    def _close(self):
        self.send({'type': 'close'})
        self.close()

    def __init__(self, *args, **kwargs):
        self.cameras = []
        lo = Layout(width="400", height="400")
        super(DOMWidget, self).__init__(*args, layout=lo, **kwargs)


@register
class ExatomicBox(Box):
    """Base class for containers of a GUI and scene."""

    _model_module_version = Unicode(__js_version__).tag(sync=True)
    _model_module_version = Unicode(__js_version__).tag(sync=True)
    _model_module = Unicode("jupyter-exatomic").tag(sync=True)
    _view_module = Unicode("jupyter-exatomic").tag(sync=True)
    _model_name = Unicode("ExatomicBoxModel").tag(sync=True)
    _view_name = Unicode("ExatomicBoxView").tag(sync=True)
    scene = Instance(ExatomicScene, allow_none=True
                    ).tag(sync=True, **widget_serialization)


    def _close(self, b):
        """Shut down all active widgets within the container."""
        for widget in self.active_controls.values():
            try: widget._close()
            except: widget.close()

        for widget in self.inactive_controls.values():
            try: widget._close()
            except: widget.close()

        self.scene._close()
        self.close()


    def _init_gui(self, uni=False, test=False):
        """Initialize generic GUI controls and register callbacks."""

        # Default GUI controls to control the scene
        self.inactive_controls = OrderedDict()
        self.active_controls = OrderedDict(
            close=Button(icon='trash', description=' Close', layout=gui_lo),
            clear=Button(icon='bomb', description=' Clear', layout=gui_lo))

        copts = OrderedDict([
            ('get', Button(icon='arrow-circle-down', description=' Save')),
            ('set', IntSlider(description='Load', min=0,
                              max=max(len(self.scene.cameras)-1,0),
                              value=0, step=1))])
        def _save_camera(b):
            self.scene.save_cam = self.scene.save_cam == False
            (self.active_controls['camera']
                 .active_controls['set'].max) = len(self.scene.cameras)
        copts['get'].on_click(_save_camera)
        copts['set'].observe(self.scene._set_camera, names='value')
        cfolder = Folder(Button(icon='camera', description=' Camera'), copts)
        cfolder.activate()

        self.active_controls['camera'] = cfolder
        self.active_controls['saves'] = Button(
            icon='save', description=' Save', layout=gui_lo)

        def _clear(b):
            self.scene.clear = self.scene.clear == False
        def _saves(b):
            self.scene.save = self.scene.save == False

        self.active_controls['close'].on_click(self._close)
        self.active_controls['clear'].on_click(_clear)
        self.active_controls['saves'].on_click(_saves)

        # Inactive GUI controls common for subclasses
        fopts = gui_field_widgets(uni, test)

        def _iso(c): self.scene.field_iso = c.new
        def _nx(c): self.scene.field_nx = c.new
        def _ny(c): self.scene.field_ny = c.new
        def _nz(c): self.scene.field_nz = c.new

        fopts['iso'].observe(_iso, names='value')
        fopts['nx'].observe(_nx, names='value')
        fopts['ny'].observe(_ny, names='value')
        fopts['nz'].observe(_nz, names='value')

        self.inactive_controls['field'] = Folder(
                Button(description=' Fields', icon='cube'), fopts)


<<<<<<< HEAD
    def __init__(self, *args, **kwargs):
        scene = kwargs.pop("scene", None)
        self.scene = ExatomicScene() if scene is None else scene
=======
    def __init__(self, scenekwargs=None, *args, **kwargs):
        scenekwargs = {} if scenekwargs is None else scenekwargs

        if not hasattr(self, 'scene'):
            self.scene = ExatomicScene(**scenekwargs)
        elif 'scene' in kwargs:
            self.scene = kwargs.pop('scene')

>>>>>>> 2eb1c138
        if not hasattr(self, 'active_controls'): self._init_gui()
        self.gui = VBox(list(self.active_controls.values()))

        super(ExatomicBox, self).__init__(
            *args, children=[HBox([self.gui, self.scene])], **kwargs)



########################
# Basic example widget #
########################

@register
class TestScene(ExatomicScene):
    """A basic scene to test some javascript."""

    _model_name = Unicode("TestSceneModel").tag(sync=True)
    _view_name = Unicode("TestSceneView").tag(sync=True)
    field = Unicode("null").tag(sync=True)
    geom = Bool(True).tag(sync=True)



class TestContainer(ExatomicBox):
    """A basic container to test some javascript and GUI."""

    def _init_gui(self):
        """Initialize specific GUI controls and register callbacks."""

        super(TestContainer, self)._init_gui()

        geom = Button(icon="cubes", description=" Mesh", layout=gui_lo)
        def _geom(b): self.scene.geom = self.scene.geom == False
        geom.on_click(_geom)
        self.active_controls['geom'] = geom

        fopts = ['null', 'Sphere', 'Torus', 'Ellipsoid']
        fopts = Dropdown(options=fopts, layout=gui_lo)
        def _field(c): self.scene.field = c.new
        fopts.observe(_field, names='value')

        folder = self.inactive_controls.pop('field')
        folder.insert(1, 'options', fopts)
        folder.activate('iso', 'nx', 'ny', 'nz')
        self.active_controls['field'] = folder

    def __init__(self, *args, **kwargs):
        super(TestContainer, self).__init__(*args,
                                            scene=TestScene(),
                                            **kwargs)


###########################
# Universe example widget #
###########################

@register
class TestUniverseScene(ExatomicScene):
    """Test :class:`~exatomic.container.Universe` scene."""

    _model_name = Unicode("TestUniverseSceneModel").tag(sync=True)
    _view_name = Unicode("TestUniverseSceneView").tag(sync=True)
    field_iso = Float(0.0005).tag(sync=True)
    field = Unicode('Hydrogenic').tag(sync=True)
    field_kind = Unicode('1s').tag(sync=True)
    field_ox = Float(-30.0).tag(sync=True)
    field_oy = Float(-30.0).tag(sync=True)
    field_oz = Float(-30.0).tag(sync=True)
    field_fx = Float(30.0).tag(sync=True)
    field_fy = Float(30.0).tag(sync=True)
    field_fz = Float(30.0).tag(sync=True)
    field_ml = Int(0).tag(sync=True)


class TestUniverse(ExatomicBox):
    """Test :class:`~exatomic.container.Universe` test widget."""
<<<<<<< HEAD
    # _model_name = Unicode("TestUniverseModel").tag(sync=True)
    # _view_name = Unicode("TestUniverseView").tag(sync=True)
=======

>>>>>>> 2eb1c138
    def _init_gui(self):
        super(TestUniverse, self)._init_gui(uni=True, test=True)

        uni_field_lists = OrderedDict([
            ('Hydrogenic', ['1s',   '2s',   '2px', '2py', '2pz',
                            '3s',   '3px',  '3py', '3pz',
                            '3d-2', '3d-1', '3d0', '3d+1', '3d+2']),
            ('Gaussian', ['s', 'px', 'py', 'pz', 'd200', 'd110',
                          'd101', 'd020', 'd011', 'd002', 'f300',
                          'f210', 'f201', 'f120', 'f111', 'f102',
                          'f030', 'f021', 'f012', 'f003']),
            ('SolidHarmonic', [str(i) for i in range(8)])
        ])

        folder = self.inactive_controls.pop('field')
        fopts = list(uni_field_lists.keys())
        fopts = Dropdown(options=fopts, layout=gui_lo)
        field_widgets = [(key, Dropdown(options=val, layout=gui_lo))
                         for key, val in uni_field_lists.items()]
        ml_widgets = [(str(l), Dropdown(options=range(-l, l+1),
                      layout=gui_lo)) for l in range(8)]
        self.inactive_controls.update(field_widgets)
        self.inactive_controls.update(ml_widgets)
        fkind = self.inactive_controls[self.scene.field]

        def _field(c):
            self.scene.field = c.new
            fk = uni_field_lists[c.new][0]
            self.scene.field_kind = fk
            if self.scene.field == 'SolidHarmonic':
                folder.insert(3, 'fml', self.inactive_controls[fk])
                folder.active_controls.pop('fkind')
            elif 'fml' in folder.active_controls:
                folder.active_controls.pop('fml')

            folder.insert(2, 'fkind', self.inactive_controls[c.new])
            folder.set_gui()

        fopts.observe(_field, names="value")

        def _field_kind(c):
            self.scene.field_kind = c.new
            if self.scene.field == 'SolidHarmonic':
                self.scene.field_ml = self.inactive_controls[c.new].options[0]
                folder.insert(3, 'fml', self.inactive_controls[c.new],
                              update=True)
            elif 'fml' in folder.active_controls:
                folder.deactivate('fml', update=True)

        for key, widget in field_widgets:
            widget.observe(_field_kind, names='value')

        def _field_ml(c):
            self.scene.field_ml = c.new
        for key, widget in ml_widgets:
            widget.observe(_field_ml, names='value')

        folder.insert(1, 'fopts', fopts)
        folder.insert(2, 'fkind', fkind)
        folder.activate('iso', 'nx', 'ny', 'nz')
        self.active_controls['field'] = folder

<<<<<<< HEAD
    def __init__(self, *args, **kwargs):
=======

    def __init__(self, scenekwargs=None, *args, **kwargs):
        scenekwargs = {} if scenekwargs is None else scenekwargs
>>>>>>> 2eb1c138
        super(TestUniverse, self).__init__(
            *args, scene=TestUniverseScene(**scenekwargs), **kwargs)


################################
# Universe and related widgets #
################################

def atom_traits(df, atomcolors=None, atomradii=None):
    """
    Get atom table traits. Atomic size (using the covalent radius) and atom
    colors (using the common `Jmol`_ color scheme) are packed as dicts and
    obtained from the static data in exa.

    .. _Jmol: http://jmol.sourceforge.net/jscolors/
    """
    # Implement logic to automatically choose
    # whether or not to create labels
    labels = True
    atomcolors = pd.Series() if atomcolors is None else pd.Series(atomcolors)
    atomradii = pd.Series() if atomradii is None else pd.Series(atomradii)
    traits = {}
    cols = ['x', 'y', 'z']
    if labels:
        cols.append('l')
        if 'tag' in df.columns: df['l'] = df['tag']
        else: df['l'] = df['symbol'] + df.index.astype(str)
    grps = df.groupby('frame')
    for col in cols:
        ncol = 'atom_' + col
        if col == 'l':
            labels = grps.apply(lambda y: y[col].to_json(orient='values')
                ).to_json(orient="values")
            repl = {r'\\': '', '"\[': '[', '\]"': ']'}
            replpat = re.compile('|'.join(repl.keys()))
            repl = {'\\': '', '"[': '[', ']"': ']'}
            traits['atom_l'] = replpat.sub(lambda m: repl[m.group(0)],
                                           labels)
            del df['l']
        else:
            traits[ncol] = grps.apply(
                lambda y: y[col].to_json(
                orient='values', double_precision=3)
                ).to_json(orient="values").replace('"', '')
    syms = grps.apply(lambda g: g['symbol'].cat.codes.values)
    symmap = {i: v for i, v in enumerate(df['symbol'].cat.categories)
              if v in df.unique_atoms}
    unq = df['symbol'].astype(str).unique()
    radii = {k: sym2radius[k] for k in unq}
    colors = {k: sym2color[k] for k in unq}
    colors.update(atomcolors)
    radii.update(atomradii)
    traits['atom_s'] = syms.to_json(orient='values')
    traits['atom_r'] = {i: 0.5 * radii[v] for i, v in symmap.items()}
    traits['atom_c'] = {i: colors[v] for i, v in symmap.items()}
    return traits

def field_traits(df):
    """Get field table traits."""
    df['frame'] = df['frame'].astype(int)
    df['nx'] = df['nx'].astype(int)
    df['ny'] = df['ny'].astype(int)
    df['nz'] = df['nz'].astype(int)
    if not all((col in df.columns for col in ['fx', 'fy', 'fz'])):
        for d, l in [('x', 'i'), ('y', 'j'), ('z', 'k')]:
            df['f'+d] = df['o'+d] + (df['n'+d] - 1) * df['d'+d+l]
    grps = df.groupby('frame')
    fps = grps.apply(lambda x: x[['ox', 'oy', 'oz',
                                  'nx', 'ny', 'nz',
                                  'fx', 'fy', 'fz']].T.to_dict()).to_dict()
    try: idxs = list(map(list, grps.groups.values()))
    except: idxs = [list(grp.index) for i, grp in grps]
    #vals = [f.tolist() for f in df.field_values]
    vals = '[' + ','.join([f.to_json(orient='values',
                           double_precision=5) for f in df.field_values]) + ']'
    return {'field_v': vals, 'field_i': idxs, 'field_p': fps}

#def two_traits(df, lbls):
def two_traits(uni):
    """Get two table traitlets."""
    if not hasattr(uni, "atom_two"):
        raise AttributeError("for the catcher")
    if "frame" not in uni.atom_two.columns:
        uni.atom_two['frame'] = uni.atom_two['atom0'].map(uni.atom['frame'])
    lbls = uni.atom.get_atom_labels()
    df = uni.atom_two
    bonded = df.loc[df['bond'] == True, ['atom0', 'atom1', 'frame']]
    lbl0 = bonded['atom0'].map(lbls)
    lbl1 = bonded['atom1'].map(lbls)
    lbl = pd.concat((lbl0, lbl1), axis=1)
    lbl['frame'] = bonded['frame']
    bond_grps = lbl.groupby('frame')
    frames = df['frame'].unique().astype(np.int64)
    b0 = np.empty((len(frames), ), dtype='O')
    b1 = b0.copy()
    for i, frame in enumerate(frames):
        try:
            b0[i] = bond_grps.get_group(frame)['atom0'].astype(np.int64).values
            b1[i] = bond_grps.get_group(frame)['atom1'].astype(np.int64).values
        except Exception:
            b0[i] = []
            b1[i] = []
    b0 = pd.Series(b0).to_json(orient='values')
    b1 = pd.Series(b1).to_json(orient='values')
    del uni.atom_two['frame']
    return {'two_b0': b0, 'two_b1': b1}


def frame_traits(uni):
    """Get frame table traits."""
    if not hasattr(uni, 'frame'): return {}
<<<<<<< HEAD
=======
#    xi = Float().tag(sync=True)
#    xj = Float().tag(sync=True)
#    xk = Float().tag(sync=True)
#    yi = Float().tag(sync=True)
#    yj = Float().tag(sync=True)
#    yk = Float().tag(sync=True)
#    zi = Float().tag(sync=True)
#    zj = Float().tag(sync=True)
#    zk = Float().tag(sync=True)
#    ox = Float().tag(sync=True)
#    oy = Float().tag(sync=True)
#    oz = Float().tag(sync=True)
    return {}
>>>>>>> 2eb1c138


@register
class UniverseScene(ExatomicScene):
    """A scene for viewing quantum systems."""
    _model_name = Unicode("UniverseSceneModel").tag(sync=True)
    _view_name = Unicode("UniverseSceneView").tag(sync=True)
    # Top level index
    frame_idx = Int(0).tag(sync=True)
    axis = Bool(False).tag(sync=True)
    # Atom traits
    atom_x = Unicode().tag(sync=True)
    atom_y = Unicode().tag(sync=True)
    atom_z = Unicode().tag(sync=True)
    atom_l = Unicode().tag(sync=True)
    atom_s = Unicode().tag(sync=True)
    atom_r = Dict().tag(sync=True)
    atom_c = Dict().tag(sync=True)
    atom_3d = Bool(False).tag(sync=True)
    # Two traits
    two_b0 = Unicode().tag(sync=True)
    two_b1 = Unicode().tag(sync=True)
    # Field traits
    field_i = List().tag(sync=True)
    field_v = Unicode().tag(sync=True)
    field_p = Dict().tag(sync=True)
    field_idx = Any().tag(sync=True)
    field_iso = Float(0.03).tag(sync=True)
    field_show = Bool(False).tag(sync=True)
    cont_show = Bool(False).tag(sync=True)
    cont_axis = Unicode("z").tag(sync=True)
    cont_num = Int(10).tag(sync=True)
    cont_lim = List([-8, -1]).tag(sync=True)
    cont_val = Float(0.0).tag(sync=True)
    # Frame traits


#@register
class UniverseWidget(ExatomicBox):
    """:class:`~exatomic.container.Universe` viewing widget."""

    def _init_gui(self, nframes=1, fields=None):

        super(UniverseWidget, self)._init_gui(uni=True, test=False)

        atoms = Button(description=' Fill', icon='adjust', layout=gui_lo)
        axis = Button(description=' Axis', icon='arrows-alt', layout=gui_lo)
        def _atom_3d(b): self.scene.atom_3d = self.scene.atom_3d == False
        def _axis(b): self.scene.axis = self.scene.axis == False
        atoms.on_click(_atom_3d)
        axis.on_click(_axis)
        self.active_controls['atom_3d'] = atoms
        self.active_controls['axis'] = axis

        playable = bool(nframes <= 1)
        flims = dict(min=0, max=nframes-1, step=1, value=0, layout=gui_lo)
        control = Button(description=' Animate', icon='play')
        content = OrderedDict([
            ('playing', Play(disabled=playable, **flims)),
            ('scn_frame', IntSlider(description='Frame', **flims))
        ])
        def _scn_frame(c): self.scene.frame_idx = c.new
        content['scn_frame'].observe(_scn_frame, names='value')
        jslink((content['playing'], 'value'),
               (content['scn_frame'], 'value'))
        self.active_controls['frame'] = Folder(control, content)
        self.active_controls['frame'].activate()


        if fields is not None:
            # Main field folder
            folder = self.inactive_controls.pop('field')
            fopts = Dropdown(options=fields, layout=gui_lo)
            def _fopts(c): self.scene.field_idx = c.new
            fopts.observe(_fopts, names='value')
            # Make an isosurface folder
            isos = Button(description=' Isosurfaces', icon='cube')
            def _fshow(b):
                self.scene.field_show = self.scene.field_show == False
            isos.on_click(_fshow)
            # Move the isosurface button to the subfolder
            iso = folder.inactive_controls.pop('iso')
            isofolder = Folder(isos, OrderedDict([
                ('fopts', fopts),
                ('iso', iso)
            ]), layout=Layout(width="200px"))
            isofolder.activate()
            folder.insert(1, 'iso', isofolder, update=True)
            # Make a contour folder
            control = Button(description=' Contours', icon='dot-circle-o')
            def _cshow(b):
                self.scene.cont_show = self.scene.cont_show == False
            control.on_click(_cshow)
            content = OrderedDict([
                ('fopts', fopts),
                ('axis', Dropdown(options=['x', 'y', 'z'], value='z')),
                ('num', IntSlider(description='N', min=5, max=20,
                                  value=10, step=1, layout=gui_lo,)),
                ('lim', IntRangeSlider(description="10**Limits", min=-8,
                                       max=0, step=1, value=[-7, -1],)),
                ('val', FloatSlider(description="Value",
                                    min=-5, max=5, value=0,)),
            ])
            def _cont_axis(c): self.scene.cont_axis = c.new
            def _cont_num(c): self.scene.cont_num = c.new
            def _cont_lim(c): self.scene.cont_lim = c.new
            def _cont_val(c): self.scene.cont_val = c.new
            content['axis'].observe(_cont_axis, names='value')
            content['num'].observe(_cont_num, names='value')
            content['lim'].observe(_cont_lim, names='value')
            content['val'].observe(_cont_val, names='value')
            contour = Folder(control, content, layout=Layout(width="200px"))
            contour.activate()
            folder.insert(2, 'contour', contour, update=True)
            self.active_controls['field'] = folder

    def __init__(self, uni, *args, **kwargs):
        scenekwargs = kwargs.pop("scenekwargs", None)
        unargs = {}
        fields = None
        atomcolors, atomradii = {}, {}
        scenekwargs = {} if scenekwargs is None else scenekwargs
        if 'atomcolors' in scenekwargs:
            atomcolors = scenekwargs['atomcolors']
        if 'atomradii' in scenekwargs:
            atomradii = scenekwargs['atomradii']
        if hasattr(uni, 'atom'):
            unargs.update(atom_traits(uni.atom, atomcolors, atomradii))
        if hasattr(uni, 'atom_two'):
            unargs.update(two_traits(uni))
        if hasattr(uni, 'field'):
            unargs.update(field_traits(uni.field))
            fields = ['null'] + unargs['field_i'][0]
        if scenekwargs is not None: unargs.update(scenekwargs)
        self.scene = UniverseScene(**unargs)
        self._init_gui(nframes=uni.atom.nframes, fields=fields)
        super(UniverseWidget, self).__init__(
            *args, **kwargs)
            # *args, scene=scene, **kwargs)
<|MERGE_RESOLUTION|>--- conflicted
+++ resolved
@@ -1,734 +1,704 @@
-# -*- coding: utf-8 -*-
-# Copyright (c) 2015-2017, Exa Analytics Development Team
-# Distributed under the terms of the Apache License 2.0
-"""
-Universe Notebook Widget
-#########################
-"""
-import os, re
-import numpy as np
-import pandas as pd
-from base64 import b64decode
-from collections import OrderedDict
-from traitlets import (Bool, Int, Float, Unicode, CInt,
-                       List, Any, Dict, Instance, link)
-from ipywidgets import (
-    Box, VBox, HBox, FloatSlider, IntSlider, Play,
-    IntRangeSlider, DOMWidget, Layout, Button, Dropdown,
-    register, jslink, widget_serialization
-)
-from exatomic.base import sym2radius, sym2color
-from exatomic import __js_version__
-
-###################
-# Default layouts #
-###################
-
-gui_lo = Layout(width="195px")
-
-#######################
-# Common GUI patterns #
-#######################
-
-
-class Folder(VBox):
-    """A VBox with a main widget that will show or hide widgets."""
-    mlo = Layout(width="205px")
-    lo = gui_lo
-
-
-    def _close(self):
-        """Close all widgets in the folder."""
-        for widget in self.active_controls.values():
-            widget.close()
-        for widget in self.inactive_controls.values():
-            widget.close()
-        self.close()
-
-
-    def _set_layout(self, widget=None):
-        """Ensure all widgets are the same size."""
-        if widget is not None:
-            if isinstance(widget, Folder): return
-            widget.layout = self.lo
-        else:
-            for widget in self.active_controls.values():
-                if isinstance(widget, Folder): continue
-                widget.layout = self.lo
-            for widget in self.inactive_controls.values():
-                if isinstance(widget, Folder): continue
-                widget.layout = self.lo
-
-
-    def _init_folder(self, control, content):
-        """Set up controller for folder."""
-        self.active_controls = OrderedDict([
-            ('folder', control)])
-        self.inactive_controls = content
-        self._set_layout()
-        def _controller(b):
-            self.open_folder = self.open_folder == False
-            self.set_gui()
-        self.active_controls['folder'].on_click(_controller)
-
-
-    def activate(self, *keys, **kwargs):
-        """Activate a widget in the folder."""
-        update = kwargs.pop("update", False)
-        keys = list(self.inactive_controls.keys()) if not keys else keys
-        for key in keys:
-             self.active_controls[key] = self.inactive_controls.pop(key)
-        if update:
-            self.set_gui()
-
-
-    def deactivate(self, *keys, **kwargs):
-        """Deactivate a widget in the folder."""
-        update = kwargs.pop("update", False)
-        keys = list(self.active_controls.keys()) if not keys else keys
-        for key in keys:
-            if key == 'folder': continue
-            self.inactive_controls[key] = self.active_controls.pop(key)
-        if update:
-            self.set_gui()
-
-
-    def insert(self, idx, key, obj, active=True, update=False):
-        """Insert a widget into the folder positionally by index."""
-        self._set_layout(obj)
-        nd = OrderedDict()
-        od = self.active_controls if active else self.inactive_controls
-        keys = list(od.keys())
-        keys.insert(idx, key)
-        for k in keys:
-            if k == key: nd[k] = obj
-            else: nd[k] = od[k]
-        if active: self.active_controls = nd
-        else: self.inactive_controls = nd
-        if update:
-            self.set_gui()
-
-
-    def set_gui(self):
-        """Open or close the folder."""
-        self.children = list(self.active_controls.values())
-        if not self.open_folder:
-            self.children = self.children[:1]
-        self.on_displayed(VBox._fire_children_displayed)
-
-
-    def __init__(self, control, content, **kwargs):
-        show = kwargs.pop("show", False)
-        layout = kwargs.pop("layout", None)
-        self.open_folder = show
-        self._init_folder(control, content)
-        layout = self.mlo if layout is None else layout
-        super(Folder, self).__init__(list(self.active_controls.values()),
-                                     layout=layout, **kwargs)
-
-
-
-def gui_field_widgets(uni=False, test=False):
-    """New widgets for field GUI functionality."""
-    flims = {"min": 30, "max": 60, "value": 30,
-                  "step": 1, "layout": gui_lo,
-                 "continuous_update": False}
-    iso_lims = {"continuous_update": False,
-                "description": "Iso.",
-                "layout": gui_lo}
-    if uni: iso_lims.update({"min": 0.0001, "max": 0.1,
-                             "value": 0.0005, "step": 0.0005,
-                             "readout_format": ".4f"})
-    else: iso_lims.update({"min": 3.0, "max": 10.0, "value": 2.0})
-    if uni and not test: iso_lims["value"] = 0.03
-    return OrderedDict(iso=FloatSlider(**iso_lims),
-                       nx=IntSlider(description="Nx", **flims),
-                       ny=IntSlider(description="Ny", **flims),
-                       nz=IntSlider(description="Nz", **flims))
-
-
-
-################
-# Base classes #
-################
-@register
-class ExatomicScene(DOMWidget):
-    """Resizable three.js scene."""
-    _model_module_version = Unicode(__js_version__).tag(sync=True)
-    _model_module_version = Unicode(__js_version__).tag(sync=True)
-    _view_module = Unicode("jupyter-exatomic").tag(sync=True)
-    _model_module = Unicode("jupyter-exatomic").tag(sync=True)
-    _model_name = Unicode("ExatomicSceneModel").tag(sync=True)
-    _view_name = Unicode("ExatomicSceneView").tag(sync=True)
-    clear = Bool(False).tag(sync=True)
-    save = Bool(False).tag(sync=True)
-    save_cam = Bool(False).tag(sync=True)
-    cameras = List(trait=Dict()).tag(sync=True)
-    field_pos = Unicode("#003399").tag(sync=True)
-    field_neg = Unicode("#FF9900").tag(sync=True)
-    field_iso = Float(2.0).tag(sync=True)
-    field_ox = Float(-3.0).tag(sync=True)
-    field_oy = Float(-3.0).tag(sync=True)
-    field_oz = Float(-3.0).tag(sync=True)
-    field_fx = Float(3.0).tag(sync=True)
-    field_fy = Float(3.0).tag(sync=True)
-    field_fz = Float(3.0).tag(sync=True)
-    field_nx = Int(31).tag(sync=True)
-    field_ny = Int(31).tag(sync=True)
-    field_nz = Int(31).tag(sync=True)
-    savedir = Unicode().tag(sync=True)
-    imgname = Unicode().tag(sync=True)
-
-    def _handle_custom_msg(self, msg, callback):
-        """Custom message handler."""
-        if msg['type'] == 'image':
-            self._handle_image(msg['content'])
-        elif msg['type'] == 'camera':
-            self._handle_camera(msg['content'])
-        else: print("Custom msg not handled.\n"
-                    "type of msg : {}\n"
-                    "msg         : {}".format(msg['type'], msg['content']))
-
-    def _handle_camera(self, content):
-        self.cameras.append(content)
-
-    def _handle_image(self, content):
-        """Save a PNG of the scene."""
-        savedir = self.savedir
-        if not savedir: savedir = os.getcwd()
-        nxt = 0
-        fmt = '{:06d}.png'.format
-        fname = self.imgname if self.imgname else fmt(nxt)
-        while os.path.isfile(os.sep.join([savedir, fname])):
-            nxt += 1
-            fname = fmt(nxt)
-        repl = 'data:image/png;base64,'
-        with open(os.sep.join([savedir, fname]), 'wb') as f:
-            f.write(b64decode(content.replace(repl, '')))
-
-    def _set_camera(self, c):
-        self.send({'type': 'camera',
-                   'content': self.cameras[c.new]})
-
-    def _close(self):
-        self.send({'type': 'close'})
-        self.close()
-
-    def __init__(self, *args, **kwargs):
-        self.cameras = []
-        lo = Layout(width="400", height="400")
-        super(DOMWidget, self).__init__(*args, layout=lo, **kwargs)
-
-
-@register
-class ExatomicBox(Box):
-    """Base class for containers of a GUI and scene."""
-
-    _model_module_version = Unicode(__js_version__).tag(sync=True)
-    _model_module_version = Unicode(__js_version__).tag(sync=True)
-    _model_module = Unicode("jupyter-exatomic").tag(sync=True)
-    _view_module = Unicode("jupyter-exatomic").tag(sync=True)
-    _model_name = Unicode("ExatomicBoxModel").tag(sync=True)
-    _view_name = Unicode("ExatomicBoxView").tag(sync=True)
-    scene = Instance(ExatomicScene, allow_none=True
-                    ).tag(sync=True, **widget_serialization)
-
-
-    def _close(self, b):
-        """Shut down all active widgets within the container."""
-        for widget in self.active_controls.values():
-            try: widget._close()
-            except: widget.close()
-
-        for widget in self.inactive_controls.values():
-            try: widget._close()
-            except: widget.close()
-
-        self.scene._close()
-        self.close()
-
-
-    def _init_gui(self, uni=False, test=False):
-        """Initialize generic GUI controls and register callbacks."""
-
-        # Default GUI controls to control the scene
-        self.inactive_controls = OrderedDict()
-        self.active_controls = OrderedDict(
-            close=Button(icon='trash', description=' Close', layout=gui_lo),
-            clear=Button(icon='bomb', description=' Clear', layout=gui_lo))
-
-        copts = OrderedDict([
-            ('get', Button(icon='arrow-circle-down', description=' Save')),
-            ('set', IntSlider(description='Load', min=0,
-                              max=max(len(self.scene.cameras)-1,0),
-                              value=0, step=1))])
-        def _save_camera(b):
-            self.scene.save_cam = self.scene.save_cam == False
-            (self.active_controls['camera']
-                 .active_controls['set'].max) = len(self.scene.cameras)
-        copts['get'].on_click(_save_camera)
-        copts['set'].observe(self.scene._set_camera, names='value')
-        cfolder = Folder(Button(icon='camera', description=' Camera'), copts)
-        cfolder.activate()
-
-        self.active_controls['camera'] = cfolder
-        self.active_controls['saves'] = Button(
-            icon='save', description=' Save', layout=gui_lo)
-
-        def _clear(b):
-            self.scene.clear = self.scene.clear == False
-        def _saves(b):
-            self.scene.save = self.scene.save == False
-
-        self.active_controls['close'].on_click(self._close)
-        self.active_controls['clear'].on_click(_clear)
-        self.active_controls['saves'].on_click(_saves)
-
-        # Inactive GUI controls common for subclasses
-        fopts = gui_field_widgets(uni, test)
-
-        def _iso(c): self.scene.field_iso = c.new
-        def _nx(c): self.scene.field_nx = c.new
-        def _ny(c): self.scene.field_ny = c.new
-        def _nz(c): self.scene.field_nz = c.new
-
-        fopts['iso'].observe(_iso, names='value')
-        fopts['nx'].observe(_nx, names='value')
-        fopts['ny'].observe(_ny, names='value')
-        fopts['nz'].observe(_nz, names='value')
-
-        self.inactive_controls['field'] = Folder(
-                Button(description=' Fields', icon='cube'), fopts)
-
-
-<<<<<<< HEAD
-    def __init__(self, *args, **kwargs):
-        scene = kwargs.pop("scene", None)
-        self.scene = ExatomicScene() if scene is None else scene
-=======
-    def __init__(self, scenekwargs=None, *args, **kwargs):
-        scenekwargs = {} if scenekwargs is None else scenekwargs
-
-        if not hasattr(self, 'scene'):
-            self.scene = ExatomicScene(**scenekwargs)
-        elif 'scene' in kwargs:
-            self.scene = kwargs.pop('scene')
-
->>>>>>> 2eb1c138
-        if not hasattr(self, 'active_controls'): self._init_gui()
-        self.gui = VBox(list(self.active_controls.values()))
-
-        super(ExatomicBox, self).__init__(
-            *args, children=[HBox([self.gui, self.scene])], **kwargs)
-
-
-
-########################
-# Basic example widget #
-########################
-
-@register
-class TestScene(ExatomicScene):
-    """A basic scene to test some javascript."""
-
-    _model_name = Unicode("TestSceneModel").tag(sync=True)
-    _view_name = Unicode("TestSceneView").tag(sync=True)
-    field = Unicode("null").tag(sync=True)
-    geom = Bool(True).tag(sync=True)
-
-
-
-class TestContainer(ExatomicBox):
-    """A basic container to test some javascript and GUI."""
-
-    def _init_gui(self):
-        """Initialize specific GUI controls and register callbacks."""
-
-        super(TestContainer, self)._init_gui()
-
-        geom = Button(icon="cubes", description=" Mesh", layout=gui_lo)
-        def _geom(b): self.scene.geom = self.scene.geom == False
-        geom.on_click(_geom)
-        self.active_controls['geom'] = geom
-
-        fopts = ['null', 'Sphere', 'Torus', 'Ellipsoid']
-        fopts = Dropdown(options=fopts, layout=gui_lo)
-        def _field(c): self.scene.field = c.new
-        fopts.observe(_field, names='value')
-
-        folder = self.inactive_controls.pop('field')
-        folder.insert(1, 'options', fopts)
-        folder.activate('iso', 'nx', 'ny', 'nz')
-        self.active_controls['field'] = folder
-
-    def __init__(self, *args, **kwargs):
-        super(TestContainer, self).__init__(*args,
-                                            scene=TestScene(),
-                                            **kwargs)
-
-
-###########################
-# Universe example widget #
-###########################
-
-@register
-class TestUniverseScene(ExatomicScene):
-    """Test :class:`~exatomic.container.Universe` scene."""
-
-    _model_name = Unicode("TestUniverseSceneModel").tag(sync=True)
-    _view_name = Unicode("TestUniverseSceneView").tag(sync=True)
-    field_iso = Float(0.0005).tag(sync=True)
-    field = Unicode('Hydrogenic').tag(sync=True)
-    field_kind = Unicode('1s').tag(sync=True)
-    field_ox = Float(-30.0).tag(sync=True)
-    field_oy = Float(-30.0).tag(sync=True)
-    field_oz = Float(-30.0).tag(sync=True)
-    field_fx = Float(30.0).tag(sync=True)
-    field_fy = Float(30.0).tag(sync=True)
-    field_fz = Float(30.0).tag(sync=True)
-    field_ml = Int(0).tag(sync=True)
-
-
-class TestUniverse(ExatomicBox):
-    """Test :class:`~exatomic.container.Universe` test widget."""
-<<<<<<< HEAD
-    # _model_name = Unicode("TestUniverseModel").tag(sync=True)
-    # _view_name = Unicode("TestUniverseView").tag(sync=True)
-=======
-
->>>>>>> 2eb1c138
-    def _init_gui(self):
-        super(TestUniverse, self)._init_gui(uni=True, test=True)
-
-        uni_field_lists = OrderedDict([
-            ('Hydrogenic', ['1s',   '2s',   '2px', '2py', '2pz',
-                            '3s',   '3px',  '3py', '3pz',
-                            '3d-2', '3d-1', '3d0', '3d+1', '3d+2']),
-            ('Gaussian', ['s', 'px', 'py', 'pz', 'd200', 'd110',
-                          'd101', 'd020', 'd011', 'd002', 'f300',
-                          'f210', 'f201', 'f120', 'f111', 'f102',
-                          'f030', 'f021', 'f012', 'f003']),
-            ('SolidHarmonic', [str(i) for i in range(8)])
-        ])
-
-        folder = self.inactive_controls.pop('field')
-        fopts = list(uni_field_lists.keys())
-        fopts = Dropdown(options=fopts, layout=gui_lo)
-        field_widgets = [(key, Dropdown(options=val, layout=gui_lo))
-                         for key, val in uni_field_lists.items()]
-        ml_widgets = [(str(l), Dropdown(options=range(-l, l+1),
-                      layout=gui_lo)) for l in range(8)]
-        self.inactive_controls.update(field_widgets)
-        self.inactive_controls.update(ml_widgets)
-        fkind = self.inactive_controls[self.scene.field]
-
-        def _field(c):
-            self.scene.field = c.new
-            fk = uni_field_lists[c.new][0]
-            self.scene.field_kind = fk
-            if self.scene.field == 'SolidHarmonic':
-                folder.insert(3, 'fml', self.inactive_controls[fk])
-                folder.active_controls.pop('fkind')
-            elif 'fml' in folder.active_controls:
-                folder.active_controls.pop('fml')
-
-            folder.insert(2, 'fkind', self.inactive_controls[c.new])
-            folder.set_gui()
-
-        fopts.observe(_field, names="value")
-
-        def _field_kind(c):
-            self.scene.field_kind = c.new
-            if self.scene.field == 'SolidHarmonic':
-                self.scene.field_ml = self.inactive_controls[c.new].options[0]
-                folder.insert(3, 'fml', self.inactive_controls[c.new],
-                              update=True)
-            elif 'fml' in folder.active_controls:
-                folder.deactivate('fml', update=True)
-
-        for key, widget in field_widgets:
-            widget.observe(_field_kind, names='value')
-
-        def _field_ml(c):
-            self.scene.field_ml = c.new
-        for key, widget in ml_widgets:
-            widget.observe(_field_ml, names='value')
-
-        folder.insert(1, 'fopts', fopts)
-        folder.insert(2, 'fkind', fkind)
-        folder.activate('iso', 'nx', 'ny', 'nz')
-        self.active_controls['field'] = folder
-
-<<<<<<< HEAD
-    def __init__(self, *args, **kwargs):
-=======
-
-    def __init__(self, scenekwargs=None, *args, **kwargs):
-        scenekwargs = {} if scenekwargs is None else scenekwargs
->>>>>>> 2eb1c138
-        super(TestUniverse, self).__init__(
-            *args, scene=TestUniverseScene(**scenekwargs), **kwargs)
-
-
-################################
-# Universe and related widgets #
-################################
-
-def atom_traits(df, atomcolors=None, atomradii=None):
-    """
-    Get atom table traits. Atomic size (using the covalent radius) and atom
-    colors (using the common `Jmol`_ color scheme) are packed as dicts and
-    obtained from the static data in exa.
-
-    .. _Jmol: http://jmol.sourceforge.net/jscolors/
-    """
-    # Implement logic to automatically choose
-    # whether or not to create labels
-    labels = True
-    atomcolors = pd.Series() if atomcolors is None else pd.Series(atomcolors)
-    atomradii = pd.Series() if atomradii is None else pd.Series(atomradii)
-    traits = {}
-    cols = ['x', 'y', 'z']
-    if labels:
-        cols.append('l')
-        if 'tag' in df.columns: df['l'] = df['tag']
-        else: df['l'] = df['symbol'] + df.index.astype(str)
-    grps = df.groupby('frame')
-    for col in cols:
-        ncol = 'atom_' + col
-        if col == 'l':
-            labels = grps.apply(lambda y: y[col].to_json(orient='values')
-                ).to_json(orient="values")
-            repl = {r'\\': '', '"\[': '[', '\]"': ']'}
-            replpat = re.compile('|'.join(repl.keys()))
-            repl = {'\\': '', '"[': '[', ']"': ']'}
-            traits['atom_l'] = replpat.sub(lambda m: repl[m.group(0)],
-                                           labels)
-            del df['l']
-        else:
-            traits[ncol] = grps.apply(
-                lambda y: y[col].to_json(
-                orient='values', double_precision=3)
-                ).to_json(orient="values").replace('"', '')
-    syms = grps.apply(lambda g: g['symbol'].cat.codes.values)
-    symmap = {i: v for i, v in enumerate(df['symbol'].cat.categories)
-              if v in df.unique_atoms}
-    unq = df['symbol'].astype(str).unique()
-    radii = {k: sym2radius[k] for k in unq}
-    colors = {k: sym2color[k] for k in unq}
-    colors.update(atomcolors)
-    radii.update(atomradii)
-    traits['atom_s'] = syms.to_json(orient='values')
-    traits['atom_r'] = {i: 0.5 * radii[v] for i, v in symmap.items()}
-    traits['atom_c'] = {i: colors[v] for i, v in symmap.items()}
-    return traits
-
-def field_traits(df):
-    """Get field table traits."""
-    df['frame'] = df['frame'].astype(int)
-    df['nx'] = df['nx'].astype(int)
-    df['ny'] = df['ny'].astype(int)
-    df['nz'] = df['nz'].astype(int)
-    if not all((col in df.columns for col in ['fx', 'fy', 'fz'])):
-        for d, l in [('x', 'i'), ('y', 'j'), ('z', 'k')]:
-            df['f'+d] = df['o'+d] + (df['n'+d] - 1) * df['d'+d+l]
-    grps = df.groupby('frame')
-    fps = grps.apply(lambda x: x[['ox', 'oy', 'oz',
-                                  'nx', 'ny', 'nz',
-                                  'fx', 'fy', 'fz']].T.to_dict()).to_dict()
-    try: idxs = list(map(list, grps.groups.values()))
-    except: idxs = [list(grp.index) for i, grp in grps]
-    #vals = [f.tolist() for f in df.field_values]
-    vals = '[' + ','.join([f.to_json(orient='values',
-                           double_precision=5) for f in df.field_values]) + ']'
-    return {'field_v': vals, 'field_i': idxs, 'field_p': fps}
-
-#def two_traits(df, lbls):
-def two_traits(uni):
-    """Get two table traitlets."""
-    if not hasattr(uni, "atom_two"):
-        raise AttributeError("for the catcher")
-    if "frame" not in uni.atom_two.columns:
-        uni.atom_two['frame'] = uni.atom_two['atom0'].map(uni.atom['frame'])
-    lbls = uni.atom.get_atom_labels()
-    df = uni.atom_two
-    bonded = df.loc[df['bond'] == True, ['atom0', 'atom1', 'frame']]
-    lbl0 = bonded['atom0'].map(lbls)
-    lbl1 = bonded['atom1'].map(lbls)
-    lbl = pd.concat((lbl0, lbl1), axis=1)
-    lbl['frame'] = bonded['frame']
-    bond_grps = lbl.groupby('frame')
-    frames = df['frame'].unique().astype(np.int64)
-    b0 = np.empty((len(frames), ), dtype='O')
-    b1 = b0.copy()
-    for i, frame in enumerate(frames):
-        try:
-            b0[i] = bond_grps.get_group(frame)['atom0'].astype(np.int64).values
-            b1[i] = bond_grps.get_group(frame)['atom1'].astype(np.int64).values
-        except Exception:
-            b0[i] = []
-            b1[i] = []
-    b0 = pd.Series(b0).to_json(orient='values')
-    b1 = pd.Series(b1).to_json(orient='values')
-    del uni.atom_two['frame']
-    return {'two_b0': b0, 'two_b1': b1}
-
-
-def frame_traits(uni):
-    """Get frame table traits."""
-    if not hasattr(uni, 'frame'): return {}
-<<<<<<< HEAD
-=======
-#    xi = Float().tag(sync=True)
-#    xj = Float().tag(sync=True)
-#    xk = Float().tag(sync=True)
-#    yi = Float().tag(sync=True)
-#    yj = Float().tag(sync=True)
-#    yk = Float().tag(sync=True)
-#    zi = Float().tag(sync=True)
-#    zj = Float().tag(sync=True)
-#    zk = Float().tag(sync=True)
-#    ox = Float().tag(sync=True)
-#    oy = Float().tag(sync=True)
-#    oz = Float().tag(sync=True)
-    return {}
->>>>>>> 2eb1c138
-
-
-@register
-class UniverseScene(ExatomicScene):
-    """A scene for viewing quantum systems."""
-    _model_name = Unicode("UniverseSceneModel").tag(sync=True)
-    _view_name = Unicode("UniverseSceneView").tag(sync=True)
-    # Top level index
-    frame_idx = Int(0).tag(sync=True)
-    axis = Bool(False).tag(sync=True)
-    # Atom traits
-    atom_x = Unicode().tag(sync=True)
-    atom_y = Unicode().tag(sync=True)
-    atom_z = Unicode().tag(sync=True)
-    atom_l = Unicode().tag(sync=True)
-    atom_s = Unicode().tag(sync=True)
-    atom_r = Dict().tag(sync=True)
-    atom_c = Dict().tag(sync=True)
-    atom_3d = Bool(False).tag(sync=True)
-    # Two traits
-    two_b0 = Unicode().tag(sync=True)
-    two_b1 = Unicode().tag(sync=True)
-    # Field traits
-    field_i = List().tag(sync=True)
-    field_v = Unicode().tag(sync=True)
-    field_p = Dict().tag(sync=True)
-    field_idx = Any().tag(sync=True)
-    field_iso = Float(0.03).tag(sync=True)
-    field_show = Bool(False).tag(sync=True)
-    cont_show = Bool(False).tag(sync=True)
-    cont_axis = Unicode("z").tag(sync=True)
-    cont_num = Int(10).tag(sync=True)
-    cont_lim = List([-8, -1]).tag(sync=True)
-    cont_val = Float(0.0).tag(sync=True)
-    # Frame traits
-
-
-#@register
-class UniverseWidget(ExatomicBox):
-    """:class:`~exatomic.container.Universe` viewing widget."""
-
-    def _init_gui(self, nframes=1, fields=None):
-
-        super(UniverseWidget, self)._init_gui(uni=True, test=False)
-
-        atoms = Button(description=' Fill', icon='adjust', layout=gui_lo)
-        axis = Button(description=' Axis', icon='arrows-alt', layout=gui_lo)
-        def _atom_3d(b): self.scene.atom_3d = self.scene.atom_3d == False
-        def _axis(b): self.scene.axis = self.scene.axis == False
-        atoms.on_click(_atom_3d)
-        axis.on_click(_axis)
-        self.active_controls['atom_3d'] = atoms
-        self.active_controls['axis'] = axis
-
-        playable = bool(nframes <= 1)
-        flims = dict(min=0, max=nframes-1, step=1, value=0, layout=gui_lo)
-        control = Button(description=' Animate', icon='play')
-        content = OrderedDict([
-            ('playing', Play(disabled=playable, **flims)),
-            ('scn_frame', IntSlider(description='Frame', **flims))
-        ])
-        def _scn_frame(c): self.scene.frame_idx = c.new
-        content['scn_frame'].observe(_scn_frame, names='value')
-        jslink((content['playing'], 'value'),
-               (content['scn_frame'], 'value'))
-        self.active_controls['frame'] = Folder(control, content)
-        self.active_controls['frame'].activate()
-
-
-        if fields is not None:
-            # Main field folder
-            folder = self.inactive_controls.pop('field')
-            fopts = Dropdown(options=fields, layout=gui_lo)
-            def _fopts(c): self.scene.field_idx = c.new
-            fopts.observe(_fopts, names='value')
-            # Make an isosurface folder
-            isos = Button(description=' Isosurfaces', icon='cube')
-            def _fshow(b):
-                self.scene.field_show = self.scene.field_show == False
-            isos.on_click(_fshow)
-            # Move the isosurface button to the subfolder
-            iso = folder.inactive_controls.pop('iso')
-            isofolder = Folder(isos, OrderedDict([
-                ('fopts', fopts),
-                ('iso', iso)
-            ]), layout=Layout(width="200px"))
-            isofolder.activate()
-            folder.insert(1, 'iso', isofolder, update=True)
-            # Make a contour folder
-            control = Button(description=' Contours', icon='dot-circle-o')
-            def _cshow(b):
-                self.scene.cont_show = self.scene.cont_show == False
-            control.on_click(_cshow)
-            content = OrderedDict([
-                ('fopts', fopts),
-                ('axis', Dropdown(options=['x', 'y', 'z'], value='z')),
-                ('num', IntSlider(description='N', min=5, max=20,
-                                  value=10, step=1, layout=gui_lo,)),
-                ('lim', IntRangeSlider(description="10**Limits", min=-8,
-                                       max=0, step=1, value=[-7, -1],)),
-                ('val', FloatSlider(description="Value",
-                                    min=-5, max=5, value=0,)),
-            ])
-            def _cont_axis(c): self.scene.cont_axis = c.new
-            def _cont_num(c): self.scene.cont_num = c.new
-            def _cont_lim(c): self.scene.cont_lim = c.new
-            def _cont_val(c): self.scene.cont_val = c.new
-            content['axis'].observe(_cont_axis, names='value')
-            content['num'].observe(_cont_num, names='value')
-            content['lim'].observe(_cont_lim, names='value')
-            content['val'].observe(_cont_val, names='value')
-            contour = Folder(control, content, layout=Layout(width="200px"))
-            contour.activate()
-            folder.insert(2, 'contour', contour, update=True)
-            self.active_controls['field'] = folder
-
-    def __init__(self, uni, *args, **kwargs):
-        scenekwargs = kwargs.pop("scenekwargs", None)
-        unargs = {}
-        fields = None
-        atomcolors, atomradii = {}, {}
-        scenekwargs = {} if scenekwargs is None else scenekwargs
-        if 'atomcolors' in scenekwargs:
-            atomcolors = scenekwargs['atomcolors']
-        if 'atomradii' in scenekwargs:
-            atomradii = scenekwargs['atomradii']
-        if hasattr(uni, 'atom'):
-            unargs.update(atom_traits(uni.atom, atomcolors, atomradii))
-        if hasattr(uni, 'atom_two'):
-            unargs.update(two_traits(uni))
-        if hasattr(uni, 'field'):
-            unargs.update(field_traits(uni.field))
-            fields = ['null'] + unargs['field_i'][0]
-        if scenekwargs is not None: unargs.update(scenekwargs)
-        self.scene = UniverseScene(**unargs)
-        self._init_gui(nframes=uni.atom.nframes, fields=fields)
-        super(UniverseWidget, self).__init__(
-            *args, **kwargs)
-            # *args, scene=scene, **kwargs)
+# -*- coding: utf-8 -*-
+# Copyright (c) 2015-2017, Exa Analytics Development Team
+# Distributed under the terms of the Apache License 2.0
+"""
+Universe Notebook Widget
+#########################
+"""
+import os, re
+import numpy as np
+import pandas as pd
+from base64 import b64decode
+from collections import OrderedDict
+from traitlets import (Bool, Int, Float, Unicode, CInt,
+                       List, Any, Dict, Instance, link)
+from ipywidgets import (
+    Box, VBox, HBox, FloatSlider, IntSlider, Play,
+    IntRangeSlider, DOMWidget, Layout, Button, Dropdown,
+    register, jslink, widget_serialization
+)
+from exatomic.base import sym2radius, sym2color
+from exatomic import __js_version__
+
+###################
+# Default layouts #
+###################
+
+gui_lo = Layout(width="195px")
+
+#######################
+# Common GUI patterns #
+#######################
+
+
+class Folder(VBox):
+    """A VBox with a main widget that will show or hide widgets."""
+    mlo = Layout(width="205px")
+    lo = gui_lo
+
+
+    def _close(self):
+        """Close all widgets in the folder."""
+        for widget in self.active_controls.values():
+            widget.close()
+        for widget in self.inactive_controls.values():
+            widget.close()
+        self.close()
+
+
+    def _set_layout(self, widget=None):
+        """Ensure all widgets are the same size."""
+        if widget is not None:
+            if isinstance(widget, Folder): return
+            widget.layout = self.lo
+        else:
+            for widget in self.active_controls.values():
+                if isinstance(widget, Folder): continue
+                widget.layout = self.lo
+            for widget in self.inactive_controls.values():
+                if isinstance(widget, Folder): continue
+                widget.layout = self.lo
+
+
+    def _init_folder(self, control, content):
+        """Set up controller for folder."""
+        self.active_controls = OrderedDict([
+            ('folder', control)])
+        self.inactive_controls = content
+        self._set_layout()
+        def _controller(b):
+            self.open_folder = self.open_folder == False
+            self.set_gui()
+        self.active_controls['folder'].on_click(_controller)
+
+
+    def activate(self, *keys, **kwargs):
+        """Activate a widget in the folder."""
+        update = kwargs.pop("update", False)
+        keys = list(self.inactive_controls.keys()) if not keys else keys
+        for key in keys:
+             self.active_controls[key] = self.inactive_controls.pop(key)
+        if update:
+            self.set_gui()
+
+
+    def deactivate(self, *keys, **kwargs):
+        """Deactivate a widget in the folder."""
+        update = kwargs.pop("update", False)
+        keys = list(self.active_controls.keys()) if not keys else keys
+        for key in keys:
+            if key == 'folder': continue
+            self.inactive_controls[key] = self.active_controls.pop(key)
+        if update:
+            self.set_gui()
+
+
+    def insert(self, idx, key, obj, active=True, update=False):
+        """Insert a widget into the folder positionally by index."""
+        self._set_layout(obj)
+        nd = OrderedDict()
+        od = self.active_controls if active else self.inactive_controls
+        keys = list(od.keys())
+        keys.insert(idx, key)
+        for k in keys:
+            if k == key: nd[k] = obj
+            else: nd[k] = od[k]
+        if active: self.active_controls = nd
+        else: self.inactive_controls = nd
+        if update:
+            self.set_gui()
+
+
+    def set_gui(self):
+        """Open or close the folder."""
+        self.children = list(self.active_controls.values())
+        if not self.open_folder:
+            self.children = self.children[:1]
+        self.on_displayed(VBox._fire_children_displayed)
+
+
+    def __init__(self, control, content, **kwargs):
+        show = kwargs.pop("show", False)
+        layout = kwargs.pop("layout", None)
+        self.open_folder = show
+        self._init_folder(control, content)
+        layout = self.mlo if layout is None else layout
+        super(Folder, self).__init__(list(self.active_controls.values()),
+                                     layout=layout, **kwargs)
+
+
+
+def gui_field_widgets(uni=False, test=False):
+    """New widgets for field GUI functionality."""
+    flims = {"min": 30, "max": 60, "value": 30,
+                  "step": 1, "layout": gui_lo,
+                 "continuous_update": False}
+    iso_lims = {"continuous_update": False,
+                "description": "Iso.",
+                "layout": gui_lo}
+    if uni: iso_lims.update({"min": 0.0001, "max": 0.1,
+                             "value": 0.0005, "step": 0.0005,
+                             "readout_format": ".4f"})
+    else: iso_lims.update({"min": 3.0, "max": 10.0, "value": 2.0})
+    if uni and not test: iso_lims["value"] = 0.03
+    return OrderedDict(iso=FloatSlider(**iso_lims),
+                       nx=IntSlider(description="Nx", **flims),
+                       ny=IntSlider(description="Ny", **flims),
+                       nz=IntSlider(description="Nz", **flims))
+
+
+
+################
+# Base classes #
+################
+@register
+class ExatomicScene(DOMWidget):
+    """Resizable three.js scene."""
+    _model_module_version = Unicode(__js_version__).tag(sync=True)
+    _model_module_version = Unicode(__js_version__).tag(sync=True)
+    _view_module = Unicode("jupyter-exatomic").tag(sync=True)
+    _model_module = Unicode("jupyter-exatomic").tag(sync=True)
+    _model_name = Unicode("ExatomicSceneModel").tag(sync=True)
+    _view_name = Unicode("ExatomicSceneView").tag(sync=True)
+    clear = Bool(False).tag(sync=True)
+    save = Bool(False).tag(sync=True)
+    save_cam = Bool(False).tag(sync=True)
+    cameras = List(trait=Dict()).tag(sync=True)
+    field_pos = Unicode("#003399").tag(sync=True)
+    field_neg = Unicode("#FF9900").tag(sync=True)
+    field_iso = Float(2.0).tag(sync=True)
+    field_ox = Float(-3.0).tag(sync=True)
+    field_oy = Float(-3.0).tag(sync=True)
+    field_oz = Float(-3.0).tag(sync=True)
+    field_fx = Float(3.0).tag(sync=True)
+    field_fy = Float(3.0).tag(sync=True)
+    field_fz = Float(3.0).tag(sync=True)
+    field_nx = Int(31).tag(sync=True)
+    field_ny = Int(31).tag(sync=True)
+    field_nz = Int(31).tag(sync=True)
+    savedir = Unicode().tag(sync=True)
+    imgname = Unicode().tag(sync=True)
+
+    def _handle_custom_msg(self, msg, callback):
+        """Custom message handler."""
+        if msg['type'] == 'image':
+            self._handle_image(msg['content'])
+        elif msg['type'] == 'camera':
+            self._handle_camera(msg['content'])
+        else: print("Custom msg not handled.\n"
+                    "type of msg : {}\n"
+                    "msg         : {}".format(msg['type'], msg['content']))
+
+    def _handle_camera(self, content):
+        self.cameras.append(content)
+
+    def _handle_image(self, content):
+        """Save a PNG of the scene."""
+        savedir = self.savedir
+        if not savedir: savedir = os.getcwd()
+        nxt = 0
+        fmt = '{:06d}.png'.format
+        fname = self.imgname if self.imgname else fmt(nxt)
+        while os.path.isfile(os.sep.join([savedir, fname])):
+            nxt += 1
+            fname = fmt(nxt)
+        repl = 'data:image/png;base64,'
+        with open(os.sep.join([savedir, fname]), 'wb') as f:
+            f.write(b64decode(content.replace(repl, '')))
+
+    def _set_camera(self, c):
+        self.send({'type': 'camera',
+                   'content': self.cameras[c.new]})
+
+    def _close(self):
+        self.send({'type': 'close'})
+        self.close()
+
+    def __init__(self, *args, **kwargs):
+        self.cameras = []
+        lo = Layout(width="400", height="400")
+        super(DOMWidget, self).__init__(*args, layout=lo, **kwargs)
+
+
+@register
+class ExatomicBox(Box):
+    """Base class for containers of a GUI and scene."""
+
+    _model_module_version = Unicode(__js_version__).tag(sync=True)
+    _model_module_version = Unicode(__js_version__).tag(sync=True)
+    _model_module = Unicode("jupyter-exatomic").tag(sync=True)
+    _view_module = Unicode("jupyter-exatomic").tag(sync=True)
+    _model_name = Unicode("ExatomicBoxModel").tag(sync=True)
+    _view_name = Unicode("ExatomicBoxView").tag(sync=True)
+    scene = Instance(ExatomicScene, allow_none=True
+                    ).tag(sync=True, **widget_serialization)
+
+
+    def _close(self, b):
+        """Shut down all active widgets within the container."""
+        for widget in self.active_controls.values():
+            try: widget._close()
+            except: widget.close()
+
+        for widget in self.inactive_controls.values():
+            try: widget._close()
+            except: widget.close()
+
+        self.scene._close()
+        self.close()
+
+
+    def _init_gui(self, uni=False, test=False):
+        """Initialize generic GUI controls and register callbacks."""
+
+        # Default GUI controls to control the scene
+        self.inactive_controls = OrderedDict()
+        self.active_controls = OrderedDict(
+            close=Button(icon='trash', description=' Close', layout=gui_lo),
+            clear=Button(icon='bomb', description=' Clear', layout=gui_lo))
+
+        copts = OrderedDict([
+            ('get', Button(icon='arrow-circle-down', description=' Save')),
+            ('set', IntSlider(description='Load', min=0,
+                              max=max(len(self.scene.cameras)-1,0),
+                              value=0, step=1))])
+        def _save_camera(b):
+            self.scene.save_cam = self.scene.save_cam == False
+            (self.active_controls['camera']
+                 .active_controls['set'].max) = len(self.scene.cameras)
+        copts['get'].on_click(_save_camera)
+        copts['set'].observe(self.scene._set_camera, names='value')
+        cfolder = Folder(Button(icon='camera', description=' Camera'), copts)
+        cfolder.activate()
+
+        self.active_controls['camera'] = cfolder
+        self.active_controls['saves'] = Button(
+            icon='save', description=' Save', layout=gui_lo)
+
+        def _clear(b):
+            self.scene.clear = self.scene.clear == False
+        def _saves(b):
+            self.scene.save = self.scene.save == False
+
+        self.active_controls['close'].on_click(self._close)
+        self.active_controls['clear'].on_click(_clear)
+        self.active_controls['saves'].on_click(_saves)
+
+        # Inactive GUI controls common for subclasses
+        fopts = gui_field_widgets(uni, test)
+
+        def _iso(c): self.scene.field_iso = c.new
+        def _nx(c): self.scene.field_nx = c.new
+        def _ny(c): self.scene.field_ny = c.new
+        def _nz(c): self.scene.field_nz = c.new
+
+        fopts['iso'].observe(_iso, names='value')
+        fopts['nx'].observe(_nx, names='value')
+        fopts['ny'].observe(_ny, names='value')
+        fopts['nz'].observe(_nz, names='value')
+
+        self.inactive_controls['field'] = Folder(
+                Button(description=' Fields', icon='cube'), fopts)
+
+
+    def __init__(self, scenekwargs=None, *args, **kwargs):
+        scenekwargs = {} if scenekwargs is None else scenekwargs
+
+        if not hasattr(self, 'scene'):
+            self.scene = ExatomicScene(**scenekwargs)
+        elif 'scene' in kwargs:
+            self.scene = kwargs.pop('scene')
+
+        if not hasattr(self, 'active_controls'): self._init_gui()
+        self.gui = VBox(list(self.active_controls.values()))
+
+        super(ExatomicBox, self).__init__(
+            *args, children=[HBox([self.gui, self.scene])], **kwargs)
+
+
+
+########################
+# Basic example widget #
+########################
+
+@register
+class TestScene(ExatomicScene):
+    """A basic scene to test some javascript."""
+
+    _model_name = Unicode("TestSceneModel").tag(sync=True)
+    _view_name = Unicode("TestSceneView").tag(sync=True)
+    field = Unicode("null").tag(sync=True)
+    geom = Bool(True).tag(sync=True)
+
+
+
+class TestContainer(ExatomicBox):
+    """A basic container to test some javascript and GUI."""
+
+    def _init_gui(self):
+        """Initialize specific GUI controls and register callbacks."""
+
+        super(TestContainer, self)._init_gui()
+
+        geom = Button(icon="cubes", description=" Mesh", layout=gui_lo)
+        def _geom(b): self.scene.geom = self.scene.geom == False
+        geom.on_click(_geom)
+        self.active_controls['geom'] = geom
+
+        fopts = ['null', 'Sphere', 'Torus', 'Ellipsoid']
+        fopts = Dropdown(options=fopts, layout=gui_lo)
+        def _field(c): self.scene.field = c.new
+        fopts.observe(_field, names='value')
+
+        folder = self.inactive_controls.pop('field')
+        folder.insert(1, 'options', fopts)
+        folder.activate('iso', 'nx', 'ny', 'nz')
+        self.active_controls['field'] = folder
+
+    def __init__(self, *args, **kwargs):
+        super(TestContainer, self).__init__(*args,
+                                            scene=TestScene(),
+                                            **kwargs)
+
+
+###########################
+# Universe example widget #
+###########################
+
+@register
+class TestUniverseScene(ExatomicScene):
+    """Test :class:`~exatomic.container.Universe` scene."""
+
+    _model_name = Unicode("TestUniverseSceneModel").tag(sync=True)
+    _view_name = Unicode("TestUniverseSceneView").tag(sync=True)
+    field_iso = Float(0.0005).tag(sync=True)
+    field = Unicode('Hydrogenic').tag(sync=True)
+    field_kind = Unicode('1s').tag(sync=True)
+    field_ox = Float(-30.0).tag(sync=True)
+    field_oy = Float(-30.0).tag(sync=True)
+    field_oz = Float(-30.0).tag(sync=True)
+    field_fx = Float(30.0).tag(sync=True)
+    field_fy = Float(30.0).tag(sync=True)
+    field_fz = Float(30.0).tag(sync=True)
+    field_ml = Int(0).tag(sync=True)
+
+
+class TestUniverse(ExatomicBox):
+    """Test :class:`~exatomic.container.Universe` test widget."""
+
+    def _init_gui(self):
+        super(TestUniverse, self)._init_gui(uni=True, test=True)
+
+        uni_field_lists = OrderedDict([
+            ('Hydrogenic', ['1s',   '2s',   '2px', '2py', '2pz',
+                            '3s',   '3px',  '3py', '3pz',
+                            '3d-2', '3d-1', '3d0', '3d+1', '3d+2']),
+            ('Gaussian', ['s', 'px', 'py', 'pz', 'd200', 'd110',
+                          'd101', 'd020', 'd011', 'd002', 'f300',
+                          'f210', 'f201', 'f120', 'f111', 'f102',
+                          'f030', 'f021', 'f012', 'f003']),
+            ('SolidHarmonic', [str(i) for i in range(8)])
+        ])
+
+        folder = self.inactive_controls.pop('field')
+        fopts = list(uni_field_lists.keys())
+        fopts = Dropdown(options=fopts, layout=gui_lo)
+        field_widgets = [(key, Dropdown(options=val, layout=gui_lo))
+                         for key, val in uni_field_lists.items()]
+        ml_widgets = [(str(l), Dropdown(options=range(-l, l+1),
+                      layout=gui_lo)) for l in range(8)]
+        self.inactive_controls.update(field_widgets)
+        self.inactive_controls.update(ml_widgets)
+        fkind = self.inactive_controls[self.scene.field]
+
+        def _field(c):
+            self.scene.field = c.new
+            fk = uni_field_lists[c.new][0]
+            self.scene.field_kind = fk
+            if self.scene.field == 'SolidHarmonic':
+                folder.insert(3, 'fml', self.inactive_controls[fk])
+                folder.active_controls.pop('fkind')
+            elif 'fml' in folder.active_controls:
+                folder.active_controls.pop('fml')
+
+            folder.insert(2, 'fkind', self.inactive_controls[c.new])
+            folder.set_gui()
+
+        fopts.observe(_field, names="value")
+
+        def _field_kind(c):
+            self.scene.field_kind = c.new
+            if self.scene.field == 'SolidHarmonic':
+                self.scene.field_ml = self.inactive_controls[c.new].options[0]
+                folder.insert(3, 'fml', self.inactive_controls[c.new],
+                              update=True)
+            elif 'fml' in folder.active_controls:
+                folder.deactivate('fml', update=True)
+
+        for key, widget in field_widgets:
+            widget.observe(_field_kind, names='value')
+
+        def _field_ml(c):
+            self.scene.field_ml = c.new
+        for key, widget in ml_widgets:
+            widget.observe(_field_ml, names='value')
+
+        folder.insert(1, 'fopts', fopts)
+        folder.insert(2, 'fkind', fkind)
+        folder.activate('iso', 'nx', 'ny', 'nz')
+        self.active_controls['field'] = folder
+
+
+    def __init__(self, scenekwargs=None, *args, **kwargs):
+        scenekwargs = {} if scenekwargs is None else scenekwargs
+        super(TestUniverse, self).__init__(
+            *args, scene=TestUniverseScene(**scenekwargs), **kwargs)
+
+
+################################
+# Universe and related widgets #
+################################
+
+def atom_traits(df, atomcolors=None, atomradii=None):
+    """
+    Get atom table traits. Atomic size (using the covalent radius) and atom
+    colors (using the common `Jmol`_ color scheme) are packed as dicts and
+    obtained from the static data in exa.
+
+    .. _Jmol: http://jmol.sourceforge.net/jscolors/
+    """
+    # Implement logic to automatically choose
+    # whether or not to create labels
+    labels = True
+    atomcolors = pd.Series() if atomcolors is None else pd.Series(atomcolors)
+    atomradii = pd.Series() if atomradii is None else pd.Series(atomradii)
+    traits = {}
+    cols = ['x', 'y', 'z']
+    if labels:
+        cols.append('l')
+        if 'tag' in df.columns: df['l'] = df['tag']
+        else: df['l'] = df['symbol'] + df.index.astype(str)
+    grps = df.groupby('frame')
+    for col in cols:
+        ncol = 'atom_' + col
+        if col == 'l':
+            labels = grps.apply(lambda y: y[col].to_json(orient='values')
+                ).to_json(orient="values")
+            repl = {r'\\': '', '"\[': '[', '\]"': ']'}
+            replpat = re.compile('|'.join(repl.keys()))
+            repl = {'\\': '', '"[': '[', ']"': ']'}
+            traits['atom_l'] = replpat.sub(lambda m: repl[m.group(0)],
+                                           labels)
+            del df['l']
+        else:
+            traits[ncol] = grps.apply(
+                lambda y: y[col].to_json(
+                orient='values', double_precision=3)
+                ).to_json(orient="values").replace('"', '')
+    syms = grps.apply(lambda g: g['symbol'].cat.codes.values)
+    symmap = {i: v for i, v in enumerate(df['symbol'].cat.categories)
+              if v in df.unique_atoms}
+    unq = df['symbol'].astype(str).unique()
+    radii = {k: sym2radius[k] for k in unq}
+    colors = {k: sym2color[k] for k in unq}
+    colors.update(atomcolors)
+    radii.update(atomradii)
+    traits['atom_s'] = syms.to_json(orient='values')
+    traits['atom_r'] = {i: 0.5 * radii[v] for i, v in symmap.items()}
+    traits['atom_c'] = {i: colors[v] for i, v in symmap.items()}
+    return traits
+
+def field_traits(df):
+    """Get field table traits."""
+    df['frame'] = df['frame'].astype(int)
+    df['nx'] = df['nx'].astype(int)
+    df['ny'] = df['ny'].astype(int)
+    df['nz'] = df['nz'].astype(int)
+    if not all((col in df.columns for col in ['fx', 'fy', 'fz'])):
+        for d, l in [('x', 'i'), ('y', 'j'), ('z', 'k')]:
+            df['f'+d] = df['o'+d] + (df['n'+d] - 1) * df['d'+d+l]
+    grps = df.groupby('frame')
+    fps = grps.apply(lambda x: x[['ox', 'oy', 'oz',
+                                  'nx', 'ny', 'nz',
+                                  'fx', 'fy', 'fz']].T.to_dict()).to_dict()
+    try: idxs = list(map(list, grps.groups.values()))
+    except: idxs = [list(grp.index) for i, grp in grps]
+    #vals = [f.tolist() for f in df.field_values]
+    vals = '[' + ','.join([f.to_json(orient='values',
+                           double_precision=5) for f in df.field_values]) + ']'
+    return {'field_v': vals, 'field_i': idxs, 'field_p': fps}
+
+#def two_traits(df, lbls):
+def two_traits(uni):
+    """Get two table traitlets."""
+    if not hasattr(uni, "atom_two"):
+        raise AttributeError("for the catcher")
+    if "frame" not in uni.atom_two.columns:
+        uni.atom_two['frame'] = uni.atom_two['atom0'].map(uni.atom['frame'])
+    lbls = uni.atom.get_atom_labels()
+    df = uni.atom_two
+    bonded = df.loc[df['bond'] == True, ['atom0', 'atom1', 'frame']]
+    lbl0 = bonded['atom0'].map(lbls)
+    lbl1 = bonded['atom1'].map(lbls)
+    lbl = pd.concat((lbl0, lbl1), axis=1)
+    lbl['frame'] = bonded['frame']
+    bond_grps = lbl.groupby('frame')
+    frames = df['frame'].unique().astype(np.int64)
+    b0 = np.empty((len(frames), ), dtype='O')
+    b1 = b0.copy()
+    for i, frame in enumerate(frames):
+        try:
+            b0[i] = bond_grps.get_group(frame)['atom0'].astype(np.int64).values
+            b1[i] = bond_grps.get_group(frame)['atom1'].astype(np.int64).values
+        except Exception:
+            b0[i] = []
+            b1[i] = []
+    b0 = pd.Series(b0).to_json(orient='values')
+    b1 = pd.Series(b1).to_json(orient='values')
+    del uni.atom_two['frame']
+    return {'two_b0': b0, 'two_b1': b1}
+
+
+def frame_traits(uni):
+    """Get frame table traits."""
+    if not hasattr(uni, 'frame'): return {}
+    return {}
+
+
+@register
+class UniverseScene(ExatomicScene):
+    """A scene for viewing quantum systems."""
+    _model_name = Unicode("UniverseSceneModel").tag(sync=True)
+    _view_name = Unicode("UniverseSceneView").tag(sync=True)
+    # Top level index
+    frame_idx = Int(0).tag(sync=True)
+    axis = Bool(False).tag(sync=True)
+    # Atom traits
+    atom_x = Unicode().tag(sync=True)
+    atom_y = Unicode().tag(sync=True)
+    atom_z = Unicode().tag(sync=True)
+    atom_l = Unicode().tag(sync=True)
+    atom_s = Unicode().tag(sync=True)
+    atom_r = Dict().tag(sync=True)
+    atom_c = Dict().tag(sync=True)
+    atom_3d = Bool(False).tag(sync=True)
+    # Two traits
+    two_b0 = Unicode().tag(sync=True)
+    two_b1 = Unicode().tag(sync=True)
+    # Field traits
+    field_i = List().tag(sync=True)
+    field_v = Unicode().tag(sync=True)
+    field_p = Dict().tag(sync=True)
+    field_idx = Any().tag(sync=True)
+    field_iso = Float(0.03).tag(sync=True)
+    field_show = Bool(False).tag(sync=True)
+    cont_show = Bool(False).tag(sync=True)
+    cont_axis = Unicode("z").tag(sync=True)
+    cont_num = Int(10).tag(sync=True)
+    cont_lim = List([-8, -1]).tag(sync=True)
+    cont_val = Float(0.0).tag(sync=True)
+    # Frame traits
+
+
+#@register
+class UniverseWidget(ExatomicBox):
+    """:class:`~exatomic.container.Universe` viewing widget."""
+
+    def _init_gui(self, nframes=1, fields=None):
+
+        super(UniverseWidget, self)._init_gui(uni=True, test=False)
+
+        atoms = Button(description=' Fill', icon='adjust', layout=gui_lo)
+        axis = Button(description=' Axis', icon='arrows-alt', layout=gui_lo)
+        def _atom_3d(b): self.scene.atom_3d = self.scene.atom_3d == False
+        def _axis(b): self.scene.axis = self.scene.axis == False
+        atoms.on_click(_atom_3d)
+        axis.on_click(_axis)
+        self.active_controls['atom_3d'] = atoms
+        self.active_controls['axis'] = axis
+
+        playable = bool(nframes <= 1)
+        flims = dict(min=0, max=nframes-1, step=1, value=0, layout=gui_lo)
+        control = Button(description=' Animate', icon='play')
+        content = OrderedDict([
+            ('playing', Play(disabled=playable, **flims)),
+            ('scn_frame', IntSlider(description='Frame', **flims))
+        ])
+        def _scn_frame(c): self.scene.frame_idx = c.new
+        content['scn_frame'].observe(_scn_frame, names='value')
+        jslink((content['playing'], 'value'),
+               (content['scn_frame'], 'value'))
+        self.active_controls['frame'] = Folder(control, content)
+        self.active_controls['frame'].activate()
+
+
+        if fields is not None:
+            # Main field folder
+            folder = self.inactive_controls.pop('field')
+            fopts = Dropdown(options=fields, layout=gui_lo)
+            def _fopts(c): self.scene.field_idx = c.new
+            fopts.observe(_fopts, names='value')
+            # Make an isosurface folder
+            isos = Button(description=' Isosurfaces', icon='cube')
+            def _fshow(b):
+                self.scene.field_show = self.scene.field_show == False
+            isos.on_click(_fshow)
+            # Move the isosurface button to the subfolder
+            iso = folder.inactive_controls.pop('iso')
+            isofolder = Folder(isos, OrderedDict([
+                ('fopts', fopts),
+                ('iso', iso)
+            ]), layout=Layout(width="200px"))
+            isofolder.activate()
+            folder.insert(1, 'iso', isofolder, update=True)
+            # Make a contour folder
+            control = Button(description=' Contours', icon='dot-circle-o')
+            def _cshow(b):
+                self.scene.cont_show = self.scene.cont_show == False
+            control.on_click(_cshow)
+            content = OrderedDict([
+                ('fopts', fopts),
+                ('axis', Dropdown(options=['x', 'y', 'z'], value='z')),
+                ('num', IntSlider(description='N', min=5, max=20,
+                                  value=10, step=1, layout=gui_lo,)),
+                ('lim', IntRangeSlider(description="10**Limits", min=-8,
+                                       max=0, step=1, value=[-7, -1],)),
+                ('val', FloatSlider(description="Value",
+                                    min=-5, max=5, value=0,)),
+            ])
+            def _cont_axis(c): self.scene.cont_axis = c.new
+            def _cont_num(c): self.scene.cont_num = c.new
+            def _cont_lim(c): self.scene.cont_lim = c.new
+            def _cont_val(c): self.scene.cont_val = c.new
+            content['axis'].observe(_cont_axis, names='value')
+            content['num'].observe(_cont_num, names='value')
+            content['lim'].observe(_cont_lim, names='value')
+            content['val'].observe(_cont_val, names='value')
+            contour = Folder(control, content, layout=Layout(width="200px"))
+            contour.activate()
+            folder.insert(2, 'contour', contour, update=True)
+            self.active_controls['field'] = folder
+
+    def __init__(self, uni, *args, **kwargs):
+        scenekwargs = kwargs.pop("scenekwargs", None)
+        unargs = {}
+        fields = None
+        atomcolors, atomradii = {}, {}
+        scenekwargs = {} if scenekwargs is None else scenekwargs
+        if 'atomcolors' in scenekwargs:
+            atomcolors = scenekwargs['atomcolors']
+        if 'atomradii' in scenekwargs:
+            atomradii = scenekwargs['atomradii']
+        if hasattr(uni, 'atom'):
+            unargs.update(atom_traits(uni.atom, atomcolors, atomradii))
+        if hasattr(uni, 'atom_two'):
+            unargs.update(two_traits(uni))
+        if hasattr(uni, 'field'):
+            unargs.update(field_traits(uni.field))
+            fields = ['null'] + unargs['field_i'][0]
+        if scenekwargs is not None: unargs.update(scenekwargs)
+        self.scene = UniverseScene(**unargs)
+        self._init_gui(nframes=uni.atom.nframes, fields=fields)
+        super(UniverseWidget, self).__init__(
+            *args, **kwargs)
+            # *args, scene=scene, **kwargs)