--- conflicted
+++ resolved
@@ -1,1001 +1,637 @@
-# -*- coding: utf-8 -*-
-# Copyright (c) 2015-2017, Exa Analytics Development Team
-# Distributed under the terms of the Apache License 2.0
-"""
-<<<<<<< HEAD
-Universe Widget
-##########################
-The :class:`~exatomic.container.Universe` has a 3D representation in the browser
-that is built on the `ipywidgets`_ and `Jupyter notebook`_ infrastructure.
-
-.. _ipywidgets: https://ipywidgets.readthedocs.io/en/latest/
-.. _Jupyter notebook: https://jupyter.org/
-"""
-#from exa import DOMWidget
-#
-#
-#class UniverseWidget(Widget):
-#    """
-#    A widget
-#    """
-#    pass
-
-
-
-#"""
-#Universe Notebook Widget
-##########################
-#"""
-#import os
-#import subprocess
-##import pandas as pd
-#from glob import glob
-#from base64 import b64decode
-#from traitlets import Unicode
-#from exawidgets.widget import BaseDOM
-##from exawidgets import ContainerWidget
-##from exa.utility import mkp
-#from traitlets import Unicode, Bool, Int, Float, Instance
-#from ipywidgets import (Layout, widget_serialization, Button,
-#                        Dropdown, register, VBox, HBox, FloatSlider)
-#from exawidgets import ThreeScene, BaseBox
-#from exa.utility import mkp
-#
-## Default layouts
-#width = "600"
-#height = "450"
-#gui_lo = Layout(width="200px")
-#
-#class UniverseWidget(BaseDOM):
-#    """
-#    Custom widget for the :class:`~exatomic.universe.Universe` data container.
-#    """
-#    _model_module = Unicode("jupyter-exatomic").tag(sync=True)
-#    _view_module = Unicode("jupyter-exatomic").tag(sync=True)
-#    _model_name = Unicode("UniverseModel").tag(sync=True)
-#    _view_name = Unicode('UniverseView').tag(sync=True)
-#
-#
-#    def _handle_image(self, data):
-#        print("widget._handle_image")
-#        savedir = os.getcwd()
-#        if self.params['save_dir'] != "":
-#            savedir = self.params['save_dir']
-#        #if self.params['file_name'] != "":
-#        #    imgname = "none" #filename
-#        else:
-#            nxt = 0
-#            if self.params['filename'] != "":
-#                imgname = filename
-#                if not imgname.endswith(".png"):
-#                    imgname += ".png"
-#            else:
-#                imgname = "{:06d}.png".format(nxt)
-#                while os.path.isfile(os.sep.join([savedir, imgname])):
-#                    nxt += 1
-#                    imgname = "{:06d}.png".format(nxt)
-#            with open(os.sep.join([savedir, imgname]), "wb") as f:
-#                f.write(b64decode(data.replace("data:image/png;base64,", "")))
-#        # TODO : this likely won"t work on windows but SHOULD automatically
-#        #        crop the image to minimize whitespace of the final image.
-#        try:
-#            crop = " ".join(["convert -trim", imgname, imgname])
-#            subprocess.call(crop, cwd=savedir, shell=True)
-#        except:
-#            pass
-#@register("exatomic.UniverseScene")
-#class UniverseScene(ThreeScene):
-#    """:class:`~exatomic.container.universe` scene."""
-#    _model_module = Unicode("jupyter-exatomic").tag(sync=True)
-#    _view_module = Unicode("jupyter-exatomic").tag(sync=True)
-#    _model_name = Unicode("UniverseSceneModel").tag(sync=True)
-#    _view_name = Unicode("UniverseSceneView").tag(sync=True)
-#
-#
-#@register("exatomic.Universe")
-#class Universe(BaseBox):
-#    """:class:`~exatomic.container.Universe` widget."""
-#    _model_module = Unicode("jupyter-exatomic").tag(sync=True)
-#    _view_module = Unicode("jupyter-exatomic").tag(sync=True)
-#    _model_name = Unicode("UniverseModel").tag(sync=True)
-#    _view_name = Unicode("UniverseView").tag(sync=True)
-#    scene = Instance(UniverseScene).tag(sync=True, **widget_serialization)
-#
-#
-#@register("exatomic.TestUniverseScene")
-#class TestUniverseScene(UniverseScene):
-#    """Test :class:`~exatomic.container.universe` scene."""
-#    _model_name = Unicode("TestUniverseSceneModel").tag(sync=True)
-#    _view_name = Unicode("TestUniverseSceneView").tag(sync=True)
-#    scn_clear = Bool(False).tag(sync=True)
-#    scn_saves = Bool(False).tag(sync=True)
-#    field_iso = Float(0.005).tag(sync=True)
-#    # Blah something about CaselessStrEnums
-#    #kind = Unicode("null").tag(sync=True)
-#    #field = Unicode("null").tag(sync=True)
-#    #field_nx = Int(30).tag(sync=True)
-#    #field_ny = Int(30).tag(sync=True)
-#    #field_nz = Int(30).tag(sync=True)
-#
-#funcs = ['hwfs', 'gtos']
-#hwfs = ['hydrogenic', '1s',
-#        '2s',   '2px',  '2py', '2pz',
-#        '3s',   '3px',  '3py', '3pz',
-#        '3d-2', '3d-1', '3d0', '3d+1', '3d+2']
-#gtos = ['gaussian', 's', 'px', 'py', 'pz', 'd200', 'd110',
-#        'd101', 'd020', 'd011', 'd002']
-#
-#funcs = {'hwfs': hwfs, 'gtos': gtos}
-##shos = []
-#
-#
-#@register("exatomic.TestUniverse")
-#class TestUniverse(Universe):
-#    """Test :class:`~exatomic.container.Universe` test widget."""
-#    _model_name = Unicode("TestUniverseModel").tag(sync=True)
-#    _view_name = Unicode("TestUniverseView").tag(sync=True)
-#    scene = Instance(TestUniverseScene).tag(sync=True, **widget_serialization)
-#
-#    def __init__(self, *args, **kwargs):
-#        scene = TestUniverseScene()
-#        scn_clear = Button(icon="bomb", description=" Clear", layout=gui_lo)
-#        scn_saves = Button(icon="camera", description=" Save", layout=gui_lo)
-#        # field = Dropdown(options=field_options, layout=gui_lo)
-#        # field_nx = IntSlider(description="N$_{x}$", **field_n_lims)
-#        # field_ny = IntSlider(description="N$_{y}$", **field_n_lims)
-#        # field_nz = IntSlider(description="N$_{z}$", **field_n_lims)
-#        field_iso = FloatSlider(min=0.0001, max=0.1, step=0.0001, description="Iso.", layout=gui_lo)
-#        field_hyd = Dropdown(options=hwfs, layout=gui_lo)
-#        field_gau = Dropdown(options=gtos, layout=gui_lo)
-#        # # Button callbacks
-#        def _scn_clear(b): self.scene.scn_clear = not self.scene.scn_clear == True
-#        def _scn_saves(b): self.scene.scn_saves = not self.scene.scn_saves == True
-#        # # Slider callbacks
-#        def _field_hyd(c): self.scene.field_hyd = c["new"]
-#        def _field_gau(c): self.scene.field_gau = c["new"]
-#        # def _field_nx(c): self.scene.field_nx = c["new"]
-#        # def _field_ny(c): self.scene.field_ny = c["new"]
-#        # def _field_nz(c): self.scene.field_nz = c["new"]
-#        def _field_iso(c): self.scene.field_iso = c["new"]
-#        # # Button handlers
-#        # geo_shape.on_click(_geo_shape)
-#        # scn_clear.on_click(_scn_clear)
-#        # scn_saves.on_click(_scn_saves)
-#        # geo_color.on_click(_geo_color)
-#        # # Slider handlers
-#        # field.observe(_field, names="value")
-#        # field_nx.observe(_field_nx, names="value")
-#        # field_ny.observe(_field_ny, names="value")
-#        # field_nz.observe(_field_nz, names="value")
-#        field_iso.observe(_field_iso, names="value")
-#        # # Put it all together
-#        # # Labels separately
-#        gui = VBox([scn_clear, scn_saves, field_hyd, field_gau, field_iso])
-#                #, geo_shape, geo_color, field,
-#                 #field_iso, field_nx, field_ny, field_nz])
-#        children = HBox([gui, scene])
-#        super(TestUniverse, self).__init__(*args,
-#                                           children=[children],
-#                                           scene=scene,
-#                                           **kwargs)
-=======
-Universe Notebook Widget
-#########################
-"""
-import os
-import numpy as np
-import pandas as pd
-from glob import glob
-from base64 import b64decode
-from collections import OrderedDict
-from traitlets import (Bool, Int, Float, Unicode,
-                       List, Any, Dict, Instance)
-from ipywidgets import (
-    Box, VBox, HBox, FloatSlider, IntSlider, Play,
-    IntRangeSlider,
-    Widget, DOMWidget, Layout, Button, Dropdown,
-    register, jslink, widget_serialization
-)
-from exa.relational.isotope import symbol_to_radius, symbol_to_color
-from exatomic import __js_version__
-
-###################
-# Default layouts #
-###################
-
-gui_lo = Layout(width="195px")
-
-#######################
-# Common GUI patterns #
-#######################
-
-<<<<<<< HEAD
-uni_field_lists = OrderedDict([
-    ("Hydrogenic", ['1s',   '2s',   '2px', '2py', '2pz',
-                    '3s',   '3px',  '3py', '3pz',
-                    '3d-2', '3d-1', '3d0', '3d+1', '3d+2']),
-    ("Gaussian", ['s', 'px', 'py', 'pz', 'd200', 'd110',
-                  'd101', 'd020', 'd011', 'd002', 'f300',
-                  'f210', 'f201', 'f120', 'f111', 'f102',
-                  'f030', 'f021', 'f012', 'f003']),
-    ("SolidHarmonic", [str(i) for i in range(8)])])
-
-def gui_base_widgets():
-    """New widgets for basic GUI functionality."""
-    return OrderedDict(scn_close=Button(icon="trash",
-                                 description=" Close",
-                                 layout=gui_lo),
-                       scn_clear=Button(icon="bomb",
-                                 description=" Clear",
-                                 layout=gui_lo),
-                       scn_saves=Button(icon="camera",
-                                 description=" Save",
-                                 layout=gui_lo))
-=======
-
-class Folder(VBox):
-    """A VBox with a main widget that will show or hide widgets."""
-    mlo = Layout(width="205px")
-    lo = gui_lo
-
-
-    def _close(self):
-        """Close all widgets in the folder."""
-        for widget in self.active_controls.values():
-            widget.close()
-        for widget in self.inactive_controls.values():
-            widget.close()
-        self.close()
-
-
-    def _set_layout(self, widget=None):
-        """Ensure all widgets are the same size."""
-        if widget is not None:
-            if isinstance(widget, Folder): return
-            widget.layout = self.lo
-        else:
-            for widget in self.active_controls.values():
-                if isinstance(widget, Folder): continue
-                widget.layout = self.lo
-            for widget in self.inactive_controls.values():
-                if isinstance(widget, Folder): continue
-                widget.layout = self.lo
-
-
-    def _init_folder(self, control, content):
-        """Set up controller for folder."""
-        self.active_controls = OrderedDict([
-            ('folder', control)])
-        self.inactive_controls = content
-        self._set_layout()
-        def _controller(b):
-            self.open_folder = self.open_folder == False
-            self.set_gui()
-        self.active_controls['folder'].on_click(_controller)
-
-
-    def activate(self, *keys, update=False):
-        """Activate a widget in the folder."""
-        keys = list(self.inactive_controls.keys()) if not keys else keys
-        for key in keys:
-             self.active_controls[key] = self.inactive_controls.pop(key)
-        if update:
-            self.set_gui()
-
-
-    def deactivate(self, *keys, update=False):
-        """Deactivate a widget in the folder."""
-        keys = list(self.active_controls.keys()) if not keys else keys
-        for key in keys:
-            if key == 'folder': continue
-            self.inactive_controls[key] = self.active_controls.pop(key)
-        if update:
-            self.set_gui()
-
-
-    def insert(self, idx, key, obj, active=True, update=False):
-        """Insert a widget into the folder positionally by index."""
-        self._set_layout(obj)
-        nd = OrderedDict()
-        od = self.active_controls if active else self.inactive_controls
-        keys = list(od.keys())
-        keys.insert(idx, key)
-        for k in keys:
-            if k == key: nd[k] = obj
-            else: nd[k] = od[k]
-        if active: self.active_controls = nd
-        else: self.inactive_controls = nd
-        if update:
-            self.set_gui()
-
-
-    def set_gui(self):
-        """Open or close the folder."""
-        self.children = list(self.active_controls.values())
-        if not self.open_folder:
-            self.children = self.children[:1]
-        self.on_displayed(VBox._fire_children_displayed)
-
-
-    def __init__(self, control, content, show=False, layout=None, **kwargs):
-        self.open_folder = show
-        self._init_folder(control, content)
-        layout = self.mlo if layout is None else layout
-        super(Folder, self).__init__(list(self.active_controls.values()),
-                                     layout=layout, **kwargs)
-
-
->>>>>>> 999b7e2b
-
-def gui_field_widgets(uni=False, test=False):
-    """New widgets for field GUI functionality."""
-    flims = {"min": 30, "max": 60, "value": 30,
-                  "step": 1, "layout": gui_lo,
-                  "continuous_update": False}
-    iso_lims = {"continuous_update": False,
-                "description": "Iso.",
-                "layout": gui_lo}
-    if uni: iso_lims.update({"min": 0.0001, "max": 0.1,
-                             "value": 0.0005, "step": 0.0005,
-                             "readout_format": ".4f"})
-    else: iso_lims.update({"min": 3.0, "max": 10.0, "value": 2.0})
-    if uni and not test: iso_lims["value"] = 0.03
-    return OrderedDict(iso=FloatSlider(**iso_lims),
-                       nx=IntSlider(description="Nx", **flims),
-                       ny=IntSlider(description="Ny", **flims),
-                       nz=IntSlider(description="Nz", **flims))
-
-
-
-################
-# Base classes #
-################
-
-<<<<<<< HEAD
-=======
-
->>>>>>> 999b7e2b
-@register
-class ExatomicScene(DOMWidget):
-    """Resizable three.js scene."""
-    _model_module_version = Unicode(__js_version__).tag(sync=True)
-    _model_module_version = Unicode(__js_version__).tag(sync=True)
-    _view_module = Unicode("jupyter-exatomic").tag(sync=True)
-    _model_module = Unicode("jupyter-exatomic").tag(sync=True)
-    _model_name = Unicode("ExatomicSceneModel").tag(sync=True)
-    _view_name = Unicode("ExatomicSceneView").tag(sync=True)
-    scn_clear = Bool(False).tag(sync=True)
-    scn_saves = Bool(False).tag(sync=True)
-    field_pos = Unicode("003399").tag(sync=True)
-    field_neg = Unicode("FF9900").tag(sync=True)
-    field_iso = Float(2.0).tag(sync=True)
-    field_ox = Float(-3.0).tag(sync=True)
-    field_oy = Float(-3.0).tag(sync=True)
-    field_oz = Float(-3.0).tag(sync=True)
-    field_fx = Float(3.0).tag(sync=True)
-    field_fy = Float(3.0).tag(sync=True)
-    field_fz = Float(3.0).tag(sync=True)
-    field_nx = Int(31).tag(sync=True)
-    field_ny = Int(31).tag(sync=True)
-    field_nz = Int(31).tag(sync=True)
-    savedir = Unicode().tag(sync=True)
-    imgname = Unicode().tag(sync=True)
-
-    def _handle_custom_msg(self, message, callback):
-        """Custom message handler."""
-        typ = message['type']
-        content = message['content']
-        if typ == 'image': self._handle_image(content)
-
-    def _handle_image(self, content):
-        """Save a PNG of the scene."""
-        savedir = self.savedir
-        if not savedir: savedir = os.getcwd()
-        nxt = 0
-        fmt = '{:06d}.png'.format
-        fname = self.imgname if self.imgname else fmt(nxt)
-        while os.path.isfile(os.sep.join([savedir, fname])):
-            nxt += 1
-            fname = fmt(nxt)
-        repl = 'data:image/png;base64,'
-        with open(os.sep.join([savedir, fname]), 'wb') as f:
-            f.write(b64decode(content.replace(repl, '')))
-
-    def __init__(self, *args, **kwargs):
-<<<<<<< HEAD
-        super(DOMWidget, self).__init__(*args,
-                                        layout=Layout(width=width, height=height),
-                                        **kwargs)
-=======
-        lo = Layout(width="400", height="400")
-        super(DOMWidget, self).__init__(*args, layout=lo, **kwargs)
-
-
->>>>>>> 999b7e2b
-
-@register
-class ExatomicBox(Box):
-    """Base class for containers of a GUI and scene."""
-
-    _model_module_version = Unicode(__js_version__).tag(sync=True)
-    _model_module_version = Unicode(__js_version__).tag(sync=True)
-    _model_module = Unicode("jupyter-exatomic").tag(sync=True)
-    _view_module = Unicode("jupyter-exatomic").tag(sync=True)
-    _model_name = Unicode("ExatomicBoxModel").tag(sync=True)
-    _view_name = Unicode("ExatomicBoxView").tag(sync=True)
-    scene = Instance(ExatomicScene, allow_none=True
-                    ).tag(sync=True, **widget_serialization)
-
-
-    def _close(self, b):
-        """Shut down all active widgets within the container."""
-<<<<<<< HEAD
-=======
-
-        for widget in self.active_controls.values():
-            try: widget._close()
-            except: widget.close()
-
-        for widget in self.inactive_controls.values():
-            try: widget._close()
-            except: widget.close()
-
->>>>>>> 999b7e2b
-        self.scene.close()
-        self.close()
-
-<<<<<<< HEAD
-    def add_field_gui(self, key=None):
-        """Add field controllers to the GUI widgets."""
-        if key is not None:
-            self.controls[key] = self.field_gui[key]
-        else:
-            for key, wid in self.field_gui.items():
-                self.controls[key] = wid
-
-    def remove_field_gui(self):
-        """Remove field controllers from the GUI widgets."""
-        for key in self.field_gui.keys():
-            try: self.controls.pop(key)
-            except KeyError: continue
-
-    def init_gui(self, uni=False, test=False):
-        """Initialize generic GUI controls and register callbacks."""
-        self.controls = gui_base_widgets()
-        def _scn_clear(b):
-            self.scene.scn_clear = self.scene.scn_clear == False
-        def _scn_saves(b):
-            self.scene.scn_saves = self.scene.scn_saves == False
-        self.controls['scn_close'].on_click(self._close)
-        self.controls['scn_clear'].on_click(_scn_clear)
-        self.controls['scn_saves'].on_click(_scn_saves)
-
-        self.field_gui = gui_field_widgets(uni, test)
-        def _field_iso(c): self.scene.field_iso = c.new
-        def _field_nx(c): self.scene.field_nx = c.new
-        def _field_ny(c): self.scene.field_ny = c.new
-        def _field_nz(c): self.scene.field_nz = c.new
-        self.field_gui['field_iso'].observe(_field_iso, names="value")
-        self.field_gui['field_nx'].observe(_field_nx, names="value")
-        self.field_gui['field_ny'].observe(_field_ny, names="value")
-        self.field_gui['field_nz'].observe(_field_nz, names="value")
-
-        if test and uni:
-            self.uni_gui = {key: Dropdown(options=val, layout=gui_lo)
-                            for key, val in uni_field_lists.items()}
-            def _field_kind(c):
-                self.scene.field_kind = c.new
-                if 'field_ml' in self.controls:
-                    self.scene.field_ml = self.uni_gui['ml'][c.new].options[0]
-                    self.controls.update([('field_ml',
-                                           self.uni_gui['ml'][c.new])])
-                self.gui = VBox([val for key, val in self.controls.items()],
-                                 layout=Layout(width="200px"))
-                self.set_gui()
-            for wid in self.uni_gui:
-                self.uni_gui[wid].observe(_field_kind, names="value")
-            self.uni_gui['ml'] = {str(l): Dropdown(options=range(-l, l+1),
-                                  layout=gui_lo) for l in range(8)}
-            def _field_ml(d): self.scene.field_ml = d.new
-            for wid in self.uni_gui['ml']:
-                self.uni_gui['ml'][wid].observe(_field_ml, names="value")
-=======
-
-    def init_gui(self, uni=False, test=False):
-        """Initialize generic GUI controls and register callbacks."""
-
-        # Default GUI controls to control the scene
-        self.inactive_controls = OrderedDict()
-        self.active_controls = OrderedDict(
-            close=Button(icon="trash", description=" Close", layout=gui_lo),
-            clear=Button(icon="bomb", description=" Clear", layout=gui_lo),
-            saves=Button(icon="camera", description=" Save", layout=gui_lo))
-
-        def _clear(b):
-            self.scene.scn_clear = self.scene.scn_clear == False
-        def _saves(b):
-            self.scene.scn_saves = self.scene.scn_saves == False
->>>>>>> 999b7e2b
-
-        self.active_controls['close'].on_click(self._close)
-        self.active_controls['clear'].on_click(_clear)
-        self.active_controls['saves'].on_click(_saves)
-
-        # Inactive GUI controls common for subclasses
-        fopts = gui_field_widgets(uni, test)
-
-        def _iso(c): self.scene.field_iso = c.new
-        def _nx(c): self.scene.field_nx = c.new
-        def _ny(c): self.scene.field_ny = c.new
-        def _nz(c): self.scene.field_nz = c.new
-
-        fopts['iso'].observe(_iso, names='value')
-        fopts['nx'].observe(_nx, names='value')
-        fopts['ny'].observe(_ny, names='value')
-        fopts['nz'].observe(_nz, names='value')
-
-        self.inactive_controls['field'] = Folder(
-                Button(description=' Fields', icon='cube'), fopts)
-
-
-    def __init__(self, *args, scene=None, **kwargs):
-        self.scene = ExatomicScene() if scene is None else scene
-        if not hasattr(self, 'active_controls'): self.init_gui()
-        self.gui = VBox(list(self.active_controls.values()))
-        super(ExatomicBox, self).__init__(
-                *args, children=[HBox([self.gui, self.scene])], **kwargs)
-
-
-
-########################
-# Basic example widget #
-########################
-
-@register
-class TestScene(ExatomicScene):
-
-    """A basic scene to test some javascript."""
-    _model_name = Unicode("TestSceneModel").tag(sync=True)
-    _view_name = Unicode("TestSceneView").tag(sync=True)
-    field = Unicode("null").tag(sync=True)
-    geom = Bool(True).tag(sync=True)
-
-
-
-@register
-class TestContainer(ExatomicBox):
-
-    """A basic container to test some javascript."""
-    _model_name = Unicode("TestContainerModel").tag(sync=True)
-    _view_name = Unicode("TestContainerView").tag(sync=True)
-
-
-    def init_gui(self):
-        """Initialize specific GUI controls and register callbacks."""
-
-        super(TestContainer, self).init_gui()
-
-        geom = Button(icon="cubes", description=" Mesh", layout=gui_lo)
-        def _geom(b): self.scene.geom = self.scene.geom == False
-        geom.on_click(_geom)
-        self.active_controls['geom'] = geom
-
-        fopts = ['null', 'sphere', 'torus', 'ellipsoid']
-<<<<<<< HEAD
-        self.controls.update([('geo_shape', Button(icon="cubes",
-                               description="  Mesh", layout=gui_lo)),
-                              ('field_options', Dropdown(options=fopts,
-                               layout=gui_lo))])
-        def _geo_shape(b):
-            self.scene.geo_shape = self.scene.geo_shape == False
-        self.controls['geo_shape'].on_click(_geo_shape)
-        def _field(c):
-            self.scene.field = c.new
-            if c.new == 'null': self.remove_field_gui()
-            else: self.add_field_gui()
-            self.gui = VBox([val for key, val in self.controls.items()],
-                             layout=Layout(width="200px"))
-            self.set_gui()
-        self.controls['field_options'].observe(_field, names="value")
-        self.gui = VBox([val for key, val in self.controls.items()],
-                            layout=Layout(width="200px"))
-=======
-        fopts = Dropdown(options=fopts, layout=gui_lo)
-        def _field(c): self.scene.field = c.new
-        fopts.observe(_field, names='value')
-
-        folder = self.inactive_controls.pop('field')
-        folder.insert(1, 'options', fopts)
-        folder.activate('iso', 'nx', 'ny', 'nz')
-        self.active_controls['field'] = folder
-
->>>>>>> 999b7e2b
-
-    def __init__(self, *args, **kwargs):
-        super(TestContainer, self).__init__(*args,
-                                            scene=TestScene(),
-                                            **kwargs)
-
-
-###########################
-# Universe example widget #
-###########################
-
-@register
-class TestUniverseScene(ExatomicScene):
-    """Test :class:`~exatomic.container.Universe` scene."""
-    _model_name = Unicode("TestUniverseSceneModel").tag(sync=True)
-    _view_name = Unicode("TestUniverseSceneView").tag(sync=True)
-    field_iso = Float(0.0005).tag(sync=True)
-    field = Unicode('Hydrogenic').tag(sync=True)
-    field_kind = Unicode('1s').tag(sync=True)
-    field_ox = Float(-30.0).tag(sync=True)
-    field_oy = Float(-30.0).tag(sync=True)
-    field_oz = Float(-30.0).tag(sync=True)
-    field_fx = Float(30.0).tag(sync=True)
-    field_fy = Float(30.0).tag(sync=True)
-    field_fz = Float(30.0).tag(sync=True)
-    field_ml = Int(0).tag(sync=True)
-
-
-@register
-class TestUniverse(ExatomicBox):
-    """Test :class:`~exatomic.container.Universe` test widget."""
-    _model_name = Unicode("TestUniverseModel").tag(sync=True)
-    _view_name = Unicode("TestUniverseView").tag(sync=True)
-
-    def init_gui(self):
-
-        super(TestUniverse, self).init_gui(uni=True, test=True)
-<<<<<<< HEAD
-        opts = uni_field_lists.keys()
-        self.controls.update([('field_options', Dropdown(options=opts,
-                               layout=gui_lo)),
-                              ('field_kind', self.uni_gui[self.scene.field])])
-        self.controls.update(self.field_gui)
-=======
-
-        uni_field_lists = OrderedDict([
-            ('Hydrogenic', ['1s',   '2s',   '2px', '2py', '2pz',
-                            '3s',   '3px',  '3py', '3pz',
-                            '3d-2', '3d-1', '3d0', '3d+1', '3d+2']),
-            ('Gaussian', ['s', 'px', 'py', 'pz', 'd200', 'd110',
-                          'd101', 'd020', 'd011', 'd002', 'f300',
-                          'f210', 'f201', 'f120', 'f111', 'f102',
-                          'f030', 'f021', 'f012', 'f003']),
-            ('SolidHarmonic', [str(i) for i in range(8)])
-        ])
-
-        folder = self.inactive_controls.pop('field')
-        fopts = list(uni_field_lists.keys())
-        fopts = Dropdown(options=fopts, layout=gui_lo)
-        field_widgets = [(key, Dropdown(options=val, layout=gui_lo))
-                         for key, val in uni_field_lists.items()]
-        ml_widgets = [(str(l), Dropdown(options=range(-l, l+1),
-                      layout=gui_lo)) for l in range(8)]
-        self.inactive_controls.update(field_widgets)
-        self.inactive_controls.update(ml_widgets)
-        fkind = self.inactive_controls[self.scene.field]
-
->>>>>>> 999b7e2b
-        def _field(c):
-            self.scene.field = c.new
-            fk = uni_field_lists[c.new][0]
-            self.scene.field_kind = fk
-<<<<<<< HEAD
-            if self.scene.field == 'SolidHarmonic':
-                self.remove_field_gui()
-                self.controls.update([('field_ml', self.uni_gui['ml'][fk])])
-                self.add_field_gui()
-            elif 'field_ml' in self.controls: self.controls.pop('field_ml')
-            self.controls['field_kind'] = self.uni_gui[c.new]
-            self.gui = VBox([val for key, val in self.controls.items()],
-                             layout=Layout(width="200px"))
-            self.set_gui()
-        self.controls['field_options'].observe(_field, names="value")
-        self.gui = VBox([val for key, val in self.controls.items()],
-                            layout=Layout(width="200px"))
-=======
-
-            if self.scene.field == 'SolidHarmonic':
-                folder.insert(3, 'fml', self.inactive_controls[fk])
-                folder.active_controls.pop('fkind')
-            elif 'fml' in folder.active_controls:
-                folder.active_controls.pop('fml')
-
-            folder.insert(2, 'fkind', self.inactive_controls[c.new])
-            folder.set_gui()
-        fopts.observe(_field, names="value")
-
-        def _field_kind(c):
-            self.scene.field_kind = c.new
-            if self.scene.field == 'SolidHarmonic':
-                self.scene.field_ml = self.inactive_controls[c.new].options[0]
-                folder.insert(3, 'fml', self.inactive_controls[c.new],
-                              update=True)
-            elif 'fml' in folder.active_controls:
-                folder.deactivate('fml', update=True)
-        for key, widget in field_widgets:
-            widget.observe(_field_kind, names='value')
-
-        def _field_ml(c):
-            self.scene.field_ml = c.new
-        for key, widget in ml_widgets:
-            widget.observe(_field_ml, names='value')
-
-        folder.insert(1, 'fopts', fopts)
-        folder.insert(2, 'fkind', fkind)
-        folder.activate('iso', 'nx', 'ny', 'nz')
-        self.active_controls['field'] = folder
-
->>>>>>> 999b7e2b
-
-    def __init__(self, *args, **kwargs):
-        super(TestUniverse, self).__init__(
-                *args, scene=TestUniverseScene(), **kwargs)
-
-
-################################
-# Universe and related widgets #
-################################
-
-def atom_traits(df):
-    """Get atom table traitlets."""
-    traits = {}
-    if 'label' in df.columns:
-        df.rename(columns={'label': 'l'}, inplace=True)
-    elif 'tag' in df.columns:
-        df.rename(columns={'tag': 'l'}, inplace=True)
-    else:
-        df['l'] = df['symbol'] + df.index.astype(str)
-    grps = df.groupby('frame')
-    for col in ['x', 'y', 'z', 'l']:
-        traits['atom_' + col] = grps.apply(
-            lambda y: y[col].to_json(
-            orient='values', double_precision=3)
-            ).to_json(orient="values").replace('"', '')
-    syms = grps.apply(lambda g: g['symbol'].cat.codes.values)
-    symmap = {i: v for i, v in enumerate(df['symbol'].cat.categories)
-              if v in df.unique_atoms}
-    unq = df['symbol'].unique()
-    radii = symbol_to_radius()[unq]
-    colors = symbol_to_color()[unq]
-    traits['atom_s'] = syms.to_json(orient='values')
-    traits['atom_r'] = {i: 0.5 * radii[v] for i, v in symmap.items()}
-    traits['atom_c'] = {i: colors[v] for i, v in symmap.items()}
-    return traits
-
-def field_traits(df):
-    """Get field table traitlets."""
-    df['frame'] = df['frame'].astype(int)
-    df['nx'] = df['nx'].astype(int)
-    df['ny'] = df['ny'].astype(int)
-    df['nz'] = df['nz'].astype(int)
-    if not all((col in df.columns for col in ['fx', 'fy', 'fz'])):
-        for d, l in [('x', 'i'), ('y', 'j'), ('z', 'k')]:
-            df['f'+d] = df['o'+d] + (df['n'+d] - 1) * df['d'+d+l]
-    grps = df.groupby('frame')
-    fps = grps.apply(lambda x: x[['ox', 'oy', 'oz',
-                                  'nx', 'ny', 'nz',
-                                  'fx', 'fy', 'fz']].T.to_dict()).to_dict()
-    try: idxs = list(map(list, grps.groups.values()))
-    except: idxs = [list(grp.index) for i, grp in grps]
-    #vals = [f.tolist() for f in df.field_values]
-    vals = '[' + ','.join([f.to_json(orient='values',
-                           double_precision=5) for f in df.field_values]) + ']'
-    return {'field_v': vals, 'field_i': idxs, 'field_p': fps}
-
-def two_traits(df, lbls):
-    """Get two table traitlets."""
-    bonded = df.ix[df['bond'] == True, ['atom0', 'atom1', 'frame']]
-    lbl0 = bonded['atom0'].map(lbls)
-    lbl1 = bonded['atom1'].map(lbls)
-    lbl = pd.concat((lbl0, lbl1), axis=1)
-    lbl['frame'] = bonded['frame']
-    bond_grps = lbl.groupby('frame')
-    frames = df['frame'].unique().astype(np.int64)
-    b0 = np.empty((len(frames), ), dtype='O')
-    b1 = b0.copy()
-    for i, frame in enumerate(frames):
-        try:
-            b0[i] = bond_grps.get_group(frame)['atom0'].astype(np.int64).values
-            b1[i] = bond_grps.get_group(frame)['atom1'].astype(np.int64).values
-        except Exception:
-            b0[i] = []
-            b1[i] = []
-    b0 = pd.Series(b0).to_json(orient='values')
-    b1 = pd.Series(b1).to_json(orient='values')
-    return {'two_b0': b0, 'two_b1': b1}
-
-def frame_traits(df):
-    """Get frame table traitlets."""
-#    xi = Float().tag(sync=True)
-#    xj = Float().tag(sync=True)
-#    xk = Float().tag(sync=True)
-#    yi = Float().tag(sync=True)
-#    yj = Float().tag(sync=True)
-#    yk = Float().tag(sync=True)
-#    zi = Float().tag(sync=True)
-#    zj = Float().tag(sync=True)
-#    zk = Float().tag(sync=True)
-#    ox = Float().tag(sync=True)
-#    oy = Float().tag(sync=True)
-#    oz = Float().tag(sync=True)
-    return {}
-
-
-@register
-class UniverseScene(ExatomicScene):
-    """A scene for viewing quantum systems."""
-    _model_name = Unicode("UniverseSceneModel").tag(sync=True)
-    _view_name = Unicode("UniverseSceneView").tag(sync=True)
-    # Top level index
-    frame_idx = Int(0).tag(sync=True)
-    # Atom traits
-    atom_x = Unicode().tag(sync=True)
-    atom_y = Unicode().tag(sync=True)
-    atom_z = Unicode().tag(sync=True)
-    atom_s = Unicode().tag(sync=True)
-    atom_r = Dict().tag(sync=True)
-    atom_c = Dict().tag(sync=True)
-    atom_3d = Bool(False).tag(sync=True)
-    # Two traits
-    two_b0 = Unicode().tag(sync=True)
-    two_b1 = Unicode().tag(sync=True)
-    # Field traits
-    field_i = List().tag(sync=True)
-    field_v = Unicode().tag(sync=True)
-    field_p = Dict().tag(sync=True)
-    field_idx = Any().tag(sync=True)
-    field_iso = Float(0.03).tag(sync=True)
-    field_show = Bool(False).tag(sync=True)
-    cont_show = Bool(False).tag(sync=True)
-    cont_axis = Unicode("z").tag(sync=True)
-    cont_num = Int(10).tag(sync=True)
-    cont_lim = List([-8, -1]).tag(sync=True)
-    cont_val = Float(0.0).tag(sync=True)
-    # Frame traits
-
-
-@register
-class UniverseWidget(ExatomicBox):
-    """Test :class:`~exatomic.container.Universe` viewing widget."""
-    _model_name = Unicode("UniverseWidgetModel").tag(sync=True)
-    _view_name = Unicode("UniverseWidgetView").tag(sync=True)
-
-    def init_gui(self, nframes=1, fields=None):
-
-        super(UniverseWidget, self).init_gui(uni=True, test=False)
-
-        atoms = Button(description=' Atoms', icon='adjust', layout=gui_lo)
-        def _atom_3d(b): self.scene.atom_3d = self.scene.atom_3d == False
-        atoms.on_click(_atom_3d)
-        self.active_controls['atom_3d'] = atoms
-
-        playable = bool(nframes <= 1)
-<<<<<<< HEAD
-        frame_lims = {'min': 0, 'max': nframes-1, 'step': 1,
-                      'value': 0, 'layout': gui_lo}
-        self.controls.update([('scn_frame', IntSlider(
-                               description='Frame', **frame_lims)),
-                              ('playing', Play(description="Press play",
-                               disabled=playable, **frame_lims)),
-                              ('atom_3d', Button(description=" Atoms",
-                               icon="adjust", layout=gui_lo))])
-        if fields is not None:
-            print('fields is not None:', fields)
-            self.controls.update([('field_show', Button(description=" Fields",
-                                  layout=gui_lo, icon="cube"))])
-            def _field_show(b):
-                self.field_show = self.field_show == False
-                fdx = self.scene.field_idx
-                if self.field_show:
-                    self.controls.update([('field_options', Dropdown(options=fields,
-                                          layout=gui_lo))])
-                    self.add_field_gui('field_iso')
-                    def _field_options(c): self.scene.field_idx = c.new
-                    self.controls['field_options'].observe(_field_options, names="value")
-                else:
-                    self.remove_field_gui()
-                    self.controls.pop('field_options')
-
-                self.gui = VBox([val for key, val in self.controls.items()],
-                                 layout=Layout(width="200px"))
-                self.set_gui()
-            self.controls['field_show'].on_click(_field_show)
-=======
-        flims = dict(min=0, max=nframes-1, step=1, value=0, layout=gui_lo)
-        control = Button(description=' Animate', icon='play')
-        content = OrderedDict([
-            ('playing', Play(disabled=playable, **flims)),
-            ('scn_frame', IntSlider(description='Frame', **flims))
-        ])
-        def _scn_frame(c): self.scene.frame_idx = c.new
-        content['scn_frame'].observe(_scn_frame, names='value')
-        jslink((content['playing'], 'value'),
-               (content['scn_frame'], 'value'))
-        self.active_controls['frame'] = Folder(control, content)
-        self.active_controls['frame'].activate()
-
-
-        if fields is not None:
-            # Main field folder
-            folder = self.inactive_controls.pop('field')
-            fopts = Dropdown(options=fields, layout=gui_lo)
-            def _fopts(c): self.scene.field_idx = c.new
-            fopts.observe(_fopts, names='value')
-            folder.insert(1, 'fopts', fopts, update=True)
-            # Make an isosurface folder
-            isos = Button(description=' Isosurfaces', icon='cube')
-            def _fshow(b):
-                self.scene.field_show = self.scene.field_show == False
-            isos.on_click(_fshow)
-            # Move the isosurface button to the subfolder
-            iso = folder.inactive_controls.pop('iso')
-            isofolder = Folder(isos, OrderedDict([('iso', iso)]),
-                               layout=Layout(width="200px"))
-            isofolder.activate('iso')
-            folder.insert(2, 'iso', isofolder, update=True)
-            # Make a contour folder
-            control = Button(description=' Contours', icon='dot-circle-o')
-            def _cshow(b):
-                self.scene.cont_show = self.scene.cont_show == False
-            control.on_click(_cshow)
-            content = OrderedDict([
-                ('axis', Dropdown(options=['x', 'y', 'z'], value='z')),
-                ('num', IntSlider(description='N', min=5, max=20,
-                                  value=10, step=1, layout=gui_lo,)),
-                                  #continuous_update=False)),
-                ('lim', IntRangeSlider(description="10**Limits", min=-10,
-                                       max=0, step=1, value=[-8, -1],)),
-                                       #continuous_update=False)),
-                ('val', FloatSlider(description="Value",
-                                    min=-5, max=5, value=0,)),
-                                    #continuous_update=False)),
-            ])
-            def _cont_axis(c): self.scene.cont_axis = c.new
-            def _cont_num(c): self.scene.cont_num = c.new
-            def _cont_lim(c): self.scene.cont_lim = c.new
-            def _cont_val(c): self.scene.cont_val = c.new
-            content['axis'].observe(_cont_axis, names='value')
-            content['num'].observe(_cont_num, names='value')
-            content['lim'].observe(_cont_lim, names='value')
-            content['val'].observe(_cont_val, names='value')
-            contour = Folder(control, content, layout=Layout(width="200px"))
-            contour.activate()
-            folder.insert(3, 'contour', contour, update=True)
-            self.active_controls['field'] = folder
->>>>>>> 999b7e2b
-
-
-<<<<<<< HEAD
-
-=======
->>>>>>> 999b7e2b
-    def __init__(self, uni, *args, **kwargs):
-        unargs = {}
-        try: unargs.update(atom_traits(uni.atom))
-        except AttributeError: pass
-        try: unargs.update(two_traits(uni.atom_two,
-                           uni.atom.get_atom_labels()))
-        except AttributeError: pass
-        try: unargs.update(frame_traits(uni.frame))
-        except AttributeError: pass
-        try:
-            unargs.update(field_traits(uni.field))
-            fields = ['null'] + unargs['field_i'][0]
-        except AttributeError:
-            fields = None
-        scene = UniverseScene(**unargs)
-        self.init_gui(nframes=uni.atom.nframes, fields=fields)
-        super(UniverseWidget, self).__init__(*args,
-                                             scene=scene,
-<<<<<<< HEAD
-                                             **kwargs)
-
->>>>>>> 454ebaa9677a776a535abb28f528efefabda52c5
-
-=======
-                                             **kwargs)
-
->>>>>>> 999b7e2b
+# -*- coding: utf-8 -*-
+# Copyright (c) 2015-2017, Exa Analytics Development Team
+# Distributed under the terms of the Apache License 2.0
+"""
+Universe Notebook Widget
+#########################
+"""
+import os
+import numpy as np
+import pandas as pd
+from glob import glob
+from base64 import b64decode
+from collections import OrderedDict
+from traitlets import (Bool, Int, Float, Unicode,
+                       List, Any, Dict, Instance)
+from ipywidgets import (
+    Box, VBox, HBox, FloatSlider, IntSlider, Play,
+    IntRangeSlider,
+    Widget, DOMWidget, Layout, Button, Dropdown,
+    register, jslink, widget_serialization
+)
+from exa.relational.isotope import symbol_to_radius, symbol_to_color
+from exatomic import __js_version__
+
+###################
+# Default layouts #
+###################
+
+gui_lo = Layout(width="195px")
+
+#######################
+# Common GUI patterns #
+#######################
+
+
+class Folder(VBox):
+    """A VBox with a main widget that will show or hide widgets."""
+    mlo = Layout(width="205px")
+    lo = gui_lo
+
+
+    def _close(self):
+        """Close all widgets in the folder."""
+        for widget in self.active_controls.values():
+            widget.close()
+        for widget in self.inactive_controls.values():
+            widget.close()
+        self.close()
+
+
+    def _set_layout(self, widget=None):
+        """Ensure all widgets are the same size."""
+        if widget is not None:
+            if isinstance(widget, Folder): return
+            widget.layout = self.lo
+        else:
+            for widget in self.active_controls.values():
+                if isinstance(widget, Folder): continue
+                widget.layout = self.lo
+            for widget in self.inactive_controls.values():
+                if isinstance(widget, Folder): continue
+                widget.layout = self.lo
+
+
+    def _init_folder(self, control, content):
+        """Set up controller for folder."""
+        self.active_controls = OrderedDict([
+            ('folder', control)])
+        self.inactive_controls = content
+        self._set_layout()
+        def _controller(b):
+            self.open_folder = self.open_folder == False
+            self.set_gui()
+        self.active_controls['folder'].on_click(_controller)
+
+
+    def activate(self, *keys, update=False):
+        """Activate a widget in the folder."""
+        keys = list(self.inactive_controls.keys()) if not keys else keys
+        for key in keys:
+             self.active_controls[key] = self.inactive_controls.pop(key)
+        if update:
+            self.set_gui()
+
+
+    def deactivate(self, *keys, update=False):
+        """Deactivate a widget in the folder."""
+        keys = list(self.active_controls.keys()) if not keys else keys
+        for key in keys:
+            if key == 'folder': continue
+            self.inactive_controls[key] = self.active_controls.pop(key)
+        if update:
+            self.set_gui()
+
+
+    def insert(self, idx, key, obj, active=True, update=False):
+        """Insert a widget into the folder positionally by index."""
+        self._set_layout(obj)
+        nd = OrderedDict()
+        od = self.active_controls if active else self.inactive_controls
+        keys = list(od.keys())
+        keys.insert(idx, key)
+        for k in keys:
+            if k == key: nd[k] = obj
+            else: nd[k] = od[k]
+        if active: self.active_controls = nd
+        else: self.inactive_controls = nd
+        if update:
+            self.set_gui()
+
+
+    def set_gui(self):
+        """Open or close the folder."""
+        self.children = list(self.active_controls.values())
+        if not self.open_folder:
+            self.children = self.children[:1]
+        self.on_displayed(VBox._fire_children_displayed)
+
+
+    def __init__(self, control, content, show=False, layout=None, **kwargs):
+        self.open_folder = show
+        self._init_folder(control, content)
+        layout = self.mlo if layout is None else layout
+        super(Folder, self).__init__(list(self.active_controls.values()),
+                                     layout=layout, **kwargs)
+
+
+
+def gui_field_widgets(uni=False, test=False):
+    """New widgets for field GUI functionality."""
+    flims = {"min": 30, "max": 60, "value": 30,
+                  "step": 1, "layout": gui_lo,
+                  "continuous_update": False}
+    iso_lims = {"continuous_update": False,
+                "description": "Iso.",
+                "layout": gui_lo}
+    if uni: iso_lims.update({"min": 0.0001, "max": 0.1,
+                             "value": 0.0005, "step": 0.0005,
+                             "readout_format": ".4f"})
+    else: iso_lims.update({"min": 3.0, "max": 10.0, "value": 2.0})
+    if uni and not test: iso_lims["value"] = 0.03
+    return OrderedDict(iso=FloatSlider(**iso_lims),
+                       nx=IntSlider(description="Nx", **flims),
+                       ny=IntSlider(description="Ny", **flims),
+                       nz=IntSlider(description="Nz", **flims))
+
+
+
+################
+# Base classes #
+################
+
+@register
+class ExatomicScene(DOMWidget):
+    """Resizable three.js scene."""
+    _model_module_version = Unicode(__js_version__).tag(sync=True)
+    _model_module_version = Unicode(__js_version__).tag(sync=True)
+    _view_module = Unicode("jupyter-exatomic").tag(sync=True)
+    _model_module = Unicode("jupyter-exatomic").tag(sync=True)
+    _model_name = Unicode("ExatomicSceneModel").tag(sync=True)
+    _view_name = Unicode("ExatomicSceneView").tag(sync=True)
+    scn_clear = Bool(False).tag(sync=True)
+    scn_saves = Bool(False).tag(sync=True)
+    field_pos = Unicode("003399").tag(sync=True)
+    field_neg = Unicode("FF9900").tag(sync=True)
+    field_iso = Float(2.0).tag(sync=True)
+    field_ox = Float(-3.0).tag(sync=True)
+    field_oy = Float(-3.0).tag(sync=True)
+    field_oz = Float(-3.0).tag(sync=True)
+    field_fx = Float(3.0).tag(sync=True)
+    field_fy = Float(3.0).tag(sync=True)
+    field_fz = Float(3.0).tag(sync=True)
+    field_nx = Int(31).tag(sync=True)
+    field_ny = Int(31).tag(sync=True)
+    field_nz = Int(31).tag(sync=True)
+    savedir = Unicode().tag(sync=True)
+    imgname = Unicode().tag(sync=True)
+
+    def _handle_custom_msg(self, message, callback):
+        """Custom message handler."""
+        typ = message['type']
+        content = message['content']
+        if typ == 'image': self._handle_image(content)
+
+    def _handle_image(self, content):
+        """Save a PNG of the scene."""
+        savedir = self.savedir
+        if not savedir: savedir = os.getcwd()
+        nxt = 0
+        fmt = '{:06d}.png'.format
+        fname = self.imgname if self.imgname else fmt(nxt)
+        while os.path.isfile(os.sep.join([savedir, fname])):
+            nxt += 1
+            fname = fmt(nxt)
+        repl = 'data:image/png;base64,'
+        with open(os.sep.join([savedir, fname]), 'wb') as f:
+            f.write(b64decode(content.replace(repl, '')))
+
+    def __init__(self, *args, **kwargs):
+        lo = Layout(width="400", height="400")
+        super(DOMWidget, self).__init__(*args, layout=lo, **kwargs)
+
+
+
+@register
+class ExatomicBox(Box):
+    """Base class for containers of a GUI and scene."""
+
+    _model_module_version = Unicode(__js_version__).tag(sync=True)
+    _model_module_version = Unicode(__js_version__).tag(sync=True)
+    _model_module = Unicode("jupyter-exatomic").tag(sync=True)
+    _view_module = Unicode("jupyter-exatomic").tag(sync=True)
+    _model_name = Unicode("ExatomicBoxModel").tag(sync=True)
+    _view_name = Unicode("ExatomicBoxView").tag(sync=True)
+    scene = Instance(ExatomicScene, allow_none=True
+                    ).tag(sync=True, **widget_serialization)
+
+
+    def _close(self, b):
+        """Shut down all active widgets within the container."""
+        for widget in self.active_controls.values():
+            try: widget._close()
+            except: widget.close()
+
+        for widget in self.inactive_controls.values():
+            try: widget._close()
+            except: widget.close()
+
+        self.scene.close()
+        self.close()
+
+
+    def init_gui(self, uni=False, test=False):
+        """Initialize generic GUI controls and register callbacks."""
+
+        # Default GUI controls to control the scene
+        self.inactive_controls = OrderedDict()
+        self.active_controls = OrderedDict(
+            close=Button(icon="trash", description=" Close", layout=gui_lo),
+            clear=Button(icon="bomb", description=" Clear", layout=gui_lo),
+            saves=Button(icon="camera", description=" Save", layout=gui_lo))
+
+        def _clear(b):
+            self.scene.scn_clear = self.scene.scn_clear == False
+        def _saves(b):
+            self.scene.scn_saves = self.scene.scn_saves == False
+
+        self.active_controls['close'].on_click(self._close)
+        self.active_controls['clear'].on_click(_clear)
+        self.active_controls['saves'].on_click(_saves)
+
+        # Inactive GUI controls common for subclasses
+        fopts = gui_field_widgets(uni, test)
+
+        def _iso(c): self.scene.field_iso = c.new
+        def _nx(c): self.scene.field_nx = c.new
+        def _ny(c): self.scene.field_ny = c.new
+        def _nz(c): self.scene.field_nz = c.new
+
+        fopts['iso'].observe(_iso, names='value')
+        fopts['nx'].observe(_nx, names='value')
+        fopts['ny'].observe(_ny, names='value')
+        fopts['nz'].observe(_nz, names='value')
+
+        self.inactive_controls['field'] = Folder(
+                Button(description=' Fields', icon='cube'), fopts)
+
+
+    def __init__(self, *args, scene=None, **kwargs):
+        self.scene = ExatomicScene() if scene is None else scene
+        if not hasattr(self, 'active_controls'): self.init_gui()
+        self.gui = VBox(list(self.active_controls.values()))
+        super(ExatomicBox, self).__init__(
+                *args, children=[HBox([self.gui, self.scene])], **kwargs)
+
+
+
+########################
+# Basic example widget #
+########################
+
+@register
+class TestScene(ExatomicScene):
+
+    """A basic scene to test some javascript."""
+    _model_name = Unicode("TestSceneModel").tag(sync=True)
+    _view_name = Unicode("TestSceneView").tag(sync=True)
+    field = Unicode("null").tag(sync=True)
+    geom = Bool(True).tag(sync=True)
+
+
+
+@register
+class TestContainer(ExatomicBox):
+
+    """A basic container to test some javascript."""
+    _model_name = Unicode("TestContainerModel").tag(sync=True)
+    _view_name = Unicode("TestContainerView").tag(sync=True)
+
+
+    def init_gui(self):
+        """Initialize specific GUI controls and register callbacks."""
+
+        super(TestContainer, self).init_gui()
+
+        geom = Button(icon="cubes", description=" Mesh", layout=gui_lo)
+        def _geom(b): self.scene.geom = self.scene.geom == False
+        geom.on_click(_geom)
+        self.active_controls['geom'] = geom
+
+        fopts = ['null', 'sphere', 'torus', 'ellipsoid']
+        fopts = Dropdown(options=fopts, layout=gui_lo)
+        def _field(c): self.scene.field = c.new
+        fopts.observe(_field, names='value')
+
+        folder = self.inactive_controls.pop('field')
+        folder.insert(1, 'options', fopts)
+        folder.activate('iso', 'nx', 'ny', 'nz')
+        self.active_controls['field'] = folder
+
+    def __init__(self, *args, **kwargs):
+        super(TestContainer, self).__init__(*args,
+                                            scene=TestScene(),
+                                            **kwargs)
+
+
+###########################
+# Universe example widget #
+###########################
+
+@register
+class TestUniverseScene(ExatomicScene):
+    """Test :class:`~exatomic.container.Universe` scene."""
+    _model_name = Unicode("TestUniverseSceneModel").tag(sync=True)
+    _view_name = Unicode("TestUniverseSceneView").tag(sync=True)
+    field_iso = Float(0.0005).tag(sync=True)
+    field = Unicode('Hydrogenic').tag(sync=True)
+    field_kind = Unicode('1s').tag(sync=True)
+    field_ox = Float(-30.0).tag(sync=True)
+    field_oy = Float(-30.0).tag(sync=True)
+    field_oz = Float(-30.0).tag(sync=True)
+    field_fx = Float(30.0).tag(sync=True)
+    field_fy = Float(30.0).tag(sync=True)
+    field_fz = Float(30.0).tag(sync=True)
+    field_ml = Int(0).tag(sync=True)
+
+
+@register
+class TestUniverse(ExatomicBox):
+    """Test :class:`~exatomic.container.Universe` test widget."""
+    _model_name = Unicode("TestUniverseModel").tag(sync=True)
+    _view_name = Unicode("TestUniverseView").tag(sync=True)
+
+    def init_gui(self):
+        super(TestUniverse, self).init_gui(uni=True, test=True)
+
+        uni_field_lists = OrderedDict([
+            ('Hydrogenic', ['1s',   '2s',   '2px', '2py', '2pz',
+                            '3s',   '3px',  '3py', '3pz',
+                            '3d-2', '3d-1', '3d0', '3d+1', '3d+2']),
+            ('Gaussian', ['s', 'px', 'py', 'pz', 'd200', 'd110',
+                          'd101', 'd020', 'd011', 'd002', 'f300',
+                          'f210', 'f201', 'f120', 'f111', 'f102',
+                          'f030', 'f021', 'f012', 'f003']),
+            ('SolidHarmonic', [str(i) for i in range(8)])
+        ])
+
+        folder = self.inactive_controls.pop('field')
+        fopts = list(uni_field_lists.keys())
+        fopts = Dropdown(options=fopts, layout=gui_lo)
+        field_widgets = [(key, Dropdown(options=val, layout=gui_lo))
+                         for key, val in uni_field_lists.items()]
+        ml_widgets = [(str(l), Dropdown(options=range(-l, l+1),
+                      layout=gui_lo)) for l in range(8)]
+        self.inactive_controls.update(field_widgets)
+        self.inactive_controls.update(ml_widgets)
+        fkind = self.inactive_controls[self.scene.field]
+
+        def _field(c):
+            self.scene.field = c.new
+            fk = uni_field_lists[c.new][0]
+            self.scene.field_kind = fk
+            if self.scene.field == 'SolidHarmonic':
+                folder.insert(3, 'fml', self.inactive_controls[fk])
+                folder.active_controls.pop('fkind')
+            elif 'fml' in folder.active_controls:
+                folder.active_controls.pop('fml')
+
+            folder.insert(2, 'fkind', self.inactive_controls[c.new])
+            folder.set_gui()
+        fopts.observe(_field, names="value")
+
+        def _field_kind(c):
+            self.scene.field_kind = c.new
+            if self.scene.field == 'SolidHarmonic':
+                self.scene.field_ml = self.inactive_controls[c.new].options[0]
+                folder.insert(3, 'fml', self.inactive_controls[c.new],
+                              update=True)
+            elif 'fml' in folder.active_controls:
+                folder.deactivate('fml', update=True)
+        for key, widget in field_widgets:
+            widget.observe(_field_kind, names='value')
+
+        def _field_ml(c):
+            self.scene.field_ml = c.new
+        for key, widget in ml_widgets:
+            widget.observe(_field_ml, names='value')
+
+        folder.insert(1, 'fopts', fopts)
+        folder.insert(2, 'fkind', fkind)
+        folder.activate('iso', 'nx', 'ny', 'nz')
+        self.active_controls['field'] = folder
+
+    def __init__(self, *args, **kwargs):
+        super(TestUniverse, self).__init__(
+                *args, scene=TestUniverseScene(), **kwargs)
+
+
+################################
+# Universe and related widgets #
+################################
+
+def atom_traits(df):
+    """Get atom table traitlets."""
+    traits = {}
+    if 'label' in df.columns:
+        df.rename(columns={'label': 'l'}, inplace=True)
+    elif 'tag' in df.columns:
+        df.rename(columns={'tag': 'l'}, inplace=True)
+    else:
+        df['l'] = df['symbol'] + df.index.astype(str)
+    grps = df.groupby('frame')
+    for col in ['x', 'y', 'z', 'l']:
+        traits['atom_' + col] = grps.apply(
+            lambda y: y[col].to_json(
+            orient='values', double_precision=3)
+            ).to_json(orient="values").replace('"', '')
+    syms = grps.apply(lambda g: g['symbol'].cat.codes.values)
+    symmap = {i: v for i, v in enumerate(df['symbol'].cat.categories)
+              if v in df.unique_atoms}
+    unq = df['symbol'].unique()
+    radii = symbol_to_radius()[unq]
+    colors = symbol_to_color()[unq]
+    traits['atom_s'] = syms.to_json(orient='values')
+    traits['atom_r'] = {i: 0.5 * radii[v] for i, v in symmap.items()}
+    traits['atom_c'] = {i: colors[v] for i, v in symmap.items()}
+    return traits
+
+def field_traits(df):
+    """Get field table traitlets."""
+    df['frame'] = df['frame'].astype(int)
+    df['nx'] = df['nx'].astype(int)
+    df['ny'] = df['ny'].astype(int)
+    df['nz'] = df['nz'].astype(int)
+    if not all((col in df.columns for col in ['fx', 'fy', 'fz'])):
+        for d, l in [('x', 'i'), ('y', 'j'), ('z', 'k')]:
+            df['f'+d] = df['o'+d] + (df['n'+d] - 1) * df['d'+d+l]
+    grps = df.groupby('frame')
+    fps = grps.apply(lambda x: x[['ox', 'oy', 'oz',
+                                  'nx', 'ny', 'nz',
+                                  'fx', 'fy', 'fz']].T.to_dict()).to_dict()
+    try: idxs = list(map(list, grps.groups.values()))
+    except: idxs = [list(grp.index) for i, grp in grps]
+    #vals = [f.tolist() for f in df.field_values]
+    vals = '[' + ','.join([f.to_json(orient='values',
+                           double_precision=5) for f in df.field_values]) + ']'
+    return {'field_v': vals, 'field_i': idxs, 'field_p': fps}
+
+def two_traits(df, lbls):
+    """Get two table traitlets."""
+    bonded = df.ix[df['bond'] == True, ['atom0', 'atom1', 'frame']]
+    lbl0 = bonded['atom0'].map(lbls)
+    lbl1 = bonded['atom1'].map(lbls)
+    lbl = pd.concat((lbl0, lbl1), axis=1)
+    lbl['frame'] = bonded['frame']
+    bond_grps = lbl.groupby('frame')
+    frames = df['frame'].unique().astype(np.int64)
+    b0 = np.empty((len(frames), ), dtype='O')
+    b1 = b0.copy()
+    for i, frame in enumerate(frames):
+        try:
+            b0[i] = bond_grps.get_group(frame)['atom0'].astype(np.int64).values
+            b1[i] = bond_grps.get_group(frame)['atom1'].astype(np.int64).values
+        except Exception:
+            b0[i] = []
+            b1[i] = []
+    b0 = pd.Series(b0).to_json(orient='values')
+    b1 = pd.Series(b1).to_json(orient='values')
+    return {'two_b0': b0, 'two_b1': b1}
+
+def frame_traits(df):
+    """Get frame table traitlets."""
+#    xi = Float().tag(sync=True)
+#    xj = Float().tag(sync=True)
+#    xk = Float().tag(sync=True)
+#    yi = Float().tag(sync=True)
+#    yj = Float().tag(sync=True)
+#    yk = Float().tag(sync=True)
+#    zi = Float().tag(sync=True)
+#    zj = Float().tag(sync=True)
+#    zk = Float().tag(sync=True)
+#    ox = Float().tag(sync=True)
+#    oy = Float().tag(sync=True)
+#    oz = Float().tag(sync=True)
+    return {}
+
+
+@register
+class UniverseScene(ExatomicScene):
+    """A scene for viewing quantum systems."""
+    _model_name = Unicode("UniverseSceneModel").tag(sync=True)
+    _view_name = Unicode("UniverseSceneView").tag(sync=True)
+    # Top level index
+    frame_idx = Int(0).tag(sync=True)
+    # Atom traits
+    atom_x = Unicode().tag(sync=True)
+    atom_y = Unicode().tag(sync=True)
+    atom_z = Unicode().tag(sync=True)
+    atom_s = Unicode().tag(sync=True)
+    atom_r = Dict().tag(sync=True)
+    atom_c = Dict().tag(sync=True)
+    atom_3d = Bool(False).tag(sync=True)
+    # Two traits
+    two_b0 = Unicode().tag(sync=True)
+    two_b1 = Unicode().tag(sync=True)
+    # Field traits
+    field_i = List().tag(sync=True)
+    field_v = Unicode().tag(sync=True)
+    field_p = Dict().tag(sync=True)
+    field_idx = Any().tag(sync=True)
+    field_iso = Float(0.03).tag(sync=True)
+    field_show = Bool(False).tag(sync=True)
+    cont_show = Bool(False).tag(sync=True)
+    cont_axis = Unicode("z").tag(sync=True)
+    cont_num = Int(10).tag(sync=True)
+    cont_lim = List([-8, -1]).tag(sync=True)
+    cont_val = Float(0.0).tag(sync=True)
+    # Frame traits
+
+
+@register
+class UniverseWidget(ExatomicBox):
+    """Test :class:`~exatomic.container.Universe` viewing widget."""
+    _model_name = Unicode("UniverseWidgetModel").tag(sync=True)
+    _view_name = Unicode("UniverseWidgetView").tag(sync=True)
+
+    def init_gui(self, nframes=1, fields=None):
+
+        super(UniverseWidget, self).init_gui(uni=True, test=False)
+
+        atoms = Button(description=' Atoms', icon='adjust', layout=gui_lo)
+        def _atom_3d(b): self.scene.atom_3d = self.scene.atom_3d == False
+        atoms.on_click(_atom_3d)
+        self.active_controls['atom_3d'] = atoms
+
+        playable = bool(nframes <= 1)
+        flims = dict(min=0, max=nframes-1, step=1, value=0, layout=gui_lo)
+        control = Button(description=' Animate', icon='play')
+        content = OrderedDict([
+            ('playing', Play(disabled=playable, **flims)),
+            ('scn_frame', IntSlider(description='Frame', **flims))
+        ])
+        def _scn_frame(c): self.scene.frame_idx = c.new
+        content['scn_frame'].observe(_scn_frame, names='value')
+        jslink((content['playing'], 'value'),
+               (content['scn_frame'], 'value'))
+        self.active_controls['frame'] = Folder(control, content)
+        self.active_controls['frame'].activate()
+
+
+        if fields is not None:
+            # Main field folder
+            folder = self.inactive_controls.pop('field')
+            fopts = Dropdown(options=fields, layout=gui_lo)
+            def _fopts(c): self.scene.field_idx = c.new
+            fopts.observe(_fopts, names='value')
+            folder.insert(1, 'fopts', fopts, update=True)
+            # Make an isosurface folder
+            isos = Button(description=' Isosurfaces', icon='cube')
+            def _fshow(b):
+                self.scene.field_show = self.scene.field_show == False
+            isos.on_click(_fshow)
+            # Move the isosurface button to the subfolder
+            iso = folder.inactive_controls.pop('iso')
+            isofolder = Folder(isos, OrderedDict([('iso', iso)]),
+                               layout=Layout(width="200px"))
+            isofolder.activate('iso')
+            folder.insert(2, 'iso', isofolder, update=True)
+            # Make a contour folder
+            control = Button(description=' Contours', icon='dot-circle-o')
+            def _cshow(b):
+                self.scene.cont_show = self.scene.cont_show == False
+            control.on_click(_cshow)
+            content = OrderedDict([
+                ('axis', Dropdown(options=['x', 'y', 'z'], value='z')),
+                ('num', IntSlider(description='N', min=5, max=20,
+                                  value=10, step=1, layout=gui_lo,)),
+                                  #continuous_update=False)),
+                ('lim', IntRangeSlider(description="10**Limits", min=-10,
+                                       max=0, step=1, value=[-8, -1],)),
+                                       #continuous_update=False)),
+                ('val', FloatSlider(description="Value",
+                                    min=-5, max=5, value=0,)),
+                                    #continuous_update=False)),
+            ])
+            def _cont_axis(c): self.scene.cont_axis = c.new
+            def _cont_num(c): self.scene.cont_num = c.new
+            def _cont_lim(c): self.scene.cont_lim = c.new
+            def _cont_val(c): self.scene.cont_val = c.new
+            content['axis'].observe(_cont_axis, names='value')
+            content['num'].observe(_cont_num, names='value')
+            content['lim'].observe(_cont_lim, names='value')
+            content['val'].observe(_cont_val, names='value')
+            contour = Folder(control, content, layout=Layout(width="200px"))
+            contour.activate()
+            folder.insert(3, 'contour', contour, update=True)
+            self.active_controls['field'] = folder
+
+    def __init__(self, uni, *args, **kwargs):
+        unargs = {}
+        try: unargs.update(atom_traits(uni.atom))
+        except AttributeError: pass
+        try: unargs.update(two_traits(uni.atom_two,
+                           uni.atom.get_atom_labels()))
+        except AttributeError: pass
+        try: unargs.update(frame_traits(uni.frame))
+        except AttributeError: pass
+        try:
+            unargs.update(field_traits(uni.field))
+            fields = ['null'] + unargs['field_i'][0]
+        except AttributeError:
+            fields = None
+        scene = UniverseScene(**unargs)
+        self.init_gui(nframes=uni.atom.nframes, fields=fields)
+        super(UniverseWidget, self).__init__(*args,
+                                             scene=scene,
+                                             **kwargs)