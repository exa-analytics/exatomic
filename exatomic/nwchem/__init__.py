# -*- coding: utf-8 -*-
# Copyright (c) 2015-2017, Exa Analytics Development Team
# Distributed under the terms of the Apache License 2.0
<<<<<<< HEAD
from .output import Output
=======
from .editor import Editor
from .inputs import Input
from .output import Output, parse_nwchem
>>>>>>> 2eb1c138
<|MERGE_RESOLUTION|>--- conflicted
+++ resolved
@@ -1,10 +1,6 @@
 # -*- coding: utf-8 -*-
 # Copyright (c) 2015-2017, Exa Analytics Development Team
 # Distributed under the terms of the Apache License 2.0
-<<<<<<< HEAD
-from .output import Output
-=======
 from .editor import Editor
-from .inputs import Input
-from .output import Output, parse_nwchem
->>>>>>> 2eb1c138
+from .inputs import Input, tuning_inputs
+from .output import Output, parse_nwchem